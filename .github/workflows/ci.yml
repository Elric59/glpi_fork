name: "GLPI CI"

on: ["push"]

jobs:
  lint:
    name: "Lint"
    runs-on: "ubuntu-latest"
    services:
      app:
<<<<<<< HEAD
        # Lint on higher PHP version to be sure to get latest tools versions
        # linting tools may also help to detected deprecated elements usage
        image: "glpi/gdocker.pkg.github.com/glpi-project/docker-images/githubactions-php:7.4"
=======
        image: "glpi/githubactions-php:5.6"
>>>>>>> 3b596384
        options: >-
          --volume /glpi:/var/glpi
    steps:
      - name: "Checkout"
        uses: "actions/checkout@v2"
      - name: "Deploy source into app container"
        run: |
          sudo cp --no-target-directory --preserve --recursive `pwd` /glpi
          sudo chown -R 1000:1000 /glpi
      - name: Validate composer config
        run: |
          docker exec ${{ job.services.app.id }} composer validate --strict
      - name: "Install dependencies"
        run: |
          docker exec ${{ job.services.app.id }} rm composer.lock
          docker exec ${{ job.services.app.id }} composer --version
          docker exec ${{ job.services.app.id }} echo "node version: $(node --version)"
          docker exec ${{ job.services.app.id }} echo "npm version: $(npm --version)"
          docker exec ${{ job.services.app.id }} composer config --unset platform
          docker exec ${{ job.services.app.id }} bin/console dependencies install --composer-options="--prefer-dist --no-progress"
      - name: "PHP Parallel Lint"
        run: |
          docker exec ${{ job.services.app.id }} vendor/bin/parallel-lint  --exclude ./files/ --exclude ./plugins/ --exclude ./tools/vendor/ --exclude ./vendor/ .
      - name: "PHP CS"
        run: |
          docker exec ${{ job.services.app.id }} vendor/bin/phpcs -d memory_limit=512M -p --extensions=php --standard=vendor/glpi-project/coding-standard/GlpiStandard/ --ignore=/.git/,/config/,/files/,/lib/,/node_modules/,/plugins/,/tests/config/,/vendor/ ./
      - name: "ESLint"
        run: |
          docker exec ${{ job.services.app.id }} node_modules/.bin/eslint ./js && echo "ESLint found no errors"
          docker exec ${{ job.services.app.id }} node_modules/.bin/eslint --env=node --parser-options=ecmaVersion:6 --rule 'indent: ["error", 4]' ./webpack.config.js && echo "ESLint found no errors"

  tests:
    name: "Test on PHP ${{ matrix.php-version }} using ${{ matrix.db-image }}"
    runs-on: "ubuntu-latest"
    strategy:
      fail-fast: false
      matrix:
        db-image:
          #- "mariadb:10.1"
          #- "mariadb:10.2"
          #- "mariadb:10.3"
          - "mariadb:10.4"
          #- "mysql:5.6"
          #- "mysql:5.7"
          - "mysql:8.0"
        php-version:
          #- "7.2"
          #- "7.3"
          - "7.4"
    services:
      app:
        image: "glpi/githubactions-php:${{ matrix.php-version }}"
        options: >-
          --volume /glpi:/var/glpi
      db:
        image: "glpi/githubactions-${{ matrix.db-image }}"
        env:
          MYSQL_ALLOW_EMPTY_PASSWORD: "yes"
        options: >-
          --shm-size=1g
      dovecot:
        image: "glpi/githubactions-dovecot"
      openldap:
        image: "glpi/githubactions-openldap"
    steps:
      - name: "Checkout"
        uses: "actions/checkout@v2"
      - name: "Deploy source into app container"
        run: |
          sudo cp --no-target-directory --preserve --recursive `pwd` /glpi
          sudo chown -R 1000:1000 /glpi
      - name: "Initialize databases"
        run: |
          docker exec ${{ job.services.db.id }} mysql --user=root --execute="CREATE DATABASE \`glpi\`;"
          docker exec ${{ job.services.db.id }} mysql --user=root --execute="CREATE DATABASE \`glpitest0723\`;"
          cat tests/glpi-0.72.3-empty.sql | docker exec --interactive ${{ job.services.db.id }} mysql --user=root glpitest0723
      - name: "Install dependencies"
        run: |
          docker exec ${{ job.services.app.id }} rm composer.lock
          docker exec ${{ job.services.app.id }} composer --version
          docker exec ${{ job.services.app.id }} echo "node version: $(node --version)"
          docker exec ${{ job.services.app.id }} echo "npm version: $(npm --version)"
          docker exec ${{ job.services.app.id }} composer config --unset platform
          docker exec ${{ job.services.app.id }} bin/console dependencies install --composer-options="--prefer-dist --no-progress"
      - name: "PHP Parallel Lint"
        run: |
          docker exec ${{ job.services.app.id }} vendor/bin/parallel-lint  --exclude ./files/ --exclude ./plugins/ --exclude ./tools/vendor/ --exclude ./vendor/ .
      - name: "PHP Security checker"
        run: |
          docker exec ${{ job.services.app.id }} vendor/bin/security-checker security:check
      - name: "Install DB tests"
        run: |
          docker exec ${{ job.services.app.id }} bin/console glpi:database:install --config-dir=./tests --no-interaction --reconfigure --db-name=glpi --db-host=db --db-user=root
          docker exec ${{ job.services.app.id }} bin/console glpi:database:update --config-dir=./tests --no-interaction | grep -q "No migration needed." || (echo "glpi:database:update command FAILED" && exit 1)
      - name: "Update DB tests"
        run: |
          docker exec ${{ job.services.app.id }} bin/console glpi:database:configure --config-dir=./tests --no-interaction --reconfigure --db-name=glpitest0723 --db-host=db --db-user=root
          docker exec ${{ job.services.app.id }} bin/console glpi:database:update --config-dir=./tests --allow-unstable --no-interaction
          docker exec ${{ job.services.app.id }} bin/console glpi:database:update --config-dir=./tests --allow-unstable --no-interaction | grep -q "No migration needed." || (echo "glpi:database:update command FAILED" && exit 1)
          docker exec ${{ job.services.app.id }} bin/console glpi:migration:myisam_to_innodb --config-dir=./tests --no-interaction
          docker exec ${{ job.services.app.id }} bin/console glpi:migration:myisam_to_innodb --config-dir=./tests --no-interaction | grep -q "No migration needed." || (echo "glpi:migration:myisam_to_innodb command FAILED" && exit 1)
          docker exec ${{ job.services.app.id }} bin/console glpi:migration:timestamps --config-dir=./tests --no-interaction
          docker exec ${{ job.services.app.id }} bin/console glpi:migration:timestamps --config-dir=./tests --no-interaction | grep -q "No migration needed." || (echo "glpi:migration:timestamps command FAILED" && exit 1)
      - name: "Database tests"
        run: |
          docker exec ${{ job.services.app.id }} bin/console glpi:database:configure --config-dir=./tests --no-interaction --reconfigure --db-name=glpi --db-host=db --db-user=root
          docker exec ${{ job.services.app.id }} vendor/bin/atoum -p 'php -d memory_limit=512M' --debug --force-terminal --use-dot-report --bootstrap-file tests/bootstrap.php --no-code-coverage --max-children-number 1 -d tests/database
          docker exec ${{ job.services.app.id }} bin/console glpi:database:configure --config-dir=./tests --no-interaction --reconfigure --db-name=glpi --db-host=db --db-user=root
      - name: "Unit tests"
        run: |
          docker exec ${{ job.services.app.id }} vendor/bin/atoum -p 'php -d memory_limit=512M' --debug --force-terminal --use-dot-report --bootstrap-file tests/bootstrap.php --no-code-coverage -d tests/units
      - name: "Functionnal tests"
        run: |
          docker exec ${{ job.services.app.id }} vendor/bin/atoum -p 'php -d memory_limit=512M' --debug --force-terminal --use-dot-report --bootstrap-file tests/bootstrap.php --no-code-coverage --max-children-number 1 -d tests/functionnal
      - name: "LDAP tests"
        run: |
          for f in `ls tests/LDAP/ldif/*.ldif`; do cat $f | docker exec --interactive ${{ job.services.openldap.id }} ldapadd -x -H ldap://127.0.0.1:3890/ -D "cn=Manager,dc=glpi,dc=org" -w insecure ; done
          docker exec ${{ job.services.app.id }} vendor/bin/atoum -p 'php -d memory_limit=512M' --debug --force-terminal --use-dot-report --bootstrap-file tests/bootstrap.php --no-code-coverage --max-children-number 1 -d tests/LDAP
      - name: "IMAP tests"
        run: |
          for f in `ls tests/emails-tests/*.eml`; do cat $f | docker exec --user glpi --interactive ${{ job.services.dovecot.id }} getmail_maildir /home/glpi/Maildir/ ; done
          docker exec ${{ job.services.app.id }} sed -e 's/127.0.0.1/dovecot/g' -i tests/imap/MailCollector.php
          docker exec ${{ job.services.app.id }} vendor/bin/atoum -p 'php -d memory_limit=512M' --debug --force-terminal --use-dot-report --bootstrap-file tests/bootstrap.php --no-code-coverage --max-children-number 1 -d tests/imap
      - name: "WEB tests"
        run: |
          docker exec ${{ job.services.app.id }} php -S localhost:8088 tests/router.php &>/dev/null &
          docker exec ${{ job.services.app.id }} vendor/bin/atoum -p 'php -d memory_limit=512M' --debug --force-terminal --use-dot-report --bootstrap-file tests/bootstrap.php --no-code-coverage --max-children-number 1 -d tests/web
      - name: "CSS compilation tests"
        run: |
          docker exec ${{ job.services.app.id }} bin/console build:compile_scss<|MERGE_RESOLUTION|>--- conflicted
+++ resolved
@@ -8,13 +8,9 @@
     runs-on: "ubuntu-latest"
     services:
       app:
-<<<<<<< HEAD
         # Lint on higher PHP version to be sure to get latest tools versions
         # linting tools may also help to detected deprecated elements usage
-        image: "glpi/gdocker.pkg.github.com/glpi-project/docker-images/githubactions-php:7.4"
-=======
-        image: "glpi/githubactions-php:5.6"
->>>>>>> 3b596384
+        image: "glpi/githubactions-php:7.4"
         options: >-
           --volume /glpi:/var/glpi
     steps:
