--- conflicted
+++ resolved
@@ -1444,12 +1444,9 @@
       $params['showItemSpecificity'] = '';
       $params['emptylabel']          = self::EMPTY_VALUE;
       $params['used']                = [];
-<<<<<<< HEAD
       $params['ajax_page']           = $CFG_GLPI["root_doc"]."/ajax/dropdownAllItems.php";
-=======
       $params['display']             = true;
       $params['rand']                = mt_rand();
->>>>>>> 676eba5e
 
       if (is_array($options) && count($options)) {
          foreach ($options as $key => $val) {
@@ -1484,18 +1481,13 @@
       $field_id = Html::cleanId("dropdown_".$params['itemtype_name'].$params['rand']);
       $show_id  = Html::cleanId("show_".$params['items_id_name'].$params['rand']);
 
-<<<<<<< HEAD
-         Ajax::updateItemOnSelectEvent($field_id, $show_id,
-                                       $params['ajax_page'], $p);
-=======
       $ajax = Ajax::updateItemOnSelectEvent(
          $field_id,
          $show_id,
-         $CFG_GLPI["root_doc"]."/ajax/dropdownAllItems.php",
+         $params['ajax_page'],
          $p_ajax,
          $params['display']
       );
->>>>>>> 676eba5e
 
       $out = "";
       if (!$params['display']) {
@@ -1504,10 +1496,6 @@
 
       $out.= "<br><span id='$show_id'>&nbsp;</span>\n";
 
-<<<<<<< HEAD
-            $p["idtable"] = $params['default_itemtype'];
-            Ajax::updateItem($show_id, $params['ajax_page'], $p);
-=======
       // We check $options as the caller will set $options['default_itemtype'] only if it needs a
       // default itemtype and the default value can be '' thus empty won't be valid !
       if (array_key_exists ('default_itemtype', $options)) {
@@ -1519,7 +1507,7 @@
          $p_ajax["idtable"] = $params['default_itemtype'];
          $ajax2 = Ajax::updateItem(
             $show_id,
-            $CFG_GLPI["root_doc"]. "/ajax/dropdownAllItems.php",
+            $params['ajax_page'],
             $p_ajax,
             "",
             $params['display']
@@ -1527,7 +1515,6 @@
 
          if (!$params['display']) {
             $out.= $ajax2;
->>>>>>> 676eba5e
          }
       }
 
