--- conflicted
+++ resolved
@@ -3176,12 +3176,11 @@
       return static::canUpdate();
    }
 
-<<<<<<< HEAD
+   public static function canPurge() {
+      return static::canUpdate();
+   }
+
    static function getIcon() {
       return "fas fa-book";
-=======
-   public static function canPurge() {
-      return static::canUpdate();
->>>>>>> 565dec54
    }
 }