<?php
/**
 * ---------------------------------------------------------------------
 * GLPI - Gestionnaire Libre de Parc Informatique
 * Copyright (C) 2015-2018 Teclib' and contributors.
 *
 * http://glpi-project.org
 *
 * based on GLPI - Gestionnaire Libre de Parc Informatique
 * Copyright (C) 2003-2014 by the INDEPNET Development Team.
 *
 * ---------------------------------------------------------------------
 *
 * LICENSE
 *
 * This file is part of GLPI.
 *
 * GLPI is free software; you can redistribute it and/or modify
 * it under the terms of the GNU General Public License as published by
 * the Free Software Foundation; either version 2 of the License, or
 * (at your option) any later version.
 *
 * GLPI is distributed in the hope that it will be useful,
 * but WITHOUT ANY WARRANTY; without even the implied warranty of
 * MERCHANTABILITY or FITNESS FOR A PARTICULAR PURPOSE.  See the
 * GNU General Public License for more details.
 *
 * You should have received a copy of the GNU General Public License
 * along with GLPI. If not, see <http://www.gnu.org/licenses/>.
 * ---------------------------------------------------------------------
 */

if (!defined('GLPI_ROOT')) {
   die("Sorry. You can't access this file directly");
}

/**
 *  Update class
**/
class Update extends CommonGLPI {
   private $args = [];
   private $DB;
   private $migration;
   private $version;
   private $dbversion;
   private $language;

   /**
    * Constructor
    *
    * @param object $DB   Database instance
    * @param array  $args Command line arguments; default to empty array
    */
   public function __construct($DB, $args = []) {
      $this->DB = $DB;
      $this->args = $args;
      $this->declareOldItems();
   }

   /**
    * Initialize session for update
    *
    * @return void
    */
   public function initSession() {
      if (is_writable(GLPI_SESSION_DIR)) {
         Session::setPath();
      } else {
         if (isCommandLine()) {
            die("Can't write in ".GLPI_SESSION_DIR."\n");
         }
      }
      Session::start();

      if (isCommandLine()) {
         // Init debug variable
         $_SESSION = ['glpilanguage' => (isset($this->args['lang']) ? $this->args['lang'] : 'en_GB')];
         $_SESSION["glpi_currenttime"] = date("Y-m-d H:i:s");
      }

      // Init debug variable
      // Only show errors
      Toolbox::setDebugMode(Session::DEBUG_MODE, 0, 0, 1);
   }

   /**
    * Get current values (versions, lang, ...)
    *
    * @return array
    */
   public function getCurrents() {
      $currents = [];
      $DB = $this->DB;

      if (!$DB->tableExists('glpi_config') && !$DB->tableExists('glpi_configs')) {
         //very, very old version!
         $currents = [
            'version'   => '0.1',
            'dbversion' => '0.1',
            'language'  => 'en_GB'
         ];
      } else if (!$DB->tableExists("glpi_configs")) {
         // < 0.78
         // Get current version
         $result = $DB->request([
            'SELECT' => ['version', 'language'],
            'FROM'   => 'glpi_config'
         ])->next();

         $currents['version']    = trim($result['version']);
         $currents['dbversion']  = $currents['version'];
         $currents['language']   = trim($result['language']);
      } else if ($DB->fieldExists('glpi_configs', 'version')) {
         // < 0.85
         // Get current version and language
         $result = $DB->request([
            'SELECT' => ['version', 'language'],
            'FROM'   => 'glpi_configs'
         ])->next();

         $currents['version']    = trim($result['version']);
         $currents['dbversion']  = $currents['version'];
         $currents['language']   = trim($result['language']);
      } else {
         $currents = Config::getConfigurationValues(
            'core',
            ['version', 'dbversion', 'language']
         );

         if (!isset($currents['dbversion'])) {
            $currents['dbversion'] = $currents['version'];
         }
      }

      $this->version    = $currents['version'];
      $this->dbversion  = $currents['dbversion'];
      $this->language   = $currents['language'];

      return $currents;
   }


   /**
    * Run updates
    *
    * @param string $current_version Current version
    *
    * @return void
    */
   public function doUpdates($current_version = null) {
      if ($current_version === null) {
         if ($this->version === null) {
            throw new \RuntimeException('Cannot process updates without any version specified!');
         }
         $current_version = $this->version;
      }

      $DB = $this->DB;

      // To prevent problem of execution time
      ini_set("max_execution_time", "0");

      $updir = __DIR__ . "/../install/";

      if (isCommandLine() && version_compare($current_version, '0.72.3', 'lt')) {
         die('Upgrade from command line is not supported before 0.72.3!');
      }

      // Update process desactivate all plugins
      $plugin = new Plugin();
      $plugin->unactivateAll();

      switch ($current_version) {
         case '0.1':
            include_once("update_to_031.php");
            updateDbTo031();
         case "0.31" :
            $ret = [];
            include_once "{$updir}update_031_04.php";
            update031to04();
            if (!empty($ret) && $ret["adminchange"]) {
               echo "<div class='center'> <h2>". __("All users having administrators rights have have been updated to 'super-admin' rights with the creation of his new user type.") ."<h2></div>";
            }
         case "0.4" :
         case "0.41" :
            include_once("{$updir}update_04_042.php");
            update04to042();

         case "0.42" :
            showLocationUpdateForm();
            include_once("{$updir}update_042_05.php");
            update042to05();

         case "0.5" :
            include_once("{$updir}update_05_051.php");
            update05to051();

         case "0.51" :
         case "0.51a" :
            include_once("{$updir}update_051_06.php");
            update051to06();

         case "0.6" :
            include_once("{$updir}update_06_065.php");
            update06to065();

         case "0.65" :
            include_once("{$updir}update_065_068.php");
            update065to068();

         case "0.68" :
            include_once("{$updir}update_068_0681.php");
            update068to0681();

         case "0.68.1" :
         case "0.68.2" :
         case "0.68.3" :
            // Force update content
            if (showLocationUpdateForm()) {
               $DB->updateOrDie(
                  'glpi_config',
                  ['version' => ' 0.68.3x'],
                  [0],
                  '0.68.3'
               );

               showContentUpdateForm();
               exit();
            }
         case "0.68.3x": // Special version for replay upgrade process from here
            include_once("{$updir}update_0681_07.php");
            update0681to07();

         case "0.7" :
         case "0.70.1" :
         case "0.70.2" :
            include_once("{$updir}update_07_071.php");
            update07to071();

         case "0.71" :
         case "0.71.1" :
            include_once("{$updir}update_071_0712.php");
            update071to0712();

         case "0.71.2" :
            include_once("{$updir}update_0712_0713.php");
            update0712to0713();

         case "0.71.3" :
         case "0.71.4" :
         case "0.71.5" :
         case "0.71.6" :
            include_once("{$updir}update_0713_072.php");
            update0713to072();

         case "0.72" :
            include_once("{$updir}update_072_0721.php");
            update072to0721();

         case "0.72.1" :
            include_once("{$updir}update_0721_0722.php");
            update0721to0722();

         case "0.72.2" :
         case "0.72.21" :
            include_once("{$updir}update_0722_0723.php");
            update0722to0723();

         case "0.72.3" :
         case "0.72.4" :
            include_once("{$updir}update_0723_078.php");
            update0723to078();

         case "0.78" :
            include_once("{$updir}update_078_0781.php");
            update078to0781();

         case "0.78.1" :
            include_once("{$updir}update_0781_0782.php");
            update0781to0782();

         case "0.78.2":
         case "0.78.3":
         case "0.78.4":
         case "0.78.5":
            include_once("{$updir}update_0782_080.php");
            update0782to080();

         case "0.80" :
            include_once("{$updir}update_080_0801.php");
            update080to0801();

         case "0.80.1" :
         case "0.80.2" :
            include_once("{$updir}update_0801_0803.php");
            update0801to0803();

         case "0.80.3" :
         case "0.80.4" :
         case "0.80.5" :
         case "0.80.6" :
         case "0.80.61" :
         case "0.80.7" :
            include_once("{$updir}update_0803_083.php");
            update0803to083();

         case "0.83" :
            include_once("{$updir}update_083_0831.php");
            update083to0831();

         case "0.83.1" :
         case "0.83.2" :
            include_once("{$updir}update_0831_0833.php");
            update0831to0833();

         case "0.83.3" :
         case "0.83.31" :
         case "0.83.4" :
         case "0.83.5" :
         case "0.83.6" :
         case "0.83.7" :
         case "0.83.8" :
         case "0.83.9" :
         case "0.83.91" :
            include_once("{$updir}update_0831_084.php");
            update0831to084();

         case "0.84" :
            include_once("{$updir}update_084_0841.php");
            update084to0841();

         case "0.84.1" :
         case "0.84.2" :
            include_once("{$updir}update_0841_0843.php");
            update0841to0843();

         case "0.84.3" :
            include_once("{$updir}update_0843_0844.php");
            update0843to0844();

         case "0.84.4" :
         case "0.84.5" :
            include_once("{$updir}update_0845_0846.php");
            update0845to0846();

         case "0.84.6" :
         case "0.84.7" :
         case "0.84.8" :
         case "0.84.9" :
            include_once("{$updir}update_084_085.php");
            update084to085();

         case "0.85" :
         case "0.85.1" :
         case "0.85.2" :
            include_once("{$updir}update_085_0853.php");
            update085to0853();

         case "0.85.3" :
         case "0.85.4" :
            include_once("{$updir}update_0853_0855.php");
            update0853to0855();

         case "0.85.5" :
            include_once("{$updir}update_0855_090.php");
            update0855to090();

         case "0.90" :
            include_once("{$updir}update_090_0901.php");
            update090to0901();

         case "0.90.1" :
         case "0.90.2" :
         case "0.90.3" :
         case "0.90.4" :
            include_once("{$updir}update_0901_0905.php");
            update0901to0905();

         case "0.90.5" :
            include_once("{$updir}update_0905_91.php");
            update0905to91();

         case "9.1" :
         case "0.91":
            include_once("{$updir}update_91_911.php");
            update91to911();

         case "9.1.1":
         case "9.1.2":
            include_once("{$updir}update_911_913.php");
            update911to913();

         case "9.1.3":
         case "9.1.4":
         case "9.1.5":
         case "9.1.6":
         case "9.1.7":
         case "9.1.7.1":
         case "9.1.8":
         case "9.2-dev":
            include_once("{$updir}update_91_92.php");
            update91to92();

         case "9.2":
            include_once("{$updir}update_92_921.php");
            update92to921();

         case "9.2.1":
            include_once("{$updir}update_921_922.php");
            update921to922();

         case "9.2.2":
            //9.2.2 upgrade script was not run from the release, see https://github.com/glpi-project/glpi/issues/3659
            //see https://github.com/glpi-project/glpi/issues/3659
            include_once("{$updir}update_921_922.php");
            update921to922();
            include_once("{$updir}update_922_923.php");
            update922to923();

         case "9.2.3":
         case "9.2.4":
         case "9.3-dev":
            include_once("{$updir}update_92_93.php");
            update92to93();

         case "9.3":
         case "9.3.0":
            include_once "{$updir}update_930_931.php";
            update930to931();

         case "9.3.1":
            include_once "{$updir}update_931_932.php";
            update931to932();

         case "9.3.2":
         case "9.3.3":
         case "9.3.4":
         case "9.3.5":
         case "9.4.0-dev":
            include_once("{$updir}update_93_94.php");
            update93to94();

         case "9.4.0":
            include_once "{$updir}update_940_941.php";
            update940to941();

         case "9.4.1":
         case "9.4.1.1":
            include_once "{$updir}update_941_942.php";
            update941to942();

         case "9.4.2":
<<<<<<< HEAD
         case "9.4.3":
         case "9.4.4":
         case "9.4.5":
         case "9.4.6":
         case "9.4.7":
         case "9.4.8":
         case "9.4.9":
         case "9.5.0-dev":
            include_once "{$updir}update_94_95.php";
            update94to95();
=======
            include_once "{$updir}update_942_943.php";
            update942to943();
>>>>>>> 88636e36
            break;

         case GLPI_VERSION:
         case GLPI_SCHEMA_VERSION:
            break;

         default :
            $message = sprintf(
               __('Unsupported version (%1$s)'),
               $current_version
            );
            if (isCommandLine()) {
               echo "$message\n";
               die(1);
            } else {
               $this->migration->displayWarning($message, true);
               die(1);
            }
      }

      // Update version number and default langage and new version_founded ---- LEAVE AT THE END
      Config::setConfigurationValues('core', ['version'             => GLPI_VERSION,
                                              'dbversion'           => GLPI_SCHEMA_VERSION,
                                              'language'            => $this->language,
                                              'founded_new_version' => '']);

      if (defined('GLPI_SYSTEM_CRON')) {
         // Downstream packages may provide a good system cron
         $DB->updateOrDie(
            'glpi_crontasks', [
               'mode'   => 2
            ], [
               'name'      => ['!=', 'watcher'],
               'allowmode' => ['&', 2]
            ]
         );
      }

      // reset telemetry
      $crontask_telemetry = new CronTask;
      $crontask_telemetry->getFromDBbyName("Telemetry", "telemetry");
      $crontask_telemetry->resetDate();
      $crontask_telemetry->resetState();
   }

   /**
    * Declare old items for compatibility
    *
    * @return void
    */
   public function declareOldItems() {
      // Old itemtypes
      define("GENERAL_TYPE", 0);
      define("COMPUTER_TYPE", 1);
      define("NETWORKING_TYPE", 2);
      define("PRINTER_TYPE", 3);
      define("MONITOR_TYPE", 4);
      define("PERIPHERAL_TYPE", 5);
      define("SOFTWARE_TYPE", 6);
      define("CONTACT_TYPE", 7);
      define("ENTERPRISE_TYPE", 8);
      define("INFOCOM_TYPE", 9);
      define("CONTRACT_TYPE", 10);
      define("CARTRIDGEITEM_TYPE", 11);
      define("TYPEDOC_TYPE", 12);
      define("DOCUMENT_TYPE", 13);
      define("KNOWBASE_TYPE", 14);
      define("USER_TYPE", 15);
      define("TRACKING_TYPE", 16);
      define("CONSUMABLEITEM_TYPE", 17);
      define("CONSUMABLE_TYPE", 18);
      define("CARTRIDGE_TYPE", 19);
      define("SOFTWARELICENSE_TYPE", 20);
      define("LINK_TYPE", 21);
      define("STATE_TYPE", 22);
      define("PHONE_TYPE", 23);
      define("DEVICE_TYPE", 24);
      define("REMINDER_TYPE", 25);
      define("STAT_TYPE", 26);
      define("GROUP_TYPE", 27);
      define("ENTITY_TYPE", 28);
      define("RESERVATION_TYPE", 29);
      define("AUTHMAIL_TYPE", 30);
      define("AUTHLDAP_TYPE", 31);
      define("OCSNG_TYPE", 32);
      define("REGISTRY_TYPE", 33);
      define("PROFILE_TYPE", 34);
      define("MAILGATE_TYPE", 35);
      define("RULE_TYPE", 36);
      define("TRANSFER_TYPE", 37);
      define("BOOKMARK_TYPE", 38);
      define("SOFTWAREVERSION_TYPE", 39);
      define("PLUGIN_TYPE", 40);
      define("COMPUTERDISK_TYPE", 41);
      define("NETWORKING_PORT_TYPE", 42);
      define("FOLLOWUP_TYPE", 43);
      define("BUDGET_TYPE", 44);

      // Old devicetypes
      define("MOBOARD_DEVICE", 1);
      define("PROCESSOR_DEVICE", 2);
      define("RAM_DEVICE", 3);
      define("HDD_DEVICE", 4);
      define("NETWORK_DEVICE", 5);
      define("DRIVE_DEVICE", 6);
      define("CONTROL_DEVICE", 7);
      define("GFX_DEVICE", 8);
      define("SND_DEVICE", 9);
      define("PCI_DEVICE", 10);
      define("CASE_DEVICE", 11);
      define("POWER_DEVICE", 12);
   }

   /**
    * Set migration
    *
    * @param Migration $migration Migration instance
    *
    * @return Update
    */
   public function setMigration(Migration $migration) {
      $this->migration = $migration;
      return $this;
   }
}<|MERGE_RESOLUTION|>--- conflicted
+++ resolved
@@ -450,9 +450,9 @@
             update941to942();
 
          case "9.4.2":
-<<<<<<< HEAD
+            include_once "{$updir}update_942_943.php";
+            update942to943();
          case "9.4.3":
-         case "9.4.4":
          case "9.4.5":
          case "9.4.6":
          case "9.4.7":
@@ -461,10 +461,6 @@
          case "9.5.0-dev":
             include_once "{$updir}update_94_95.php";
             update94to95();
-=======
-            include_once "{$updir}update_942_943.php";
-            update942to943();
->>>>>>> 88636e36
             break;
 
          case GLPI_VERSION:
