--- conflicted
+++ resolved
@@ -364,7 +364,9 @@
             update951to952();
 
          case "9.5.2":
-<<<<<<< HEAD
+            include_once "{$updir}update_952_953.php";
+            update952to953();
+
          case "9.5.3":
          case "9.5.4":
          case "9.5.5":
@@ -375,10 +377,6 @@
          case "x.x.x-dev":
             include_once "{$updir}update_95_xx.php";
             update95toXX();
-=======
-            include_once "{$updir}update_952_953.php";
-            update952to953();
->>>>>>> 9dd88068
             break;
 
          case GLPI_VERSION:
