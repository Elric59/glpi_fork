--- conflicted
+++ resolved
@@ -169,8 +169,11 @@
       $plugin = new Plugin();
       $plugin->unactivateAll();
 
-<<<<<<< HEAD
       if (version_compare($current_version, '0.80', '<') || version_compare($current_version, GLPI_VERSION, '>')) {
+
+         case "9.5.5":
+            include_once "{$updir}update_955_956.php";
+            update955to956();
          $message = sprintf(
             __('Unsupported version (%1$s)'),
             $current_version
@@ -188,349 +191,6 @@
       foreach ($migrations as $file => $function) {
          include_once($file);
          $function();
-=======
-      switch ($current_version) {
-         case '0.1':
-            include_once("update_to_031.php");
-            updateDbTo031();
-         case "0.31" :
-            $ret = [];
-            include_once "{$updir}update_031_04.php";
-            update031to04();
-            if (!empty($ret) && $ret["adminchange"]) {
-               echo "<div class='center'> <h2>". __("All users having administrators rights have have been updated to 'super-admin' rights with the creation of his new user type.") ."<h2></div>";
-            }
-         case "0.4" :
-         case "0.41" :
-            include_once("{$updir}update_04_042.php");
-            update04to042();
-
-         case "0.42" :
-            showLocationUpdateForm();
-            include_once("{$updir}update_042_05.php");
-            update042to05();
-
-         case "0.5" :
-            include_once("{$updir}update_05_051.php");
-            update05to051();
-
-         case "0.51" :
-         case "0.51a" :
-            include_once("{$updir}update_051_06.php");
-            update051to06();
-
-         case "0.6" :
-            include_once("{$updir}update_06_065.php");
-            update06to065();
-
-         case "0.65" :
-            include_once("{$updir}update_065_068.php");
-            update065to068();
-
-         case "0.68" :
-            include_once("{$updir}update_068_0681.php");
-            update068to0681();
-
-         case "0.68.1" :
-         case "0.68.2" :
-         case "0.68.3" :
-            // Force update content
-            if (showLocationUpdateForm()) {
-               $DB->updateOrDie(
-                  'glpi_config',
-                  ['version' => ' 0.68.3x'],
-                  [0],
-                  '0.68.3'
-               );
-
-               showContentUpdateForm();
-               exit();
-            }
-         case "0.68.3x": // Special version for replay upgrade process from here
-            include_once("{$updir}update_0681_07.php");
-            update0681to07();
-
-         case "0.7" :
-         case "0.70.1" :
-         case "0.70.2" :
-            include_once("{$updir}update_07_071.php");
-            update07to071();
-
-         case "0.71" :
-         case "0.71.1" :
-            include_once("{$updir}update_071_0712.php");
-            update071to0712();
-
-         case "0.71.2" :
-            include_once("{$updir}update_0712_0713.php");
-            update0712to0713();
-
-         case "0.71.3" :
-         case "0.71.4" :
-         case "0.71.5" :
-         case "0.71.6" :
-            include_once("{$updir}update_0713_072.php");
-            update0713to072();
-
-         case "0.72" :
-            include_once("{$updir}update_072_0721.php");
-            update072to0721();
-
-         case "0.72.1" :
-            include_once("{$updir}update_0721_0722.php");
-            update0721to0722();
-
-         case "0.72.2" :
-         case "0.72.21" :
-            include_once("{$updir}update_0722_0723.php");
-            update0722to0723();
-
-         case "0.72.3" :
-         case "0.72.4" :
-            include_once("{$updir}update_0723_078.php");
-            update0723to078();
-
-         case "0.78" :
-            include_once("{$updir}update_078_0781.php");
-            update078to0781();
-
-         case "0.78.1" :
-            include_once("{$updir}update_0781_0782.php");
-            update0781to0782();
-
-         case "0.78.2":
-         case "0.78.3":
-         case "0.78.4":
-         case "0.78.5":
-            include_once("{$updir}update_0782_080.php");
-            update0782to080();
-
-         case "0.80" :
-            include_once("{$updir}update_080_0801.php");
-            update080to0801();
-
-         case "0.80.1" :
-         case "0.80.2" :
-            include_once("{$updir}update_0801_0803.php");
-            update0801to0803();
-
-         case "0.80.3" :
-         case "0.80.4" :
-         case "0.80.5" :
-         case "0.80.6" :
-         case "0.80.61" :
-         case "0.80.7" :
-            include_once("{$updir}update_0803_083.php");
-            update0803to083();
-
-         case "0.83" :
-            include_once("{$updir}update_083_0831.php");
-            update083to0831();
-
-         case "0.83.1" :
-         case "0.83.2" :
-            include_once("{$updir}update_0831_0833.php");
-            update0831to0833();
-
-         case "0.83.3" :
-         case "0.83.31" :
-         case "0.83.4" :
-         case "0.83.5" :
-         case "0.83.6" :
-         case "0.83.7" :
-         case "0.83.8" :
-         case "0.83.9" :
-         case "0.83.91" :
-            include_once("{$updir}update_0831_084.php");
-            update0831to084();
-
-         case "0.84" :
-            include_once("{$updir}update_084_0841.php");
-            update084to0841();
-
-         case "0.84.1" :
-         case "0.84.2" :
-            include_once("{$updir}update_0841_0843.php");
-            update0841to0843();
-
-         case "0.84.3" :
-            include_once("{$updir}update_0843_0844.php");
-            update0843to0844();
-
-         case "0.84.4" :
-         case "0.84.5" :
-            include_once("{$updir}update_0845_0846.php");
-            update0845to0846();
-
-         case "0.84.6" :
-         case "0.84.7" :
-         case "0.84.8" :
-         case "0.84.9" :
-            include_once("{$updir}update_084_085.php");
-            update084to085();
-
-         case "0.85" :
-         case "0.85.1" :
-         case "0.85.2" :
-            include_once("{$updir}update_085_0853.php");
-            update085to0853();
-
-         case "0.85.3" :
-         case "0.85.4" :
-            include_once("{$updir}update_0853_0855.php");
-            update0853to0855();
-
-         case "0.85.5" :
-            include_once("{$updir}update_0855_090.php");
-            update0855to090();
-
-         case "0.90" :
-            include_once("{$updir}update_090_0901.php");
-            update090to0901();
-
-         case "0.90.1" :
-         case "0.90.2" :
-         case "0.90.3" :
-         case "0.90.4" :
-            include_once("{$updir}update_0901_0905.php");
-            update0901to0905();
-
-         case "0.90.5" :
-            include_once("{$updir}update_0905_91.php");
-            update0905to91();
-
-         case "9.1" :
-         case "0.91":
-            include_once("{$updir}update_91_911.php");
-            update91to911();
-
-         case "9.1.1":
-         case "9.1.2":
-            include_once("{$updir}update_911_913.php");
-            update911to913();
-
-         case "9.1.3":
-         case "9.1.4":
-         case "9.1.5":
-         case "9.1.6":
-         case "9.1.7":
-         case "9.1.7.1":
-         case "9.1.8":
-         case "9.2-dev":
-            include_once("{$updir}update_91_92.php");
-            update91to92();
-
-         case "9.2":
-            include_once("{$updir}update_92_921.php");
-            update92to921();
-
-         case "9.2.1":
-            include_once("{$updir}update_921_922.php");
-            update921to922();
-
-         case "9.2.2":
-            //9.2.2 upgrade script was not run from the release, see https://github.com/glpi-project/glpi/issues/3659
-            //see https://github.com/glpi-project/glpi/issues/3659
-            include_once("{$updir}update_921_922.php");
-            update921to922();
-            include_once("{$updir}update_922_923.php");
-            update922to923();
-
-         case "9.2.3":
-         case "9.2.4":
-         case "9.3-dev":
-            include_once("{$updir}update_92_93.php");
-            update92to93();
-
-         case "9.3":
-         case "9.3.0":
-            include_once "{$updir}update_930_931.php";
-            update930to931();
-
-         case "9.3.1":
-            include_once "{$updir}update_931_932.php";
-            update931to932();
-
-         case "9.3.2":
-         case "9.3.3":
-         case "9.3.4":
-         case "9.3.5":
-         case "9.4.0-dev":
-            include_once("{$updir}update_93_94.php");
-            update93to94();
-
-         case "9.4.0":
-            include_once "{$updir}update_940_941.php";
-            update940to941();
-
-         case "9.4.1":
-         case "9.4.1.1":
-            include_once "{$updir}update_941_942.php";
-            update941to942();
-
-         case "9.4.2":
-            include_once "{$updir}update_942_943.php";
-            update942to943();
-
-         case "9.4.3":
-         case "9.4.4":
-            include_once "{$updir}update_943_945.php";
-            update943to945();
-
-         case "9.4.5":
-            include_once "{$updir}update_945_946.php";
-            update945to946();
-
-         case "9.4.6":
-            include_once "{$updir}update_946_947.php";
-            update946to947();
-
-         case "9.4.7":
-         case "9.4.8":
-         case "9.4.9":
-         case "9.5.0-dev":
-            include_once "{$updir}update_94_95.php";
-            update94to95();
-
-         case "9.5.0":
-         case "9.5.1":
-            include_once "{$updir}update_951_952.php";
-            update951to952();
-
-         case "9.5.2":
-            include_once "{$updir}update_952_953.php";
-            update952to953();
-
-         case "9.5.3":
-            include_once "{$updir}update_953_954.php";
-            update953to954();
-
-         case "9.5.4":
-            include_once "{$updir}update_954_955.php";
-            update954to955();
-
-         case "9.5.5":
-            include_once "{$updir}update_955_956.php";
-            update955to956();
-            break;
-
-         case GLPI_VERSION:
-         case GLPI_SCHEMA_VERSION:
-            break;
-
-         default :
-            $message = sprintf(
-               __('Unsupported version (%1$s)'),
-               $current_version
-            );
-            if (isCommandLine()) {
-               echo "$message\n";
-               die(1);
-            } else {
-               $this->migration->displayWarning($message, true);
-               die(1);
-            }
->>>>>>> beeac5f7
       }
 
       // Update version number and default langage and new version_founded ---- LEAVE AT THE END
