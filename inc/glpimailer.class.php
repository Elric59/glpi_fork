--- conflicted
+++ resolved
@@ -37,13 +37,6 @@
 if (!defined('GLPI_ROOT')) {
    die("Sorry. You can't access this file directly");
 }
-<<<<<<< HEAD
-=======
-// GLPIMailer::__construct don't call PHPMailer::__construct
-// so PHPMailerAutoload is not registered, so need this
-include_once(GLPI_PHPMAILER_DIR . "/class.smtp.php");
-include_once(GLPI_PHPMAILER_DIR . "/class.phpmailer.php");
->>>>>>> 41fcea8b
 
 
 /** GLPIPhpMailer class
