--- conflicted
+++ resolved
@@ -1320,12 +1320,7 @@
 
          case 'search' :
             if (strlen($params["contains"]) > 0) {
-<<<<<<< HEAD
                $search  = Sanitizer::unsanitize($params["contains"]);
-               $search_wilcard = explode(' ', $search);
-               $search_wilcard = implode('* ', $search_wilcard).'*';
-=======
-               $search  = Toolbox::unclean_cross_side_scripting_deep($params["contains"]);
 
                // Replace all non word characters with spaces (see: https://stackoverflow.com/a/26537463)
                $search_wilcard = preg_replace('/[^\p{L}\p{N}_]+/u', ' ', $search);
@@ -1337,8 +1332,7 @@
                $search_wilcard = preg_replace('!\s+!', ' ', $search_wilcard);
 
                $search_wilcard = explode(' ', $search_wilcard);
-               $search_wilcard = (implode('* ', $search_wilcard).'*');
->>>>>>> 5143cfac
+               $search_wilcard = implode('* ', $search_wilcard).'*';
 
                $addscore = [];
                if (KnowbaseItemTranslation::isKbTranslationActive()
