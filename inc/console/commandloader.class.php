--- conflicted
+++ resolved
@@ -92,15 +92,11 @@
    }
 
    public function get($name) {
-<<<<<<< HEAD
-      if (!array_key_exists($name, $this->commands)) {
+      $commands = $this->getCommands();
+
+      if (!array_key_exists($name, $commands)) {
          throw new \Symfony\Component\Console\Exception\CommandNotFoundException(sprintf('Command "%s" does not exist.', $name));
-=======
-      $commands = $this->getCommands();
-
-      if (!array_key_exists($name, $commands)) {
-         throw new CommandNotFoundException(sprintf('Command "%s" does not exist.', $name));
->>>>>>> b8fbe5ef
+
       }
 
       return $commands[$name];
