<?php
/**
 * ---------------------------------------------------------------------
 * GLPI - Gestionnaire Libre de Parc Informatique
 * Copyright (C) 2015-2021 Teclib' and contributors.
 *
 * http://glpi-project.org
 *
 * based on GLPI - Gestionnaire Libre de Parc Informatique
 * Copyright (C) 2003-2014 by the INDEPNET Development Team.
 *
 * ---------------------------------------------------------------------
 *
 * LICENSE
 *
 * This file is part of GLPI.
 *
 * GLPI is free software; you can redistribute it and/or modify
 * it under the terms of the GNU General Public License as published by
 * the Free Software Foundation; either version 2 of the License, or
 * (at your option) any later version.
 *
 * GLPI is distributed in the hope that it will be useful,
 * but WITHOUT ANY WARRANTY; without even the implied warranty of
 * MERCHANTABILITY or FITNESS FOR A PARTICULAR PURPOSE.  See the
 * GNU General Public License for more details.
 *
 * You should have received a copy of the GNU General Public License
 * along with GLPI. If not, see <http://www.gnu.org/licenses/>.
 * ---------------------------------------------------------------------
 */

if (!defined('GLPI_ROOT')) {
   die("Sorry. You can't access this file directly");
}

/**
 * Map geolocation
 **/
trait MapGeolocation {

   /**
    * get openstreetmap
    */
   public function showMap() {
      $rand = mt_rand();

      echo "<div id='setlocation_container_{$rand}'></div>";
      $js = "var map_elt, _marker;
      var _setLocation = function(lat, lng) {
         if (_marker) {
            map_elt.removeLayer(_marker);
         }
         _marker = L.marker([lat, lng]).addTo(map_elt);
         map_elt.fitBounds(
            L.latLngBounds([_marker.getLatLng()]), {
               padding: [50, 50],
               maxZoom: 10
            }
         );
      };

      var _autoSearch = function() {
         var _tosearch = '';
         var _address = $('*[name=address]').val();
         var _town = $('*[name=town]').val();
         var _country = $('*[name=country]').val();
         if (_address != '') {
            _tosearch += _address;
         }
         if (_town != '') {
            if (_address != '') {
               _tosearch += ' ';
            }
            _tosearch += _town;
         }
         if (_country != '') {
            if (_address != '' || _town != '') {
               _tosearch += ' ';
            }
            _tosearch += _country;
         }

         $('.leaflet-control-geocoder-form > input[type=text]').val(_tosearch);
      }

      $(function(){
<<<<<<< HEAD
         var finalizeMap = function() {
            var osmGeocoder = new L.Control.OSMGeocoder({
               collapsed: false,
               placeholder: '".__s('Search')."',
               text: '".__s('Search')."'
=======
         map_elt = initMap($('#setlocation_container_{$rand}'), 'setlocation_{$rand}', '200px');

         var osmGeocoder = new L.Control.OSMGeocoder({
            collapsed: false,
            placeholder: '".__s('Search')."',
            text: '".__s('Search')."'
         });
         map_elt.addControl(osmGeocoder);
         _autoSearch();

         function onMapClick(e) {
            var popup = L.popup();
            popup
               .setLatLng(e.latlng)
               .setContent('SELECTPOPUP')
               .openOn(map_elt);
         }

         map_elt.on('click', onMapClick);

         map_elt.on('popupopen', function(e){
            var _popup = e.popup;
            var _container = $(_popup._container);

            var _clat = _popup._latlng.lat.toString();
            var _clng = _popup._latlng.lng.toString();

            _popup.setContent('<p><a href=\'#\'>".__s('Set location here')."</a></p>');

            $(_container).find('a').on('click', function(e){
               e.preventDefault();
               _popup.remove();
               $('*[name=latitude]').val(_clat);
               $('*[name=longitude]').val(_clng).trigger('change');
>>>>>>> a845204b
            });
            map_elt.addControl(osmGeocoder);
            _autoSearch();
   
            function onMapClick(e) {
               var popup = L.popup();
               popup
                  .setLatLng(e.latlng)
                  .setContent('SELECTPOPUP')
                  .openOn(map_elt);
            }
   
            map_elt.on('click', onMapClick);
   
            map_elt.on('popupopen', function(e){
               var _popup = e.popup;
               var _container = $(_popup._container);
   
               var _clat = _popup._latlng.lat.toString();
               var _clng = _popup._latlng.lng.toString();
   
               _popup.setContent('<p><a href=\'#\'>".__s('Set location here')."</a></p>');
   
               $(_container).find('a').on('click', function(e){
                  e.preventDefault();
                  _popup.remove();
                  $('*[name=latitude]').val(_clat);
                  $('*[name=longitude]').val(_clng).trigger('change');
               });
            });
   
            var _curlat = $('*[name=latitude]').val();
            var _curlng = $('*[name=longitude]').val();
   
            if (_curlat && _curlng) {
               _setLocation(_curlat, _curlng);
            }
   
            $('*[name=latitude],*[name=longitude]').on('change', function(){
               var _curlat = $('*[name=latitude]').val();
               var _curlng = $('*[name=longitude]').val();
   
               if (_curlat && _curlng) {
                  _setLocation(_curlat, _curlng);
               }
            });
         }
         navigator.geolocation.getCurrentPosition(function(pos) {
            // Try to determine an appropriate zoom level based on accuracy
            var acc = pos.coords.accuracy;
            if (acc > 3000) {
                // Very low accuracy. Most likely a device without GPS or a cellular connection
                var zoom = 10;
            } else if (acc > 1000) {
                // Low accuracy
                var zoom = 15;
            } else if (acc > 500) {
                // Medium accuracy
                var zoom = 17;
            } else {
                // High accuracy
                var zoom = 20;
            }
            map_elt = initMap($('#setlocation_container'), 'setlocation', '200px', {
                position: [pos.coords.latitude, pos.coords.longitude],
                zoom: zoom
            });
            finalizeMap();
         }, function() {
            map_elt = initMap($('#setlocation_container'), 'setlocation', '200px');
            finalizeMap();
         }, {enableHighAccuracy: true});
         
      });";
      echo Html::scriptBlock($js);
   }
}<|MERGE_RESOLUTION|>--- conflicted
+++ resolved
@@ -46,91 +46,54 @@
       $rand = mt_rand();
 
       echo "<div id='setlocation_container_{$rand}'></div>";
-      $js = "var map_elt, _marker;
-      var _setLocation = function(lat, lng) {
-         if (_marker) {
-            map_elt.removeLayer(_marker);
+      $js = "
+      $(function(){
+         var map_elt, _marker;
+         var _setLocation = function(lat, lng) {
+            if (_marker) {
+               map_elt.removeLayer(_marker);
+            }
+            _marker = L.marker([lat, lng]).addTo(map_elt);
+            map_elt.fitBounds(
+               L.latLngBounds([_marker.getLatLng()]), {
+                  padding: [50, 50],
+                  maxZoom: 10
+               }
+            );
+         };
+
+         var _autoSearch = function() {
+            var _tosearch = '';
+            var _address = $('*[name=address]').val();
+            var _town = $('*[name=town]').val();
+            var _country = $('*[name=country]').val();
+            if (_address != '') {
+               _tosearch += _address;
+            }
+            if (_town != '') {
+               if (_address != '') {
+                  _tosearch += ' ';
+               }
+               _tosearch += _town;
+            }
+            if (_country != '') {
+               if (_address != '' || _town != '') {
+                  _tosearch += ' ';
+               }
+               _tosearch += _country;
+            }
+
+            $('.leaflet-control-geocoder-form > input[type=text]').val(_tosearch);
          }
-         _marker = L.marker([lat, lng]).addTo(map_elt);
-         map_elt.fitBounds(
-            L.latLngBounds([_marker.getLatLng()]), {
-               padding: [50, 50],
-               maxZoom: 10
-            }
-         );
-      };
-
-      var _autoSearch = function() {
-         var _tosearch = '';
-         var _address = $('*[name=address]').val();
-         var _town = $('*[name=town]').val();
-         var _country = $('*[name=country]').val();
-         if (_address != '') {
-            _tosearch += _address;
-         }
-         if (_town != '') {
-            if (_address != '') {
-               _tosearch += ' ';
-            }
-            _tosearch += _town;
-         }
-         if (_country != '') {
-            if (_address != '' || _town != '') {
-               _tosearch += ' ';
-            }
-            _tosearch += _country;
-         }
-
-         $('.leaflet-control-geocoder-form > input[type=text]').val(_tosearch);
-      }
-
-      $(function(){
-<<<<<<< HEAD
          var finalizeMap = function() {
             var osmGeocoder = new L.Control.OSMGeocoder({
                collapsed: false,
                placeholder: '".__s('Search')."',
                text: '".__s('Search')."'
-=======
-         map_elt = initMap($('#setlocation_container_{$rand}'), 'setlocation_{$rand}', '200px');
-
-         var osmGeocoder = new L.Control.OSMGeocoder({
-            collapsed: false,
-            placeholder: '".__s('Search')."',
-            text: '".__s('Search')."'
-         });
-         map_elt.addControl(osmGeocoder);
-         _autoSearch();
-
-         function onMapClick(e) {
-            var popup = L.popup();
-            popup
-               .setLatLng(e.latlng)
-               .setContent('SELECTPOPUP')
-               .openOn(map_elt);
-         }
-
-         map_elt.on('click', onMapClick);
-
-         map_elt.on('popupopen', function(e){
-            var _popup = e.popup;
-            var _container = $(_popup._container);
-
-            var _clat = _popup._latlng.lat.toString();
-            var _clng = _popup._latlng.lng.toString();
-
-            _popup.setContent('<p><a href=\'#\'>".__s('Set location here')."</a></p>');
-
-            $(_container).find('a').on('click', function(e){
-               e.preventDefault();
-               _popup.remove();
-               $('*[name=latitude]').val(_clat);
-               $('*[name=longitude]').val(_clng).trigger('change');
->>>>>>> a845204b
             });
             map_elt.addControl(osmGeocoder);
             _autoSearch();
-   
+
             function onMapClick(e) {
                var popup = L.popup();
                popup
@@ -138,18 +101,18 @@
                   .setContent('SELECTPOPUP')
                   .openOn(map_elt);
             }
-   
+
             map_elt.on('click', onMapClick);
-   
+
             map_elt.on('popupopen', function(e){
                var _popup = e.popup;
                var _container = $(_popup._container);
-   
+
                var _clat = _popup._latlng.lat.toString();
                var _clng = _popup._latlng.lng.toString();
-   
+
                _popup.setContent('<p><a href=\'#\'>".__s('Set location here')."</a></p>');
-   
+
                $(_container).find('a').on('click', function(e){
                   e.preventDefault();
                   _popup.remove();
@@ -157,18 +120,18 @@
                   $('*[name=longitude]').val(_clng).trigger('change');
                });
             });
-   
+
             var _curlat = $('*[name=latitude]').val();
             var _curlng = $('*[name=longitude]').val();
-   
+
             if (_curlat && _curlng) {
                _setLocation(_curlat, _curlng);
             }
-   
+
             $('*[name=latitude],*[name=longitude]').on('change', function(){
                var _curlat = $('*[name=latitude]').val();
                var _curlng = $('*[name=longitude]').val();
-   
+
                if (_curlat && _curlng) {
                   _setLocation(_curlat, _curlng);
                }
@@ -190,16 +153,16 @@
                 // High accuracy
                 var zoom = 20;
             }
-            map_elt = initMap($('#setlocation_container'), 'setlocation', '200px', {
+            map_elt = initMap($('#setlocation_container_{$rand}'), 'setlocation_{$rand}', '200px', {
                 position: [pos.coords.latitude, pos.coords.longitude],
                 zoom: zoom
             });
             finalizeMap();
          }, function() {
-            map_elt = initMap($('#setlocation_container'), 'setlocation', '200px');
+            map_elt = initMap($('#setlocation_container_{$rand}'), 'setlocation_{$rand}', '200px');
             finalizeMap();
          }, {enableHighAccuracy: true});
-         
+
       });";
       echo Html::scriptBlock($js);
    }
