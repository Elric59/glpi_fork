--- conflicted
+++ resolved
@@ -538,8 +538,8 @@
 
       echo "<td rowspan='$rowspan'>".__('Comments')."</td>";
       echo "<td rowspan='$rowspan' class='middle'>";
-      echo "<textarea cols='45' rows='".($rowspan+5)."' name='comment' >".$this->fields["comment"];
-      echo "</textarea></td></tr>\n";
+      echo "<textarea cols='45' rows='".($rowspan+3)."' name='comment' >".$this->fields["comment"];
+      echo "</textarea></td></tr>";
 
       echo "<tr class='tab_bg_1'>";
       echo "<td>".__('Domain')."</td>";
@@ -561,8 +561,7 @@
       OperatingSystemVersion::dropdown(array('value' => $this->fields["operatingsystemversions_id"]));
       echo "</td>";
       if ($inventory_show) {
-         echo "<td rowspan='5'>".__('Automatic inventory')."</td>";
-         echo "<td rowspan='5'>";
+         echo "<td rowspan='4' colspan='2'>";
          Plugin::doHook("autoinventory_information", $this);
          echo "</td>";
       }
@@ -600,40 +599,25 @@
       echo "<tr class='tab_bg_1'>";
       echo "<td>".__('Kernel version of the operating system')."</td>";
       echo "<td >";
-<<<<<<< HEAD
       Html::autocompletionTextField($this, 'os_kernel_version');
       echo "</td></tr>";
-=======
-      OperatingSystemVersion::dropdown(array('value' => $this->fields["operatingsystemversions_id"]));
-      echo "</td>";
-      if ($inventory_show) {
-         echo "<td rowspan='4' colspan='2'>";
-         Plugin::doHook("autoinventory_information", $this);
-         echo "</td>";
-      }
-      echo "</tr>";
->>>>>>> e1a7fe5d
 
       echo "<tr class='tab_bg_1'>";
       echo "<td>".__('Product ID of the operating system')."</td>";
       echo "<td >";
       Html::autocompletionTextField($this, 'os_licenseid');
-      echo "</td></tr>\n";
+      echo "</td></tr>";
 
       echo "<tr class='tab_bg_1'>";
       echo "<td>".__('Serial of the operating system')."</td>";
       echo "<td >";
       Html::autocompletionTextField($this, 'os_license_number');
-<<<<<<< HEAD
       echo "</td>";
 
 
       echo "</table></div>";
       echo "</td>";
       echo "</tr>";
-=======
-      echo "</td></tr>\n";
->>>>>>> e1a7fe5d
 
       echo "<tr class='tab_bg_1'>";
       echo "<td>".__('UUID')."</td>";
