<?php
/**
 * ---------------------------------------------------------------------
 * GLPI - Gestionnaire Libre de Parc Informatique
 * Copyright (C) 2015-2018 Teclib' and contributors.
 *
 * http://glpi-project.org
 *
 * based on GLPI - Gestionnaire Libre de Parc Informatique
 * Copyright (C) 2003-2014 by the INDEPNET Development Team.
 *
 * ---------------------------------------------------------------------
 *
 * LICENSE
 *
 * This file is part of GLPI.
 *
 * GLPI is free software; you can redistribute it and/or modify
 * it under the terms of the GNU General Public License as published by
 * the Free Software Foundation; either version 2 of the License, or
 * (at your option) any later version.
 *
 * GLPI is distributed in the hope that it will be useful,
 * but WITHOUT ANY WARRANTY; without even the implied warranty of
 * MERCHANTABILITY or FITNESS FOR A PARTICULAR PURPOSE.  See the
 * GNU General Public License for more details.
 *
 * You should have received a copy of the GNU General Public License
 * along with GLPI. If not, see <http://www.gnu.org/licenses/>.
 * ---------------------------------------------------------------------
 */

use Glpi\Cache\SimpleCache;
use ScssPhp\ScssPhp\Compiler;

if (!defined('GLPI_ROOT')) {
   die("Sorry. You can't access this file directly");
}

/**
 * Html Class
 * Inpired from Html/FormHelper for several functions
**/
class Html {


   /**
    * Clean display value deleting html tags
    *
    * @param string  $value      string value
    * @param boolean $striptags  strip all html tags
    * @param integer $keep_bad
    *          1 : neutralize tag anb content,
    *          2 : remove tag and neutralize content
    * @return string
   **/
   static function clean($value, $striptags = true, $keep_bad = 2) {
      $value = Html::entity_decode_deep($value);

      // Clean MS office tags
      $value = str_replace(["<![if !supportLists]>", "<![endif]>"], '', $value);

      if ($striptags) {
         // Strip ToolTips
         $specialfilter = ['@<div[^>]*?tooltip_picture[^>]*?>.*?</div[^>]*?>@si',
                                '@<div[^>]*?tooltip_text[^>]*?>.*?</div[^>]*?>@si',
                                '@<div[^>]*?tooltip_picture_border[^>]*?>.*?</div[^>]*?>@si',
                                '@<div[^>]*?invisible[^>]*?>.*?</div[^>]*?>@si'];
         $value         = preg_replace($specialfilter, '', $value);

         $value = preg_replace("/<(p|br|div)( [^>]*)?".">/i", "\n", $value);
         $value = preg_replace("/(&nbsp;| |\xC2\xA0)+/", " ", $value);
      }

      $search = ['@<script[^>]*?>.*?</script[^>]*?>@si', // Strip out javascript
                      '@<style[^>]*?>.*?</style[^>]*?>@si', // Strip out style
                      '@<title[^>]*?>.*?</title[^>]*?>@si', // Strip out title
                      '@<!DOCTYPE[^>]*?>@si', // Strip out !DOCTYPE
                       ];
      $value = preg_replace($search, '', $value);

      // Neutralize not well formatted html tags
      $value = preg_replace("/(<)([^>]*<)/", "&lt;$2", $value);

      $value = htmLawed(
         $value,
         [
            'elements'         => ($striptags) ? 'none' : '',
            'deny_attribute'   => 'on*',
            'keep_bad'         => $keep_bad, // 1: neutralize tag and content, 2 : remove tag and neutralize content
            'comment'          => 1, // 1: remove
            'cdata'            => 1, // 1: remove
            'direct_list_nest' => 1, // 1: Allow usage of ul/ol tags nested in other ul/ol tags
            'schemes'          => '*: aim, app, feed, file, ftp, gopher, http, https, irc, mailto, news, nntp, sftp, ssh, tel, telnet'
         ]
      );

      $value = str_replace(["\r\n", "\r"], "\n", $value);
      $value = preg_replace("/(\n[ ]*){2,}/", "\n\n", $value, -1);

      return trim($value);
   }


   /**
    * Recursivly execute html_entity_decode on an array
    *
    * @param string|array $value
    *
    * @return string|array
   **/
   static function entity_decode_deep($value) {

      return (is_array($value) ? array_map([__CLASS__, 'entity_decode_deep'], $value)
                               : html_entity_decode($value, ENT_QUOTES, "UTF-8"));
   }


   /**
    * Recursivly execute htmlentities on an array
    *
    * @param string|array $value
    *
    * @return string|array
   **/
   static function entities_deep($value) {

      return (is_array($value) ? array_map([__CLASS__, 'entities_deep'], $value)
                               : htmlentities($value, ENT_QUOTES, "UTF-8"));
   }


   /**
    * Convert a date YY-MM-DD to DD-MM-YY for calendar
    *
    * @param string       $time    Date to convert
    * @param integer|null $format  Date format
    *
    * @return null|string
    *
    * @see Toolbox::getDateFormats()
   **/
   static function convDate($time, $format = null) {

      if (is_null($time) || trim($time) == '' || in_array($time, ['NULL', '0000-00-00', '0000-00-00 00:00:00'])) {
         return null;
      }

      if (!isset($_SESSION["glpidate_format"])) {
         $_SESSION["glpidate_format"] = 0;
      }
      if (!$format) {
         $format = $_SESSION["glpidate_format"];
      }

      try {
         $date = new \DateTime($time);
      } catch (\Exception $e) {
         Toolbox::logWarning("Invalid date $time!");
         Session::addMessageAfterRedirect(
            sprintf(
               __('%1$s %2$s'),
               $time,
               _x('adjective', 'Invalid')
            )
         );
         return $time;
      }
      $mask = 'Y-m-d';

      switch ($format) {
         case 1 : // DD-MM-YYYY
            $mask = 'd-m-Y';
            break;
         case 2 : // MM-DD-YYYY
            $mask = 'm-d-Y';
            break;
      }

      return $date->format($mask);
   }


   /**
    * Convert a date YY-MM-DD HH:MM to DD-MM-YY HH:MM for display in a html table
    *
    * @param string       $time    Datetime to convert
    * @param integer|null $format  Datetime format
    *
    * @return null|string
   **/
   static function convDateTime($time, $format = null) {

      if (is_null($time) || ($time == 'NULL')) {
         return null;
      }

      return self::convDate($time, $format).' '. substr($time, 11, 5);
   }


   /**
    * Clean string for input text field
    *
    * @param string $string
    *
    * @return string
   **/
   static function cleanInputText($string) {
      return preg_replace( '/\'/', '&apos;', preg_replace('/\"/', '&quot;', $string));
   }


   /**
    * Clean all parameters of an URL. Get a clean URL
    *
    * @param string $url
    *
    * @return string
   **/
   static function cleanParametersURL($url) {

      $url = preg_replace("/(\/[0-9a-zA-Z\.\-\_]+\.php).*/", "$1", $url);
      return preg_replace("/\?.*/", "", $url);
   }


   /**
    * Recursivly execute nl2br on an array
    *
    * @param string|array $value
    *
    * @return string|array
   **/
   static function nl2br_deep($value) {

      return (is_array($value) ? array_map([__CLASS__, 'nl2br_deep'], $value)
                               : nl2br($value));
   }


   /**
    *  Resume text for followup
    *
    * @param string  $string  string to resume
    * @param integer $length  resume length (default 255)
    *
    * @return string
   **/
   static function resume_text($string, $length = 255) {

      if (Toolbox::strlen($string) > $length) {
         $string = Toolbox::substr($string, 0, $length)."&nbsp;(...)";
      }

      return $string;
   }


   /**
    *  Resume a name for display
    *
    * @param string  $string  string to resume
    * @param integer $length  resume length (default 255)
    *
    * @return string
    **/
   static function resume_name($string, $length = 255) {

      if (strlen($string) > $length) {
         $string = Toolbox::substr($string, 0, $length)."...";
      }

      return $string;
   }


   /**
    * Clean post value for display in textarea
    *
    * @param string $value
    *
    * @return string
   **/
   static function cleanPostForTextArea($value) {

      if (is_array($value)) {
         return array_map([__CLASS__, __METHOD__], $value);
      }
      $order   = ['\r\n',
                       '\n',
                       "\\'",
                       '\"',
                       '\\\\'];
      $replace = ["\n",
                       "\n",
                       "'",
                       '"',
                       "\\"];
      return str_replace($order, $replace, $value);
   }


   /**
    * Convert a number to correct display
    *
    * @param float   $number        Number to display
    * @param boolean $edit          display number for edition ? (id edit use . in all case)
    * @param integer $forcedecimal  Force decimal number (do not use default value) (default -1)
    *
    * @return string
   **/
   static function formatNumber($number, $edit = false, $forcedecimal = -1) {
      global $CFG_GLPI;

      // Php 5.3 : number_format() expects parameter 1 to be double,
      if ($number == "") {
         $number = 0;

      } else if ($number == "-") { // used for not defines value (from Infocom::Amort, p.e.)
         return "-";
      }

      $number  = doubleval($number);
      $decimal = $CFG_GLPI["decimal_number"];
      if ($forcedecimal>=0) {
         $decimal = $forcedecimal;
      }

      // Edit : clean display for mysql
      if ($edit) {
         return number_format($number, $decimal, '.', '');
      }

      // Display : clean display
      switch ($_SESSION['glpinumber_format']) {
         case 0 : // French
            return str_replace(' ', '&nbsp;', number_format($number, $decimal, '.', ' '));

         case 2 : // Other French
            return str_replace(' ', '&nbsp;', number_format($number, $decimal, ',', ' '));

         case 3 : // No space with dot
            return number_format($number, $decimal, '.', '');

         case 4 : // No space with comma
            return number_format($number, $decimal, ',', '');

         default: // English
            return number_format($number, $decimal, '.', ',');
      }
   }


   /**
    * Make a good string from the unix timestamp $sec
    *
    * @param integer $time         timestamp
    * @param boolean $display_sec  display seconds ?
    * @param boolean $use_days     use days for display ?
    *
    * @return string
   **/
   static function timestampToString($time, $display_sec = true, $use_days = true) {

      $sign = '';
      if ($time < 0) {
         $sign = '- ';
         $time = abs($time);
      }
      $time = floor($time);

      // Force display seconds if time is null
      if ($time < MINUTE_TIMESTAMP) {
         $display_sec = true;
      }

      $units = Toolbox::getTimestampTimeUnits($time);
      if ($use_days) {
         if ($units['day'] > 0) {
            if ($display_sec) {
               //TRANS: %1$s is the sign (-or empty), %2$d number of days, %3$d number of hours,
               //       %4$d number of minutes, %5$d number of seconds
               return sprintf(__('%1$s%2$d days %3$d hours %4$d minutes %5$d seconds'), $sign,
                              $units['day'], $units['hour'], $units['minute'], $units['second']);
            }
            //TRANS:  %1$s is the sign (-or empty), %2$d number of days, %3$d number of hours,
            //        %4$d number of minutes
            return sprintf(__('%1$s%2$d days %3$d hours %4$d minutes'),
                           $sign, $units['day'], $units['hour'], $units['minute']);
         }
      } else {
         if ($units['day'] > 0) {
            $units['hour'] += 24*$units['day'];
         }
      }

      if ($units['hour'] > 0) {
         if ($display_sec) {
            //TRANS:  %1$s is the sign (-or empty), %2$d number of hours, %3$d number of minutes,
            //        %4$d number of seconds
            return sprintf(__('%1$s%2$d hours %3$d minutes %4$d seconds'),
                           $sign, $units['hour'], $units['minute'], $units['second']);
         }
         //TRANS: %1$s is the sign (-or empty), %2$d number of hours, %3$d number of minutes
         return sprintf(__('%1$s%2$d hours %3$d minutes'), $sign, $units['hour'], $units['minute']);
      }

      if ($units['minute'] > 0) {
         if ($display_sec) {
            //TRANS:  %1$s is the sign (-or empty), %2$d number of minutes,  %3$d number of seconds
            return sprintf(__('%1$s%2$d minutes %3$d seconds'), $sign, $units['minute'],
                           $units['second']);
         }
         //TRANS: %1$s is the sign (-or empty), %2$d number of minutes
         return sprintf(_n('%1$s%2$d minute', '%1$s%2$d minutes', $units['minute']), $sign,
                        $units['minute']);

      }

      if ($display_sec) {
         //TRANS:  %1$s is the sign (-or empty), %2$d number of seconds
         return sprintf(_n('%1$s%2$s second', '%1$s%2$s seconds', $units['second']), $sign,
                        $units['second']);
      }
      return '';
   }


   /**
    * Format a timestamp into a normalized string (hh:mm:ss).
    *
    * @param integer $time
    *
    * @return string
   **/
   static function timestampToCsvString($time) {

      if ($time < 0) {
         $time = abs($time);
      }
      $time = floor($time);

      $units = Toolbox::getTimestampTimeUnits($time);

      if ($units['day'] > 0) {
         $units['hour'] += 24*$units['day'];
      }

      return str_pad($units['hour'], 2, '0', STR_PAD_LEFT)
         . ':'
         . str_pad($units['minute'], 2, '0', STR_PAD_LEFT)
         . ':'
         . str_pad($units['second'], 2, '0', STR_PAD_LEFT);
   }


   /**
    * Extract url from web link
    *
    * @param string $value
    *
    * @return string
   **/
   static function weblink_extract($value) {

      $value = preg_replace('/<a\s+href\="([^"]+)"[^>]*>[^<]*<\/a>/i', "$1", $value);
      return $value;
   }


   /**
    * Redirection to $_SERVER['HTTP_REFERER'] page
    *
    * @return void
   **/
   static function back() {
      self::redirect(self::getBackUrl());
   }


   /**
    * Redirection hack
    *
    * @param $dest string: Redirection destination
    * @param $http_response_code string: Forces the HTTP response code to the specified value
    *
    * @return void
   **/
   static function redirect($dest, $http_response_code = 302) {

      $toadd = '';
      $dest = addslashes($dest);

      if (!headers_sent() && !Toolbox::isAjax()) {
          header("Location: $dest", true, $http_response_code);
          exit();
      }

      if (strpos($dest, "?") !== false) {
         $toadd = '&tokonq='.Toolbox::getRandomString(5);
      } else {
         $toadd = '?tokonq='.Toolbox::getRandomString(5);
      }

      echo "<script type='text/javascript'>
            NomNav = navigator.appName;
            if (NomNav=='Konqueror') {
               window.location='".$dest.$toadd."';
            } else {
               window.location='".$dest."';
            }
         </script>";
      exit();
   }

   /**
    * Redirection to Login page
    *
    * @param string $params  param to add to URL (default '')
    * @since 0.85
    *
    * @return void
   **/
   static function redirectToLogin($params = '') {
      global $CFG_GLPI;

      $dest     = $CFG_GLPI["root_doc"] . "/index.php";
      $url_dest = preg_replace(
         '/^' . preg_quote($CFG_GLPI["root_doc"], '/') . '/',
         '',
         $_SERVER['REQUEST_URI']
      );
      $dest    .= "?redirect=".rawurlencode($url_dest);

      if (!empty($params)) {
         $dest .= '&'.$params;
      }

      self::redirect($dest);
   }


   /**
    * Display common message for item not found
    *
    * @return void
   **/
   static function displayNotFoundError() {
      global $CFG_GLPI, $HEADER_LOADED;

      if (!$HEADER_LOADED) {
         if (!Session::getCurrentInterface()) {
            self::nullHeader(__('Access denied'));

         } else if (Session::getCurrentInterface() == "central") {
            self::header(__('Access denied'));

         } else if (Session::getCurrentInterface() == "helpdesk") {
            self::helpHeader(__('Access denied'));
         }
      }
      echo "<div class='center'><br><br>";
      echo "<img src='" . $CFG_GLPI["root_doc"] . "/pics/warning.png' alt='".__s('Warning')."'>";
      echo "<br><br><span class='b'>" . __('Item not found') . "</span></div>";
      self::nullFooter();
      exit ();
   }


   /**
    * Display common message for privileges errors
    *
    * @return void
   **/
   static function displayRightError() {
      self::displayErrorAndDie(__("You don't have permission to perform this action."));
   }


   /**
    * Display a div containing messages set in session in the previous page
   **/
   static function displayMessageAfterRedirect() {

      // Affichage du message apres redirection
      if (isset($_SESSION["MESSAGE_AFTER_REDIRECT"])
          && count($_SESSION["MESSAGE_AFTER_REDIRECT"]) > 0) {

         foreach ($_SESSION['MESSAGE_AFTER_REDIRECT'] as $msgtype => $messages) {
            //get messages
            if (count($messages) > 0) {
               $html_messages = implode('<br/>', $messages);
            } else {
               continue;
            }

            //set title and css class
            switch ($msgtype) {
               case ERROR:
                  $title = __s('Error');
                  $class = 'err_msg';
                  break;
               case WARNING:
                  $title = __s('Warning');
                  $class = 'warn_msg';
                  break;
               case INFO:
                  $title = __s('Information');
                  $class = 'info_msg';
                  break;
            }

            echo "<div id=\"message_after_redirect_$msgtype\" title=\"$title\">";
            echo $html_messages;
            echo "</div>";

            $scriptblock = "
               $(function() {
                  var _of = window;
                  var _at = 'right-20 bottom-20';
                  //calculate relative dialog position
                  $('.message_after_redirect').each(function() {
                     var _this = $(this);
                     if (_this.attr('aria-describedby') != 'message_after_redirect_$msgtype') {
                        _of = _this;
                        _at = 'right top-' + (10 + _this.outerHeight());
                     }
                  });

                  $('#message_after_redirect_$msgtype').dialog({
                     dialogClass: 'message_after_redirect $class',
                     minHeight: 40,
                     minWidth: 200,
                     position: {
                        my: 'right bottom',
                        at: _at,
                        of: _of,
                        collision: 'none'
                     },
                     autoOpen: false,
                     show: {
                       effect: 'slide',
                       direction: 'down',
                       'duration': 800
                     }
                  })
                  .dialog('open');";

            //do not autoclose errors
            if ($msgtype != ERROR) {
               $scriptblock .= "

                  // close dialog on outside click
                  $(document.body).on('click', function(e){
                     if ($('#message_after_redirect_$msgtype').dialog('isOpen')
                         && !$(e.target).is('.ui-dialog, a')
                         && !$(e.target).closest('.ui-dialog').length) {
                        $('#message_after_redirect_$msgtype').remove();
                        // redo focus on initial element
                        e.target.focus();
                     }
                  });";
            }

            $scriptblock .= "

               });
            ";

            echo Html::scriptBlock($scriptblock);
         }
      }

      // Clean message
      $_SESSION["MESSAGE_AFTER_REDIRECT"] = [];
   }


   static function displayAjaxMessageAfterRedirect() {
      global $CFG_GLPI;

      echo Html::scriptBlock("
      displayAjaxMessageAfterRedirect = function() {
         // attach MESSAGE_AFTER_REDIRECT to body
         $('.message_after_redirect').remove();
         $.ajax({
            url:  '".$CFG_GLPI['root_doc']."/ajax/displayMessageAfterRedirect.php',
            success: function(html) {
               $('body').append(html);
            }
         });
      }");
   }


   /**
    * Common Title Function
    *
    * @param string        $ref_pic_link    Path to the image to display (default '')
    * @param string        $ref_pic_text    Alt text of the icon (default '')
    * @param string        $ref_title       Title to display (default '')
    * @param array|string  $ref_btts        Extra items to display array(link=>text...) (default '')
    *
    * @return void
   **/
   static function displayTitle($ref_pic_link = "", $ref_pic_text = "", $ref_title = "", $ref_btts = "") {

      $ref_pic_text = htmlentities($ref_pic_text, ENT_QUOTES, 'UTF-8');

      echo "<div class='center'><table class='tab_glpi'><tr>";
      if ($ref_pic_link!="") {
         $ref_pic_text = self::clean($ref_pic_text);
         echo "<td>".Html::image($ref_pic_link, ['alt' => $ref_pic_text])."</td>";
      }

      if ($ref_title != "") {
         echo "<td><span class='vsubmit'>&nbsp;".$ref_title."&nbsp;</span></td>";
      }

      if (is_array($ref_btts) && count($ref_btts)) {
         foreach ($ref_btts as $key => $val) {
            echo "<td><a class='vsubmit' href='".$key."'>".$val."</a></td>";
         }
      }
      echo "</tr></table></div>";
   }


   /**
   * Clean Display of Request
   *
   * @since 0.83.1
   *
   * @param string $request  SQL request
   *
   * @return string
   **/
   static function cleanSQLDisplay($request) {

      $request = str_replace("<", "&lt;", $request);
      $request = str_replace(">", "&gt;", $request);
      $request = str_ireplace("UNION", "<br/>UNION<br/>", $request);
      $request = str_ireplace("UNION ALL", "<br/>UNION ALL<br/>", $request);
      $request = str_ireplace("FROM", "<br/>FROM", $request);
      $request = str_ireplace("WHERE", "<br/>WHERE", $request);
      $request = str_ireplace("INNER JOIN", "<br/>INNER JOIN", $request);
      $request = str_ireplace("LEFT JOIN", "<br/>LEFT JOIN", $request);
      $request = str_ireplace("ORDER BY", "<br/>ORDER BY", $request);
      $request = str_ireplace("SORT", "<br/>SORT", $request);

      return $request;
   }

   /**
    * Display Debug Information
    *
    * @param boolean $with_session with session information (true by default)
    * @param boolean $ajax         If we're called from ajax (false by default)
    *
    * @return void
   **/
   static function displayDebugInfos($with_session = true, $ajax = false) {
      global $CFG_GLPI, $DEBUG_SQL, $SQL_TOTAL_REQUEST, $DEBUG_AUTOLOAD;
      $GLPI_CACHE = Config::getCache('cache_db');

      // Only for debug mode so not need to be translated
      if ($_SESSION['glpi_use_mode'] == Session::DEBUG_MODE) { // mode debug
         $rand = mt_rand();
         echo "<div class='debug ".($ajax?"debug_ajax":"")."'>";
         if (!$ajax) {
            echo "<span class='fa-stack fa-lg' id='see_debug'>
                     <i class='fa fa-circle fa-stack-2x primary-fg-inverse'></i>
                     <a href='#' class='fa fa-bug fa-stack-1x primary-fg' title='" . __s('Display GLPI debug informations')  . "'>
                        <span class='sr-only'>See GLPI DEBUG</span>
                     </a>
            </span>";
         }

         echo "<div id='debugtabs$rand'><ul>";
         if ($CFG_GLPI["debug_sql"]) {
            echo "<li><a href='#debugsql$rand'>SQL REQUEST</a></li>";
         }
         if ($CFG_GLPI["debug_vars"]) {
            echo "<li><a href='#debugautoload$rand'>AUTOLOAD</a></li>";
            echo "<li><a href='#debugpost$rand'>POST VARIABLE</a></li>";
            echo "<li><a href='#debugget$rand'>GET VARIABLE</a></li>";
            if ($with_session) {
               echo "<li><a href='#debugsession$rand'>SESSION VARIABLE</a></li>";
            }
            echo "<li><a href='#debugserver$rand'>SERVER VARIABLE</a></li>";
            if ($GLPI_CACHE instanceof SimpleCache) {
               echo "<li><a href='#debugcache$rand'>CACHE VARIABLE</a></li>";
            }
         }
         echo "</ul>";

         if ($CFG_GLPI["debug_sql"]) {
            echo "<div id='debugsql$rand'>";
            echo "<div class='b'>".$SQL_TOTAL_REQUEST." Queries ";
            echo "took  ".array_sum($DEBUG_SQL['times'])."s</div>";

            echo "<table class='tab_cadre'><tr><th>N&#176; </th><th>Queries</th><th>Time</th>";
            echo "<th>Errors</th></tr>";

            foreach ($DEBUG_SQL['queries'] as $num => $query) {
               echo "<tr class='tab_bg_".(($num%2)+1)."'><td>$num</td><td>";
               echo self::cleanSQLDisplay($query);
               echo "</td><td>";
               echo $DEBUG_SQL['times'][$num];
               echo "</td><td>";
               if (isset($DEBUG_SQL['errors'][$num])) {
                  echo $DEBUG_SQL['errors'][$num];
               } else {
                  echo "&nbsp;";
               }
               echo "</td></tr>";
            }
            echo "</table>";
            echo "</div>";
         }
         if ($CFG_GLPI["debug_vars"]) {
            echo "<div id='debugautoload$rand'>".implode(', ', $DEBUG_AUTOLOAD)."</div>";
            echo "<div id='debugpost$rand'>";
            self::printCleanArray($_POST, 0, true);
            echo "</div>";
            echo "<div id='debugget$rand'>";
            self::printCleanArray($_GET, 0, true);
            echo "</div>";
            if ($with_session) {
               echo "<div id='debugsession$rand'>";
               self::printCleanArray($_SESSION, 0, true);
               echo "</div>";
            }
            echo "<div id='debugserver$rand'>";
            self::printCleanArray($_SERVER, 0, true);
            echo "</div>";

            if ($GLPI_CACHE instanceof SimpleCache) {
               echo "<div id='debugcache$rand'>";
               $cache_keys = $GLPI_CACHE->getAllKnownCacheKeys();
               $cache_contents = $GLPI_CACHE->getMultiple($cache_keys);
               self::printCleanArray($cache_contents, 0, true);
               echo "</div>";
            }
         }

         echo Html::scriptBlock("
            $('#debugtabs$rand').tabs({
               collapsible: true
            }).addClass( 'ui-tabs-vertical ui-helper-clearfix' );

            $('<li class=\"close\"><button id= \"close_debug$rand\">close debug</button></li>')
               .appendTo('#debugtabs$rand ul');

            $('#close_debug$rand').button({
               icons: {
                  primary: 'ui-icon-close'
               },
               text: false
            }).click(function() {
                $('#debugtabs$rand').css('display', 'none');
            });

            $('#see_debug').click(function(e) {
               e.preventDefault();
               console.log('see_debug #debugtabs$rand');
               $('#debugtabs$rand').css('display', 'block');
            });
         ");

         echo "</div></div>";
      }
   }


   /**
    * Display a Link to the last page using http_referer if available else use history.back
   **/
   static function displayBackLink() {
      $url_referer = self::getBackUrl();
      if ($url_referer !== false) {
         echo "<a href='$url_referer'>".__('Back')."</a>";
      } else {
         echo "<a href='javascript:history.back();'>".__('Back')."</a>";
      }
   }

   /**
    * Return an url for getting back to previous page.
    * Remove `forcetab` parameter if exists to prevent bad tab display
    *
    * @param string $url_in optional url to return (without forcetab param), if empty, we will user HTTP_REFERER from server
    *
    * @since 9.2.2
    *
    * @return mixed [string|boolean] false, if failed, else the url string
    */
   static function getBackUrl($url_in = "") {
      if (isset($_SERVER['HTTP_REFERER'])
          && strlen($url_in) == 0) {
         $url_in = $_SERVER['HTTP_REFERER'];
      }
      if (strlen($url_in) > 0) {
         $url = parse_url($url_in);

         if (isset($url['query'])) {
            parse_str($url['query'], $parameters);
            unset($parameters['forcetab']);
            $new_query = http_build_query($parameters);
            return str_replace($url['query'], $new_query, $url_in);
         }

         return $url_in;
      }
      return false;
   }


   /**
    * Simple Error message page
    *
    * @param string  $message  displayed before dying
    * @param boolean $minimal  set to true do not display app menu (false by default)
    *
    * @return void
   **/
   static function displayErrorAndDie ($message, $minimal = false) {
      global $CFG_GLPI, $HEADER_LOADED;

      if (!$HEADER_LOADED) {
         if ($minimal || !Session::getCurrentInterface()) {
            self::nullHeader(__('Access denied'), '');

         } else if (Session::getCurrentInterface() == "central") {
            self::header(__('Access denied'), '');

         } else if (Session::getCurrentInterface() == "helpdesk") {
            self::helpHeader(__('Access denied'), '');
         }
      }
      echo "<div class='center'><br><br>";
      echo Html::image($CFG_GLPI["root_doc"] . "/pics/warning.png", ['alt' => __('Warning')]);
      echo "<br><br><span class='b'>$message</span></div>";
      self::nullFooter();
      exit ();
   }


   /**
    * Add confirmation on button or link before action
    *
    * @param $string             string   to display or array of string for using multilines
    * @param $additionalactions  string   additional actions to do on success confirmation
    *                                     (default '')
    *
    * @return string
   **/
   static function addConfirmationOnAction($string, $additionalactions = '') {

      return "onclick=\"".Html::getConfirmationOnActionScript($string, $additionalactions)."\"";
   }


   /**
    * Get confirmation on button or link before action
    *
    * @since 0.85
    *
    * @param $string             string   to display or array of string for using multilines
    * @param $additionalactions  string   additional actions to do on success confirmation
    *                                     (default '')
    *
    * @return string confirmation script
   **/
   static function getConfirmationOnActionScript($string, $additionalactions = '') {

      if (!is_array($string)) {
         $string = [$string];
      }
      $string            = Toolbox::addslashes_deep($string);
      $additionalactions = trim($additionalactions);
      $out               = "";
      $multiple          = false;
      $close_string      = '';
      // Manage multiple confirmation
      foreach ($string as $tab) {
         if (is_array($tab)) {
            $multiple      = true;
            $out          .="if (window.confirm('";
            $out          .= implode('\n', $tab);
            $out          .= "')){ ";
            $close_string .= "return true;} else { return false;}";
         }
      }
      // manage simple confirmation
      if (!$multiple) {
            $out          .="if (window.confirm('";
            $out          .= implode('\n', $string);
            $out          .= "')){ ";
            $close_string .= "return true;} else { return false;}";
      }
      $out .= $additionalactions.(substr($additionalactions, -1)!=';'?';':'').$close_string;
      return $out;
   }


   /**
    * Manage progresse bars
    *
    * @since 0.85
    *
    * @param $id                 HTML ID of the progress bar
    * @param $options    array   progress status
    *                    - create    do we have to create it ?
    *                    - message   add or change the message
    *                    - percent   current level
    *
    *
    * @return void
    **/
   static function progressBar($id, array $options = []) {

      $params            = [];
      $params['create']  = false;
      $params['message'] = null;
      $params['percent'] = -1;

      if (is_array($options) && count($options)) {
         foreach ($options as $key => $val) {
            $params[$key] = $val;
         }
      }

      if ($params['create']) {
         echo "<div class='doaction_cadre'>";
         echo "<div class='doaction_progress' id='$id'>";
         echo "<div class='doaction_progress_text' id='".$id."_text' >&nbsp;</div>";
         echo "</div>";
         echo "</div><br>";
         echo Html::scriptBlock(self::jsGetElementbyID($id).".progressbar();");
      }

      if ($params['message'] !== null) {
         echo Html::scriptBlock(self::jsGetElementbyID($id.'_text').".text(\"".
                                addslashes($params['message'])."\");");
      }

      if (($params['percent'] >= 0)
          && ($params['percent'] <= 100)) {
         echo Html::scriptBlock(self::jsGetElementbyID($id).".progressbar('option', 'value', ".
                                $params['percent']." );");
      }

      if (!$params['create']) {
         self::glpi_flush();
      }
   }


   /**
    * Create a Dynamic Progress Bar
    *
    * @param string $msg  initial message (under the bar)
    *
    * @return void
    **/
   static function createProgressBar($msg = "&nbsp;") {

      $options = ['create' => true];
      if ($msg != "&nbsp;") {
         $options['message'] = $msg;
      }

      self::progressBar('doaction_progress', $options);
   }

   /**
    * Change the Message under the Progress Bar
    *
    * @param string $msg message under the bar
    *
    * @return void
   **/
   static function changeProgressBarMessage($msg = "&nbsp;") {

      self::progressBar('doaction_progress', ['message' => $msg]);
      self::glpi_flush();
   }


   /**
    * Change the Progress Bar Position
    *
    * @param float  $crt   Current Value (less then $tot)
    * @param float  $tot   Maximum Value
    * @param string $msg   message inside the bar (default is %)
    *
    * @return void
   **/
   static function changeProgressBarPosition($crt, $tot, $msg = "") {

      $options = [];

      if (!$tot) {
         $options['percent'] = 0;
      } else if ($crt>$tot) {
         $options['percent'] = 100;
      } else {
         $options['percent'] = 100*$crt/$tot;
      }

      if ($msg != "") {
         $options['message'] = $msg;
      }

      self::progressBar('doaction_progress', $options);
      self::glpi_flush();
   }


   /**
    * Display a simple progress bar
    *
    * @param integer $width       Width   of the progress bar
    * @param float   $percent     Percent of the progress bar
    * @param array   $options     possible options:
    *            - title : string title to display (default Progesssion)
    *            - simple : display a simple progress bar (no title / only percent)
    *            - forcepadding : boolean force str_pad to force refresh (default true)
    *
    * @return void
   **/
   static function displayProgressBar($width, $percent, $options = []) {
      global $CFG_GLPI;

      $param['title']        = __('Progress');
      $param['simple']       = false;
      $param['forcepadding'] = true;

      if (is_array($options) && count($options)) {
         foreach ($options as $key => $val) {
            $param[$key] = $val;
         }
      }

      $percentwidth = floor($percent*$width/100);
      $output       = "<div class='center'><table class='tab_cadre' width='".($width+20)."px'>";

      if (!$param['simple']) {
         $output .= "<tr><th class='center'>".$param['title']."&nbsp;".$percent."%</th></tr>";
      }
      $output .= "<tr><td>
                  <table class='tabcompact'><tr><td class='center' style='background:url(".$CFG_GLPI["root_doc"].
                   "/pics/loader.png) repeat-x; padding: 0px;font-size: 10px;' width='".
                   $percentwidth." px' height='12'>";

      if ($param['simple']) {
         $output .= $percent."%";
      } else {
         $output .= '&nbsp;';
      }

      $output .= "</td></tr></table></td>";
      $output .= "</tr></table>";
      $output .= "</div>";

      if (!$param['forcepadding']) {
         echo $output;
      } else {
         echo Toolbox::str_pad($output, 4096);
         self::glpi_flush();
      }
   }


   /**
    * Include common HTML headers
    *
    * @param string $title   title used for the page (default '')
    * @param string $sector  sector in which the page displayed is
    * @param string $item    item corresponding to the page displayed
    * @param string $option  option corresponding to the page displayed
    *
    * @return void
   **/
   static function includeHeader($title = '', $sector = 'none', $item = 'none', $option = '') {
      global $CFG_GLPI, $DB, $PLUGIN_HOOKS;

      // complete title with id if exist
      if (isset($_GET['id']) && $_GET['id']) {
         $title = sprintf(__('%1$s - %2$s'), $title, $_GET['id']);
      }

      // Send UTF8 Headers
      header("Content-Type: text/html; charset=UTF-8");
      // Allow only frame from same server to prevent click-jacking
      header('x-frame-options:SAMEORIGIN');

      // Send extra expires header
      self::header_nocache();

      // Start the page
      echo "<!DOCTYPE html>\n";
      echo "<html lang=\"{$CFG_GLPI["languages"][$_SESSION['glpilanguage']][3]}\">";
      echo "<head><title>GLPI - ".$title."</title>";
      echo "<meta charset=\"utf-8\">";

      //prevent IE to turn into compatible mode...
      echo "<meta http-equiv=\"X-UA-Compatible\" content=\"IE=edge\">\n";

      // auto desktop / mobile viewport
      echo "<meta name='viewport' content='width=device-width, initial-scale=1'>";

      echo Html::css('public/lib/base.css');
      //JSTree JS part is loaded on demand... But from an ajax call to display entities. Need to have CSS loaded.
      echo Html::css('css/jstree-glpi.css');

      if (isset($CFG_GLPI['notifications_ajax']) && $CFG_GLPI['notifications_ajax']) {
         Html::requireJs('notifications_ajax');
      }

      echo Html::css('public/lib/leaflet.css');
      Html::requireJs('leaflet');

      //on demand JS
      if ($sector != 'none' || $item != 'none' || $option != '') {
         $jslibs = [];
         if (isset($CFG_GLPI['javascript'][$sector])) {
            if (isset($CFG_GLPI['javascript'][$sector][$item])) {
               if (isset($CFG_GLPI['javascript'][$sector][$item][$option])) {
                  $jslibs = $CFG_GLPI['javascript'][$sector][$item][$option];
               } else {
                  $jslibs = $CFG_GLPI['javascript'][$sector][$item];
               }
            } else {
               $jslibs = $CFG_GLPI['javascript'][$sector];
            }
         }

         if (in_array('planning', $jslibs)) {
            Html::requireJs('planning');
         }

         if (in_array('fullcalendar', $jslibs)) {
            echo Html::css('public/lib/fullcalendar.css',
                           ['media' => '']);
            Html::requireJs('fullcalendar');
         }

         if (in_array('gantt', $jslibs)) {
            echo Html::css('public/lib/jquery-gantt.css');
            Html::requireJs('gantt');
         }

         if (in_array('kanban', $jslibs)) {
            Html::requireJs('kanban');
         }

         if (in_array('rateit', $jslibs)) {
            echo Html::css('public/lib/jquery.rateit.css');
            Html::requireJs('rateit');
         }

         if (in_array('colorpicker', $jslibs)) {
            echo Html::css('public/lib/spectrum-colorpicker.css');
            Html::requireJs('colorpicker');
         }

         if (in_array('dashboard', $jslibs)) {
            echo Html::scss('css/dashboard');
            Html::requireJs('dashboard');
         }

         if (in_array('rack', $jslibs)) {
            Html::requireJs('rack');
         }

         if (in_array('gridstack', $jslibs)) {
            echo Html::css('public/lib/gridstack.css');
            Html::requireJs('gridstack');
         }

         if (in_array('tinymce', $jslibs)) {
            Html::requireJs('tinymce');
         }

         if (in_array('clipboard', $jslibs)) {
            Html::requireJs('clipboard');
         }

         if (in_array('jstree', $jslibs)) {
            Html::requireJs('jstree');
         }

         if (in_array('charts', $jslibs)) {
            echo Html::css('public/lib/chartist.css');
            echo Html::css('css/chartists-glpi.css');
            Html::requireJs('charts');
         }

         if (in_array('codemirror', $jslibs)) {
            echo Html::css('public/lib/codemirror.css');
            Html::requireJs('codemirror');
         }

         if (in_array('photoswipe', $jslibs)) {
            echo Html::css('public/lib/photoswipe.css');
            Html::requireJs('photoswipe');
         }
      }

      if (Session::getCurrentInterface() == "helpdesk") {
         echo Html::css('public/lib/jquery.rateit.css');
         Html::requireJs('rateit');
      }

      //file upload is required... almost everywhere.
      Html::requireJs('fileupload');

      // load fuzzy search everywhere
      Html::requireJs('fuzzy');

      // load log filters everywhere
      Html::requireJs('log_filters');

      echo Html::css('css/jquery-glpi.css');
      if (CommonGLPI::isLayoutWithMain()
          && !CommonGLPI::isLayoutExcludedPage()) {
         echo Html::css('public/lib/scrollable-tabs.css');
      }

      //  CSS link
      echo Html::scss('css/styles');
      if (isset($_SESSION['glpihighcontrast_css']) && $_SESSION['glpihighcontrast_css']) {
         echo Html::scss('css/highcontrast');
      }
      $theme = isset($_SESSION['glpipalette']) ? $_SESSION['glpipalette'] : 'auror';
      echo Html::scss('css/palettes/' . $theme);

      echo Html::css('css/print.css', ['media' => 'print']);
      echo "<link rel='shortcut icon' type='images/x-icon' href='".
             $CFG_GLPI["root_doc"]."/pics/favicon.ico' >\n";

      // Add specific css for plugins
      if (isset($PLUGIN_HOOKS['add_css']) && count($PLUGIN_HOOKS['add_css'])) {

         foreach ($PLUGIN_HOOKS["add_css"] as $plugin => $files) {
            if (!Plugin::isPluginActive($plugin)) {
               continue;
            }

            $version = Plugin::getInfo($plugin, 'version');

            if (!is_array($files)) {
               $files = [$files];
            }

            foreach ($files as $file) {
               $filename = GLPI_ROOT."/plugins/$plugin/$file";

               if (!file_exists($filename)) {
                  continue;
               }

               if ('scss' === substr(strrchr($filename, '.'), 1)) {
                  echo Html::scss("plugins/$plugin/$file", ['version' => $version]);
               } else {
                  echo Html::css("plugins/$plugin/$file", ['version' => $version]);
               }
            }
         }
      }

      // Custom CSS for active entity
      if ($DB instanceof DBmysql && $DB->connected) {
         $entity = new Entity();
         if (isset($_SESSION['glpiactive_entity'])) {
            // Apply active entity styles
            $entity->getFromDB($_SESSION['glpiactive_entity']);
         } else {
            // Apply root entity styles
            $entity->getFromDB('0');
         }
         echo $entity->getCustomCssTag();
      }

      // AJAX library
      echo Html::script('public/lib/base.js');

      // Locales
      $locales_domains = ['glpi' => GLPI_VERSION]; // base domain
      $plugins = Plugin::getPlugins();
      foreach ($plugins as $plugin) {
         $locales_domains[$plugin] = Plugin::getInfo($plugin, 'version');
      }
      if (isset($_SESSION['glpilanguage'])) {
         echo Html::scriptBlock(<<<JAVASCRIPT
            $(function() {
               i18n.setLocale('{$_SESSION['glpilanguage']}');
            });
JAVASCRIPT
         );
         foreach ($locales_domains as $locale_domain => $locale_version) {
            $locales_url = $CFG_GLPI['root_doc'] . '/front/locale.php'
               . '?domain=' . $locale_domain
               . '&version=' . $locale_version
               . ($_SESSION['glpi_use_mode'] == Session::DEBUG_MODE ? '&debug' : '');
            $locale_js = <<<JAVASCRIPT
               $(function() {
                  $.ajax({
                     type: 'GET',
                     url: '{$locales_url}',
                     success: function(json) {
                        i18n.loadJSON(json, '{$locale_domain}');
                     }
                  });
               });
JAVASCRIPT;
            echo Html::scriptBlock($locale_js);
         }
      }

      // layout
      if (CommonGLPI::isLayoutWithMain()
          && !CommonGLPI::isLayoutExcludedPage()) {
         echo Html::script('public/lib/scrollable-tabs.js');
      }

      // End of Head
      echo "</head>\n";
      self::glpi_flush();
   }


   /**
    * @since 0.90
    *
    * @return string
   **/
   static function getMenuInfos() {
      global $CFG_GLPI;

      $menu = [
         'assets' => [
            'title' => __('Assets'),
            'types' => array_merge([
               'Computer', 'Monitor', 'Software',
               'NetworkEquipment', 'Peripheral', 'Printer',
               'CartridgeItem', 'ConsumableItem', 'Phone',
               'Rack', 'Enclosure', 'PDU'
            ], $CFG_GLPI['devices_in_menu']),
            'default' => '/front/dashboard_assets.php'
         ],
         'helpdesk' => [
            'title' => __('Assistance'),
            'types' => [
               'Ticket', 'Problem', 'Change',
               'Planning', 'Stat', 'TicketRecurrent'
            ],
            'default' => '/front/dashboard_helpdesk.php'
         ],
         'management' => [
            'title' => __('Management'),
            'types' => [
               'SoftwareLicense','Budget', 'Supplier', 'Contact', 'Contract',
               'Document', 'Line', 'Certificate', 'Datacenter', 'Cluster', 'Domain'
            ]
         ],
         'tools' => [
            'title' => __('Tools'),
            'types' => [
               'Project', 'Reminder', 'RSSFeed', 'KnowbaseItem',
               'ReservationItem', 'Report', 'MigrationCleaner',
               'SavedSearch', 'Impact'
            ]
         ],
         'plugins' => [
            'title' => _n('Plugin', 'Plugins', Session::getPluralNumber()),
            'types' => []
         ],
         'admin' => [
            'title' => __('Administration'),
            'types' => [
               'User', 'Group', 'Entity', 'Rule',
               'Profile', 'QueuedNotification', 'Backup', 'Glpi\\Event'
            ]
         ],
         'config' => [
            'title' => __('Setup'),
            'types' => [
               'CommonDropdown', 'CommonDevice', 'Notification',
               'SLM', 'Config', 'FieldUnicity', 'CronTask', 'Auth',
               'MailCollector', 'Link', 'Plugin'
            ]
         ],

         // special items
         'preference' => [
            'title' => __('My settings'),
            'default' => '/front/preference.php'
         ],
      ];

      return $menu;
   }

   /**
    * Generate menu array in $_SESSION['glpimenu'] and return the array
    *
    * @since  9.2
    *
    * @param  boolean $force do we need to force regeneration of $_SESSION['glpimenu']
    * @return array          the menu array
    */
   static function generateMenuSession($force = false) {
      global $PLUGIN_HOOKS;
      $menu = [];

      if ($force
          || !isset($_SESSION['glpimenu'])
          || !is_array($_SESSION['glpimenu'])
          || (count($_SESSION['glpimenu']) == 0)) {

         $menu = self::getMenuInfos();

         // Permit to plugins to add entry to others sector !
         if (isset($PLUGIN_HOOKS["menu_toadd"]) && count($PLUGIN_HOOKS["menu_toadd"])) {

            foreach ($PLUGIN_HOOKS["menu_toadd"] as $plugin => $items) {
               if (!Plugin::isPluginActive($plugin)) {
                  continue;
               }
               if (count($items)) {
                  foreach ($items as $key => $val) {
                     if (is_array($val)) {
                        foreach ($val as $k => $object) {
                           $menu[$key]['types'][] = $object;
                        }
                     } else {
                        if (isset($menu[$key])) {
                           $menu[$key]['types'][] = $val;
                        }
                     }
                  }
               }
            }
            // Move Setup menu ('config') to the last position in $menu (always last menu),
            // in case some plugin inserted a new top level menu
            $categories = array_keys($menu);
            $menu += array_splice($menu, array_search('config', $categories, true), 1);
         }

         foreach ($menu as $category => $entries) {
            if (isset($entries['types']) && count($entries['types'])) {
               foreach ($entries['types'] as $type) {
                  if ($data = $type::getMenuContent()) {
                     // Multi menu entries management
                     if (isset($data['is_multi_entries']) && $data['is_multi_entries']) {
                        if (!isset($menu[$category]['content'])) {
                           $menu[$category]['content'] = [];
                        }
                        $menu[$category]['content'] += $data;
                     } else {
                        $menu[$category]['content'][strtolower($type)] = $data;
                     }
                     if (!isset($menu[$category]['title']) && isset($data['title'])) {
                        $menu[$category]['title'] = $data['title'];
                     }
                     if (!isset($menu[$category]['default']) && isset($data['default'])) {
                        $menu[$category]['default'] = $data['default'];
                     }
                  }
               }
            }
            // Define default link :
            if (! isset($menu[$category]['default']) && isset($menu[$category]['content']) && count($menu[$category]['content'])) {
               foreach ($menu[$category]['content'] as $val) {
                  if (isset($val['page'])) {
                     $menu[$category]['default'] = $val['page'];
                     break;
                  }
               }
            }
         }

         $allassets = [
            'Computer',
            'Monitor',
            'Peripheral',
            'NetworkEquipment',
            'Phone',
            'Printer'
         ];

         foreach ($allassets as $type) {
            if (isset($menu['assets']['content'][strtolower($type)])) {
               $menu['assets']['content']['allassets']['title']            = __('Global');
               $menu['assets']['content']['allassets']['shortcut']         = '';
               $menu['assets']['content']['allassets']['page']             = '/front/allassets.php';
               $menu['assets']['content']['allassets']['icon']             = 'fas fa-list';
               $menu['assets']['content']['allassets']['links']['search']  = '/front/allassets.php';
               break;
            }
         }

         $_SESSION['glpimenu'] = $menu;
         // echo 'menu load';
      } else {
         $menu = $_SESSION['glpimenu'];
      }

      return $menu;
   }


   /**
    * Print a nice HTML head for every page
    *
    * @param string $title   title of the page
    * @param string $url     not used anymore
    * @param string $sector  sector in which the page displayed is
    * @param string $item    item corresponding to the page displayed
    * @param string $option  option corresponding to the page displayed
   **/
   static function header($title, $url = '', $sector = "none", $item = "none", $option = "") {
      global $CFG_GLPI, $HEADER_LOADED, $DB;

      // If in modal : display popHeader
      if (isset($_REQUEST['_in_modal']) && $_REQUEST['_in_modal']) {
         return self::popHeader($title, $url);
      }
      // Print a nice HTML-head for every page
      if ($HEADER_LOADED) {
         return;
      }
      $HEADER_LOADED = true;
      // Force lower case for sector and item
      $sector = strtolower($sector);
      $item   = strtolower($item);

      self::includeHeader($title, $sector, $item, $option);

      $body_class = "layout_".$_SESSION['glpilayout'];
      if ((strpos($_SERVER['REQUEST_URI'], ".form.php") !== false)
          && isset($_GET['id']) && ($_GET['id'] > 0)) {
         if (!CommonGLPI::isLayoutExcludedPage()) {
            $body_class.= " form";
         } else {
            $body_class = "";
         }
      }

      // Body
      echo "<body class='$body_class'>";

      Html::displayImpersonateBanner();

      echo "<div id='header'>";
      echo "<header role='banner' id='header_top'>";
      echo "<div id='c_logo'>";
      echo "<a href='" . $CFG_GLPI["root_doc"] . "/front/central.php'
               accesskey='1'
               title='" . __s('Home') . "'><span class='sr-only'>" . __s('Home') . "</span></a>";
      echo "</div>";

      // Preferences and logout link
      self::displayTopMenu(true);
      echo "</header>"; // header_top

      //Main menu
      self::displayMainMenu(
         true, [
            'sector' => $sector,
            'item'   => $item,
            'option' => $option
         ]
      );

      echo "</div>\n"; // fin header

      // Back to top button
      echo "<span class='fa-stack fa-lg' id='backtotop' style='display: none'>".
           "<i class='fa fa-circle fa-stack-2x primary-fg-inverse'></i>".
           "<a href='#' class='fa fa-arrow-up fa-stack-1x primary-fg' title='".
              __s('Back to top of the page')."'>".
           "<span class='sr-only'>Top of the page</span>".
           "</a></span>";

      echo "<main role='main' id='page'>";

      if ($DB->isSlave()
          && !$DB->first_connection) {
         echo "<div id='dbslave-float'>";
         echo "<a href='#see_debug'>".__('SQL replica: read only')."</a>";
         echo "</div>";
      }

      // call static function callcron() every 5min
      CronTask::callCron();
      self::displayMessageAfterRedirect();
   }


   /**
    * Print footer for every page
    *
    * @param $keepDB boolean, closeDBConnections if false (false by default)
   **/
   static function footer($keepDB = false) {
      global $CFG_GLPI, $FOOTER_LOADED, $TIMER_DEBUG;

      // If in modal : display popHeader
      if (isset($_REQUEST['_in_modal']) && $_REQUEST['_in_modal']) {
         return self::popFooter();
      }

      // Print foot for every page
      if ($FOOTER_LOADED) {
         return;
      }
      $FOOTER_LOADED = true;
      echo "</main>"; // end of "main role='main'"

      echo "<footer role='contentinfo' id='footer'>";
      echo "<table role='presentation'><tr>";

      if ($_SESSION['glpi_use_mode'] == Session::DEBUG_MODE) { // mode debug
         echo "<td class='left'><span class='copyright'>";
         $timedebug = sprintf(_n('%s second', '%s seconds', $TIMER_DEBUG->getTime()),
                              $TIMER_DEBUG->getTime());

         if (function_exists("memory_get_usage")) {
            $timedebug = sprintf(__('%1$s - %2$s'), $timedebug, Toolbox::getSize(memory_get_usage()));
         }
         echo $timedebug;
         echo "</span></td>";
      }

      $currentVersion = preg_replace('/^((\d+\.?)+).*$/', '$1', GLPI_VERSION);
      $foundedNewVersion = array_key_exists('founded_new_version', $CFG_GLPI)
         ? $CFG_GLPI['founded_new_version']
         : '';
      if (!empty($foundedNewVersion) && version_compare($currentVersion, $foundedNewVersion, '<')) {
         echo "<td class='copyright'>";
         $latest_version = "<a href='http://www.glpi-project.org' target='_blank' title=\""
             . __s('You will find it on the GLPI-PROJECT.org site.')."\"> "
             . $foundedNewVersion
             . "</a>";
         printf(__('A new version is available: %s.'), $latest_version);

         echo "</td>";
      }
      echo "<td class='right'>" . self::getCopyrightMessage() . "</td>";
      echo "</tr></table></footer>";

      if ($CFG_GLPI['maintenance_mode']) { // mode maintenance
         echo "<div id='maintenance-float'>";
         echo "<a href='#see_maintenance'>GLPI MAINTENANCE MODE</a>";
         echo "</div>";
      }
      self::displayDebugInfos();
      self::loadJavascript();

      echo "</body></html>";

      if (!$keepDB) {
         closeDBConnections();
      }
   }


   /**
    * Display Ajax Footer for debug
   **/
   static function ajaxFooter() {

      if ($_SESSION['glpi_use_mode'] == Session::DEBUG_MODE) { // mode debug
         $rand = mt_rand();
         echo "<div class='center' id='debugajax'>";
         echo "<a class='debug-float' href=\"javascript:showHideDiv('see_ajaxdebug$rand','','','');\">
                AJAX DEBUG</a>";
         if (!isset($_GET['full_page_tab'])
             && strstr($_SERVER['REQUEST_URI'], '/ajax/common.tabs.php')) {
            echo "&nbsp;&nbsp;&nbsp;&nbsp;";
            echo "<a href='".$_SERVER['REQUEST_URI']."&full_page_tab=1' class='vsubmit'>Display only tab for debug</a>";
         }
         echo "</div>";
         echo "<div id='see_ajaxdebug$rand' name='see_ajaxdebug$rand' style=\"display:none;\">";
         self::displayDebugInfos(false, true);
         echo "</div></div>";
      }
   }


   /**
    * Print a simple HTML head with links
    *
    * @param string $title  title of the page
    * @param array  $links  links to display
   **/
   static function simpleHeader($title, $links = []) {
      global $CFG_GLPI, $HEADER_LOADED;

      // Print a nice HTML-head for help page
      if ($HEADER_LOADED) {
         return;
      }
      $HEADER_LOADED = true;

      self::includeHeader($title);

      // Body
      echo "<body>";

      // Main Headline
      echo "<div id='header'>";
      echo "<header role='banner' id='header_top'>";

      echo "<div id='c_logo'>";
      echo "<a href='".$CFG_GLPI["root_doc"]."/' accesskey='1' title=\"".__s('Home')."\">".
           "<span class='invisible'>Logo</span></a></div>";

      // Preferences + logout link
      echo "<div id='c_preference'>";

      echo "<ul>";
      echo "<li id='language_link'><a href='".$CFG_GLPI["root_doc"].
                  "/front/preference.php?forcetab=User\$1' title=\"".
                  addslashes(Dropdown::getLanguageName($_SESSION['glpilanguage']))."\">".
                  Dropdown::getLanguageName($_SESSION['glpilanguage'])."</a></li>";

      if (Session::getLoginUserID()) {
         $logout_url = $CFG_GLPI['root_doc']
            . '/front/logout.php'
            . (isset($_SESSION['glpiextauth']) && $_SESSION['glpiextauth'] ? '?noAUTO=1' : '' );
         echo '<li id="deconnexion">';
         echo '<a href="' . $logout_url . '" title="' . __s('Logout') . '" class="fa fa-sign-out-alt">';
         echo '<span class="sr-only">' . __s('Logout') . '</span>';
         echo '</a>';
         echo '</li>';
      }
      echo "</ul>";

      echo "<div class='sep'></div>";
      echo "</div>";

      echo "</header>"; // end #header_top

      //-- Le menu principal --
      echo "<div id='c_menu'>";
      echo "<ul id='menu'>";

      // Build the navigation-elements
      if (count($links)) {
         $i = 1;

         foreach ($links as $name => $link) {
            echo "<li id='menu$i'>";
            echo "<a href='$link' title=\"".$name."\" class='itemP'>{$name}</a>";
            echo "</li>";
            $i++;
         }
      }
      echo "</ul></div>";
      // End navigation bar
      // End headline

      //  Le fil d ariane
      echo "<div id='c_ssmenu2'></div>";
      echo "</div>"; // fin header
      echo "<div id='page'>";

      // call static function callcron() every 5min
      CronTask::callCron();
   }


   /**
    * Print a nice HTML head for help page
    *
    * @param string $title  title of the page
    * @param string $url    not used anymore
   **/
   static function helpHeader($title, $url = '') {
      global $CFG_GLPI, $HEADER_LOADED;

      // Print a nice HTML-head for help page
      if ($HEADER_LOADED) {
         return;
      }
      $HEADER_LOADED = true;

      self::includeHeader($title, 'self-service');

      // Body
      $body_class = "layout_".$_SESSION['glpilayout'];
      if ((strpos($_SERVER['REQUEST_URI'], "form.php") !== false)
          && isset($_GET['id']) && ($_GET['id'] > 0)) {
         if (!CommonGLPI::isLayoutExcludedPage()) {
            $body_class.= " form";
         } else {
            $body_class = "";
         }
      }
      echo "<body class='$body_class'>";

      Html::displayImpersonateBanner();

      // Main Headline
      echo "<div id='header'>";
      echo "<header role='banner' id='header_top'>";

      echo "<div id='c_logo'>";
      echo "<a href='".$CFG_GLPI["root_doc"]."/front/helpdesk.public.php' accesskey='1' title=\"".
             __s('Home')."\"><span class='invisible'>Logo</span></a>";
      echo "</div>";

      //Preferences and logout link
      self::displayTopMenu(false);
      echo "</header>"; // header_top

      //Main menu
      self::displayMainMenu(false);

      echo "</div>"; // fin header
      echo "<main role='main' id='page'>";

      // call static function callcron() every 5min
      CronTask::callCron();
      self::displayMessageAfterRedirect();
   }


   /**
    * Print footer for help page
   **/
   static function helpFooter() {
      global $FOOTER_LOADED;

      // Print foot for help page
      if ($FOOTER_LOADED) {
         return;
      }
      $FOOTER_LOADED = true;

      echo "</main>"; // end of "main role='main'"

      echo "<footer role='contentinfo' id='footer'>";
      echo "<table role='presentation' width='100%'><tr><td class='right'>" . self::getCopyrightMessage(false);
      echo "</td></tr></table></footer>";

      self::displayDebugInfos();
      echo "</body></html>";
      self::loadJavascript();
      closeDBConnections();
   }


   /**
    * Print a nice HTML head with no controls
    *
    * @param string $title  title of the page
    * @param string $url    not used anymore
   **/
   static function nullHeader($title, $url = '') {
      global $HEADER_LOADED;

      if ($HEADER_LOADED) {
         return;
      }
      $HEADER_LOADED = true;
      // Print a nice HTML-head with no controls

      // Detect root_doc in case of error
      Config::detectRootDoc();

      // Send UTF8 Headers
      header("Content-Type: text/html; charset=UTF-8");

      // Send extra expires header if configured
      self::header_nocache();

      if (isCommandLine()) {
         return true;
      }

      self::includeHeader($title);

      // Body with configured stuff
      echo "<body>";
      echo "<main role='main' id='page'>";
      echo "<br><br>";
      echo "<div id='bloc'>";
      echo "<div id='logo_bloc'></div>";
   }


   /**
    * Print footer for null page
   **/
   static function nullFooter() {
      global $FOOTER_LOADED;

      // Print foot for null page
      if ($FOOTER_LOADED) {
         return;
      }
      $FOOTER_LOADED = true;

      if (!isCommandLine()) {
         echo "</div></main>";

         echo "<div id='footer-login'>" . self::getCopyrightMessage(false) . "</div>";
         self::loadJavascript();
         echo "</body></html>";
      }
      closeDBConnections();
   }


   /**
    * Print a nice HTML head for modal window (nothing to display)
    *
    * @param string  $title    title of the page
    * @param string  $url      not used anymore
    * @param boolean $iframed  indicate if page loaded in iframe - css target
    * @param string  $sector    sector in which the page displayed is (default 'none')
    * @param string  $item      item corresponding to the page displayed (default 'none')
    * @param string  $option    option corresponding to the page displayed (default '')
   **/
   static function popHeader(
      $title,
      $url = '',
      $iframed = false,
      $sector = "none",
      $item = "none",
      $option = ""
   ) {
      global $HEADER_LOADED;

      // Print a nice HTML-head for every page
      if ($HEADER_LOADED) {
         return;
      }
      $HEADER_LOADED = true;

      self::includeHeader($title, $sector, $item, $option); // Body
      echo "<body class='".($iframed? "iframed": "")."'>";
      self::displayMessageAfterRedirect();
   }


   /**
    * Print footer for a modal window
   **/
   static function popFooter() {
      global $FOOTER_LOADED;

      if ($FOOTER_LOADED) {
         return;
      }
      $FOOTER_LOADED = true;

      // Print foot
      self::loadJavascript();
      echo "</body></html>";
   }



   /**
    * Display responsive menu
    * @since 0.90.1
    * @param $menu array of menu items
    *    - key   : plugin system name
    *    - value : array of options
    *       * id      : html id attribute
    *       * default : defaul url
    *       * title   : displayed label
    *       * content : menu sub items, array with theses options :
    *          - page     : url
    *          - title    : displayed label
    *          - shortcut : keyboard shortcut letter
    */
   static function displayMenuAll($menu = []) {
      global $CFG_GLPI,$PLUGIN_HOOKS;

      // Display MENU ALL
      echo "<div id='show_all_menu' class='invisible'>";
      $items_per_columns = 15;
      $i                 = -1;

      foreach ($menu as $part => $data) {
         if (isset($data['content']) && count($data['content'])) {
            echo "<dl>";
            $link = "#";

            if (isset($data['default']) && !empty($data['default'])) {
               $link = $CFG_GLPI["root_doc"].$data['default'];
            }

            echo "<dt class='primary-bg primary-fg'>";
            echo "<a class='primary-fg' href='$link' title=\"".$data['title']."\" class='itemP'>".$data['title']."</a>";
            echo "</dt>";
            $i++;

            // list menu item
            foreach ($data['content'] as $key => $val) {

               if (isset($val['page'])
                  && isset($val['title'])) {
                  echo "<dd>";

                  if (isset($PLUGIN_HOOKS["helpdesk_menu_entry"][$key])
                        && is_string($PLUGIN_HOOKS["helpdesk_menu_entry"][$key])) {
                     echo "<a href='".$CFG_GLPI["root_doc"]."/plugins/".$key.$val['page']."'";
                  } else {
                     echo "<a href='".$CFG_GLPI["root_doc"].$val['page']."'";
                  }
                  if (isset($data['shortcut']) && !empty($data['shortcut'])) {
                     echo " accesskey='".$val['shortcut']."'";
                  }
                  echo ">";

                  echo "<i class='fa-fw ".($val['icon'] ?? "")."'></i>&nbsp;";
                  echo $val['title'];
                  echo "</a>";
                  echo "</dd>";
                  $i++;
               }
            }
            echo "</dl>";
         }
      }

      echo "</div>";

      // init menu in jquery dialog
      echo Html::scriptBlock("
         $(document).ready(
            function() {
               $('#show_all_menu').dialog({
                  height: 'auto',
                  width: 'auto',
                  modal: true,
                  autoOpen: false
               });
            }
         );
      ");

      /// Button to toggle responsive menu
      echo "<a href='#' onClick=\"".self::jsGetElementbyID('show_all_menu').".dialog('open'); return false;\"
            id='menu_all_button'><i class='fa fa-bars'></i>";
      echo "</a>";

      echo "</div>";
   }


   /**
    * Flushes the system write buffers of PHP and whatever backend PHP is using (CGI, a web server, etc).
    * This attempts to push current output all the way to the browser with a few caveats.
    * @see https://www.sitepoint.com/php-streaming-output-buffering-explained/
   **/
   static function glpi_flush() {

      if (function_exists("ob_flush")
          && (ob_get_length() !== false)) {
         ob_flush();
      }

      flush();
   }


   /**
    * Set page not to use the cache
   **/
   static function header_nocache() {

      header("Cache-Control: no-store, no-cache, must-revalidate"); // HTTP/1.1
      header("Expires: Mon, 26 Jul 1997 05:00:00 GMT"); // Date du passe
   }



   /**
    * show arrow for massives actions : opening
    *
    * @param string  $formname
    * @param boolean $fixed     used tab_cadre_fixe in both tables
    * @param boolean $ontop     display on top of the list
    * @param boolean $onright   display on right of the list
    *
    * @deprecated 0.84
   **/
   static function openArrowMassives($formname, $fixed = false, $ontop = false, $onright = false) {
      global $CFG_GLPI;

      Toolbox::deprecated('openArrowMassives() method is deprecated');

      if ($fixed) {
         echo "<table class='tab_glpi' width='950px'>";
      } else {
         echo "<table class='tab_glpi' width='80%'>";
      }

      echo "<tr>";
      if (!$onright) {
         echo "<td><img src='".$CFG_GLPI["root_doc"]."/pics/arrow-left".($ontop?'-top':'').".png'
                    alt=''></td>";
      } else {
         echo "<td class='left' width='80%'></td>";
      }
      echo "<td class='center' style='white-space:nowrap;'>";
      echo "<a onclick= \"if ( markCheckboxes('$formname') ) return false;\"
             href='#'>".__('Check all')."</a></td>";
      echo "<td>/</td>";
      echo "<td class='center' style='white-space:nowrap;'>";
      echo "<a onclick= \"if ( unMarkCheckboxes('$formname') ) return false;\"
             href='#'>".__('Uncheck all')."</a></td>";

      if ($onright) {
         echo "<td><img src='".$CFG_GLPI["root_doc"]."/pics/arrow-right".($ontop?'-top':'').".png'
                    alt=''>";
      } else {
         echo "<td class='left' width='80%'>";
      }

   }


   /**
    * show arrow for massives actions : closing
    *
    * @param $actions array of action : $name -> $label
    * @param $confirm array of confirmation string (optional)
    *
    * @deprecated 0.84
   **/
   static function closeArrowMassives($actions, $confirm = []) {

      Toolbox::deprecated('closeArrowMassives() method is deprecated');

      if (count($actions)) {
         foreach ($actions as $name => $label) {
            if (!empty($name)) {

               echo "<input type='submit' name='$name' ";
               if (is_array($confirm) && isset($confirm[$name])) {
                  echo self::addConfirmationOnAction($confirm[$name]);
               }
               echo "value=\"".addslashes($label)."\" class='submit'>&nbsp;";
            }
         }
      }
      echo "</td></tr>";
      echo "</table>";
   }


   /**
    * Get "check All as" checkbox
    *
    * @since 0.84
    *
    * @param $container_id  string html of the container of checkboxes link to this check all checkbox
    * @param $rand          string rand value to use (default is auto generated)(default '')
    *
    * @return string
   **/
   static function getCheckAllAsCheckbox($container_id, $rand = '') {

      if (empty($rand)) {
         $rand = mt_rand();
      }

      $out  = "<div class='form-group-checkbox'>
                  <input title='".__s('Check all as')."' type='checkbox' class='new_checkbox' ".
                   "name='_checkall_$rand' id='checkall_$rand' ".
                    "onclick= \"if ( checkAsCheckboxes('checkall_$rand', '$container_id'))
                                                   {return true;}\">
                  <label class='label-checkbox' for='checkall_$rand' title='".__s('Check all as')."'>
                     <span class='check'></span>
                     <span class='box'></span>
                  </label>
               </div>";

      // permit to shift select checkboxes
      $out.= Html::scriptBlock("\$(function() {\$('#$container_id input[type=\"checkbox\"]').shiftSelectable();});");

      return $out;
   }


   /**
    * Get the jquery criterion for massive checkbox update
    * We can filter checkboxes by a container or by a tag. We can also select checkboxes that have
    * a given tag and that are contained inside a container
    *
    * @since 0.85
    *
    * @param array $options  array of parameters:
    *    - tag_for_massive tag of the checkboxes to update
    *    - container_id    if of the container of the checkboxes
    *
    * @return string  the javascript code for jquery criterion or empty string if it is not a
    *         massive update checkbox
   **/
   static function getCriterionForMassiveCheckboxes(array $options) {

      $params                    = [];
      $params['tag_for_massive'] = '';
      $params['container_id']    = '';

      if (is_array($options) && count($options)) {
         foreach ($options as $key => $val) {
            $params[$key] = $val;
         }
      }

      if (!empty($params['tag_for_massive'])
          || !empty($params['container_id'])) {
         // Filtering on the container !
         if (!empty($params['container_id'])) {
            $criterion = '#' . $params['container_id'] . ' ';
         } else {
            $criterion = '';
         }

         // We only want the checkbox input
         $criterion .= 'input[type="checkbox"]';

         // Only the given massive tag !
         if (!empty($params['tag_for_massive'])) {
            $criterion .= '[data-glpicore-cb-massive-tags~="' . $params['tag_for_massive'] . '"]';
         }

         // Only enabled checkbox
         $criterion .= ':enabled';

         return addslashes($criterion);
      }
      return '';
   }


   /**
    * Get a checkbox.
    *
    * @since 0.85
    *
    * @param array $options  array of parameters:
    *    - title         its title
    *    - name          its name
    *    - id            its id
    *    - value         the value to set when checked
    *    - readonly      can we edit it ?
    *    - massive_tags  the tag to set for massive checkbox update
    *    - checked       is it checked or not ?
    *    - zero_on_empty do we send 0 on submit when it is not checked ?
    *    - specific_tags HTML5 tags to add
    *    - criterion     the criterion for massive checkbox
    *
    * @return string  the HTML code for the checkbox
   **/
   static function getCheckbox(array $options) {
      global $CFG_GLPI;

      $params                    = [];
      $params['title']           = '';
      $params['name']            = '';
      $params['rand']            = mt_rand();
      $params['id']              = "check_".$params['rand'];
      $params['value']           = 1;
      $params['readonly']        = false;
      $params['massive_tags']    = '';
      $params['checked']         = false;
      $params['zero_on_empty']   = true;
      $params['specific_tags']   = [];
      $params['criterion']       = [];

      if (is_array($options) && count($options)) {
         foreach ($options as $key => $val) {
            $params[$key] = $val;
         }
      }

      $out = "<span class='form-group-checkbox'>";
      $out.= "<input type='checkbox' class='new_checkbox' ";

      foreach (['id', 'name', 'title', 'value'] as $field) {
         if (!empty($params[$field])) {
            $out .= " $field='".$params[$field]."'";
         }
      }

      $criterion = self::getCriterionForMassiveCheckboxes($params['criterion']);
      if (!empty($criterion)) {
         $out .= " onClick='massiveUpdateCheckbox(\"$criterion\", this)'";
      }

      if ($params['zero_on_empty']) {
         $out                               .= " data-glpicore-cb-zero-on-empty='1'";
         $CFG_GLPI['checkbox-zero-on-empty'] = true;

      }

      if (!empty($params['massive_tags'])) {
         $params['specific_tags']['data-glpicore-cb-massive-tags'] = $params['massive_tags'];
      }

      if (!empty($params['specific_tags'])) {
         foreach ($params['specific_tags'] as $tag => $values) {
            if (is_array($values)) {
               $values = implode(' ', $values);
            }
            $out .= " $tag='$values'";
         }
      }

      if ($params['readonly']) {
         $out .= " disabled='disabled'";
      }

      if ($params['checked']) {
         $out .= " checked";
      }

      $out .= ">";
      $out .= "<label class='label-checkbox' title=\"".$params['title']."\" for='".$params['id']."'>";
      $out .= " <span class='check'></span>";
      $out .= " <span class='box'";
      if (isset($params['onclick'])) {
         $params['onclick'] = htmlspecialchars($params['onclick'], ENT_QUOTES);
         $out .= " onclick='{$params['onclick']}'";
      }
      $out .= "></span>";
      $out .= "&nbsp;";
      $out .= "</label>";
      $out .= "</span>";

      if (!empty($criterion)) {
         $out .= Html::scriptBlock("\$(function() {\$('$criterion').shiftSelectable();});");
      }

      return $out;
   }


   /**
    * @brief display a checkbox that $_POST 0 or 1 depending on if it is checked or not.
    * @see Html::getCheckbox()
    *
    * @since 0.85
    *
    * @param $options   array
    *
    * @return void
   **/
   static function showCheckbox(array $options = []) {
      echo self::getCheckbox($options);
   }


   /**
    * Get the massive action checkbox
    *
    * @since 0.84
    *
    * @param string  $itemtype  Massive action itemtype
    * @param integer $id        ID of the item
    * @param array   $options
    *
    * @return string
   **/
   static function getMassiveActionCheckBox($itemtype, $id, array $options = []) {

      $options['checked']       = (isset($_SESSION['glpimassiveactionselected'][$itemtype][$id]));
      if (!isset($options['specific_tags']['data-glpicore-ma-tags'])) {
         $options['specific_tags']['data-glpicore-ma-tags'] = 'common';
      }
      $options['name']          = "item[$itemtype][".$id."]";
      $options['zero_on_empty'] = false;

      return self::getCheckbox($options);
   }


   /**
    * Show the massive action checkbox
    *
    * @since 0.84
    *
    * @param string  $itemtype  Massive action itemtype
    * @param integer $id        ID of the item
    * @param array   $options
    *
    * @return void
   **/
   static function showMassiveActionCheckBox($itemtype, $id, array $options = []) {
      echo Html::getMassiveActionCheckBox($itemtype, $id, $options);
   }


   /**
    * Display open form for massive action
    *
    * @since 0.84
    *
    * @param string $name  given name/id to the form
    *
    * @return void
   **/
   static function openMassiveActionsForm($name = '') {
      echo Html::getOpenMassiveActionsForm($name);
   }


   /**
    * Get open form for massive action string
    *
    * @since 0.84
    *
    * @param string $name  given name/id to the form
    *
    * @return string
   **/
   static function getOpenMassiveActionsForm($name = '') {
      global $CFG_GLPI;

      if (empty($name)) {
         $name = 'massaction_'.mt_rand();
      }
      return  "<form name='$name' id='$name' method='post'
               action='".$CFG_GLPI["root_doc"]."/front/massiveaction.php'>";
   }


   /**
    * Display massive actions
    *
    * @since 0.84 (before Search::displayMassiveActions)
    * @since 0.85 only 1 parameter (in 0.84 $itemtype required)
    *
    * @todo replace 'hidden' by data-glpicore-ma-tags ?
    *
    * @param $options   array    of parameters
    * must contains :
    *    - container       : DOM ID of the container of the item checkboxes (since version 0.85)
    * may contains :
    *    - num_displayed   : integer number of displayed items. Permit to check suhosin limit.
    *                        (default -1 not to check)
    *    - ontop           : boolean true if displayed on top (default true)
    *    - fixed           : boolean true if used with fixed table display (default true)
    *    - forcecreate     : boolean force creation of modal window (default = false).
    *            Modal is automatically created when displayed the ontop item.
    *            If only a bottom one is displayed use it
    *    - check_itemtype   : string alternate itemtype to check right if different from main itemtype
    *                         (default empty)
    *    - check_items_id   : integer ID of the alternate item used to check right / optional
    *                         (default empty)
    *    - is_deleted       : boolean is massive actions for deleted items ?
    *    - extraparams      : string extra URL parameters to pass to massive actions (default empty)
    *                         if ([extraparams]['hidden'] is set : add hidden fields to post)
    *    - specific_actions : array of specific actions (do not use standard one)
    *    - add_actions      : array of actions to add (do not use standard one)
    *    - confirm          : string of confirm message before massive action
    *    - item             : CommonDBTM object that has to be passed to the actions
    *    - tag_to_send      : the tag of the elements to send to the ajax window (default: common)
    *    - display          : display or return the generated html (default true)
    *
    * @return bool|string     the html if display parameter is false, or true
   **/
   static function showMassiveActions($options = []) {
      global $CFG_GLPI;

      /// TODO : permit to pass several itemtypes to show possible actions of all types : need to clean visibility management after

      $p['ontop']             = true;
      $p['num_displayed']     = -1;
      $p['fixed']             = true;
      $p['forcecreate']       = false;
      $p['check_itemtype']    = '';
      $p['check_items_id']    = '';
      $p['is_deleted']        = false;
      $p['extraparams']       = [];
      $p['width']             = 800;
      $p['height']            = 400;
      $p['specific_actions']  = [];
      $p['add_actions']       = [];
      $p['confirm']           = '';
      $p['rand']              = '';
      $p['container']         = '';
      $p['display_arrow']     = true;
      $p['title']             = _n('Action', 'Actions', Session::getPluralNumber());
      $p['item']              = false;
      $p['tag_to_send']       = 'common';
      $p['display']           = true;

      foreach ($options as $key => $val) {
         if (isset($p[$key])) {
            $p[$key] = $val;
         }
      }

      $url = $CFG_GLPI['root_doc']."/ajax/massiveaction.php";
      if ($p['container']) {
         $p['extraparams']['container'] = $p['container'];
      }
      if ($p['is_deleted']) {
         $p['extraparams']['is_deleted'] = 1;
      }
      if (!empty($p['check_itemtype'])) {
         $p['extraparams']['check_itemtype'] = $p['check_itemtype'];
      }
      if (!empty($p['check_items_id'])) {
         $p['extraparams']['check_items_id'] = $p['check_items_id'];
      }
      if (is_array($p['specific_actions']) && count($p['specific_actions'])) {
         $p['extraparams']['specific_actions'] = $p['specific_actions'];
      }
      if (is_array($p['add_actions']) && count($p['add_actions'])) {
         $p['extraparams']['add_actions'] = $p['add_actions'];
      }
      if ($p['item'] instanceof CommonDBTM) {
         $p['extraparams']['item_itemtype'] = $p['item']->getType();
         $p['extraparams']['item_items_id'] = $p['item']->getID();
      }

      // Manage modal window
      if (isset($_REQUEST['_is_modal']) && $_REQUEST['_is_modal']) {
         $p['extraparams']['hidden']['_is_modal'] = 1;
      }

      if ($p['fixed']) {
         $width= '950px';
      } else {
         $width= '95%';
      }

      $identifier = md5($url.serialize($p['extraparams']).$p['rand']);
      $max        = Toolbox::get_max_input_vars();
      $out = '';

      if (($p['num_displayed'] >= 0)
          && ($max > 0)
          && ($max < ($p['num_displayed']+10))) {
         if (!$p['ontop']
             || (isset($p['forcecreate']) && $p['forcecreate'])) {
            $out .= "<table class='tab_cadre' width='$width'><tr class='tab_bg_1'>".
                    "<td><span class='b'>";
            $out .= __('Selection too large, massive action disabled.')."</span>";
            if ($_SESSION['glpi_use_mode'] == Session::DEBUG_MODE) {
               $out .= "<br>".__('To increase the limit: change max_input_vars or suhosin.post.max_vars in php configuration.');
            }
            $out .= "</td></tr></table>";
         }
      } else {
         // Create Modal window on top
         if ($p['ontop']
             || (isset($p['forcecreate']) && $p['forcecreate'])) {
                $out .= "<div id='massiveactioncontent$identifier'></div>";

            if (!empty($p['tag_to_send'])) {
               $js_modal_fields  = "            var items = $('";
               if (!empty($p['container'])) {
                  $js_modal_fields .= '[id='.$p['container'].'] ';
               }
               $js_modal_fields .= "[data-glpicore-ma-tags~=".$p['tag_to_send']."]')";
               $js_modal_fields .= ".each(function( index ) {\n";
               $js_modal_fields .= "              fields[$(this).attr('name')] = $(this).attr('value');\n";
               $js_modal_fields .= "              if (($(this).attr('type') == 'checkbox') && (!$(this).is(':checked'))) {\n";
               $js_modal_fields .= "                 fields[$(this).attr('name')] = 0;\n";
               $js_modal_fields .= "              }\n";
               $js_modal_fields .= "            });";
            } else {
               $js_modal_fields = "";
            }

            $out .= Ajax::createModalWindow('massiveaction_window'.$identifier,
                                            $url,
                                            ['title'           => $p['title'],
                                                  'container'       => 'massiveactioncontent'.$identifier,
                                                  'extraparams'     => $p['extraparams'],
                                                  'width'           => $p['width'],
                                                  'height'          => $p['height'],
                                                  'js_modal_fields' => $js_modal_fields,
                                                  'display'         => false]);
         }
         $out .= "<table class='tab_glpi' width='$width'><tr>";
         if ($p['display_arrow']) {
            $out .= "<td width='30px'><img src='".$CFG_GLPI["root_doc"]."/pics/arrow-left".
                   ($p['ontop']?'-top':'').".png' alt=''></td>";
         }
         $out .= "<td width='100%' class='left'>";
         $out .= "<a class='vsubmit' ";
         if (is_array($p['confirm'] || strlen($p['confirm']))) {
            $out .= self::addConfirmationOnAction($p['confirm'], "massiveaction_window$identifier.dialog(\"open\");");
         } else {
            $out .= "onclick='massiveaction_window$identifier.dialog(\"open\");'";
         }
         $out .= " href='#modal_massaction_content$identifier' title=\"".htmlentities($p['title'], ENT_QUOTES, 'UTF-8')."\">";
         $out .= $p['title']."</a>";
         $out .= "</td>";

         $out .= "</tr></table>";
         if (!$p['ontop']
             || (isset($p['forcecreate']) && $p['forcecreate'])) {
            // Clean selection
            $_SESSION['glpimassiveactionselected'] = [];
         }
      }

      if ($p['display']) {
         echo $out;
         return true;
      } else {
         return $out;
      }
   }


   /**
    * Display Date form with calendar
    *
    * @since 0.84
    *
    * @param string $name     name of the element
    * @param array  $options  array of possible options:
    *      - value      : default value to display (default '')
    *      - maybeempty : may be empty ? (true by default)
    *      - canedit    :  could not modify element (true by default)
    *      - min        :  minimum allowed date (default '')
    *      - max        : maximum allowed date (default '')
    *      - showyear   : should we set/diplay the year? (true by default)
    *      - display    : boolean display of return string (default true)
    *      - rand       : specific rand value (default generated one)
    *      - yearrange  : set a year range to show in drop-down (default '')
    *
    * @return integer|string
    *    integer if option display=true (random part of elements id)
    *    string if option display=false (HTML code)
   **/
   static function showDateField($name, $options = []) {
      $p['value']      = '';
      $p['maybeempty'] = true;
      $p['canedit']    = true;
      $p['min']        = '';
      $p['max']        = '';
      $p['showyear']   = true;
      $p['display']    = true;
      $p['rand']       = mt_rand();
      $p['yearrange']  = '';
      $p['multiple']   = false;
      $p['size']       = 10;

      foreach ($options as $key => $val) {
         if (isset($p[$key])) {
            $p[$key] = $val;
         }
      }

      $values = true === $p['multiple'] ? explode(', ', $p['value']) : [$p['value']];
      $displayed_value = implode(', ', array_map('Html::convDate', $values));

      $output = "<div class='no-wrap'>";
      $output .= "<input id='showdate".$p['rand']."' type='text' size='".$p['size']."' name='_$name' ".
                  "value='".$displayed_value."'>";
      $output .= Html::hidden($name, ['value' => $p['value'],
                                           'id'    => "hiddendate".$p['rand']]);
      if ($p['maybeempty'] && $p['canedit']) {
         $output .= "<span class='fa fa-times-circle pointer' title='".__s('Clear').
                      "' id='resetdate".$p['rand']."'>" .
                      "<span class='sr-only'>" . __('Clear') . "</span></span>";
      }
      $output .= "</div>";

      $js = '$(function(){';
      if ($p['maybeempty'] && $p['canedit']) {
         $js .= "$('#resetdate".$p['rand']."').click(function(){
                  $('#showdate".$p['rand']."').val('');
                  $('#hiddendate".$p['rand']."').val('');
                  });";
      }

      // choose if we use the standard jquery ui datepicker or a plugin for mulitple dates
      $plugin = "datepicker";
      if ($p['multiple']) {
         $plugin = "multiDatesPicker";
      }

      $js .= "$( '#showdate".$p['rand']."' ).$plugin({
                  altField: '#hiddendate".$p['rand']."',
                  altFormat: 'yy-mm-dd',
                  firstDay: 1,
                  showOtherMonths: true,
                  selectOtherMonths: true,
                  showButtonPanel: true,
                  changeMonth: true,
                  changeYear: true,
                  showOn: 'both',
                  showWeek: true,
                  buttonText: '<i class=\'far fa-calendar-alt\'></i>'";

      if (!$p['canedit']) {
         $js .= ",disabled: true";
      }

      if (!empty($p['min'])) {
         $js .= ",minDate: '".self::convDate($p['min'])."'";
      }

      if (!empty($p['max'])) {
         $js .= ",maxDate: '".self::convDate($p['max'])."'";
      }

      if (!empty($p['yearrange'])) {
         $js .= ",yearRange: '". $p['yearrange'] ."'";
      }

      switch ($_SESSION['glpidate_format']) {
         case 1 :
            $p['showyear'] ? $format='dd-mm-yy' : $format='dd-mm';
            break;

         case 2 :
            $p['showyear'] ? $format='mm-dd-yy' : $format='mm-dd';
            break;

         default :
            $p['showyear'] ? $format='yy-mm-dd' : $format='mm-dd';
      }
      $js .= ",dateFormat: '".$format."'";

      if ($p['multiple']) {
         // Fix altField date format
         // onSelect callback will be called by multiDatePicker after update of the altField
         $js .= ",onSelect: function(date, datepicker) {
               normalizeMultiDateAltField($('#hiddendate{$p['rand']}'), '{$format}');
            }";
      }

      $js .= "}).next('.ui-datepicker-trigger').addClass('pointer');";

      if ($p['multiple']) {
         // Fix altField date format that has just been filled by multiDatePicker
         $js .= "normalizeMultiDateAltField($('#hiddendate{$p['rand']}'), '{$format}');";
      }

      $js .= "});";
      $output .= Html::scriptBlock($js);

      if ($p['display']) {
         echo $output;
         return $p['rand'];
      }
      return $output;
   }


   /**
    * Display Color field
    *
    * @since 0.85
    *
    * @param string $name     name of the element
    * @param array  $options  array  of possible options:
    *   - value      : default value to display (default '')
    *   - display    : boolean display or get string (default true)
    *   - rand       : specific random value (default generated one)
    *
    * @return integer|string
    *    integer if option display=true (random part of elements id)
    *    string if option display=false (HTML code)
   **/
   static function showColorField($name, $options = []) {
      $p['value']      = '';
      $p['rand']       = mt_rand();
      $p['display']    = true;
      foreach ($options as $key => $val) {
         if (isset($p[$key])) {
            $p[$key] = $val;
         }
      }
      $field_id = Html::cleanId("color_".$name.$p['rand']);
      $output   = "<input type='color' id='$field_id' name='$name' value='".$p['value']."'>";
      $output  .= Html::scriptBlock("$(function() {
         $('#$field_id').spectrum({
            preferredFormat: 'hex',
            showInput: true,
            showInitial: true
         });
      });");

      if ($p['display']) {
         echo $output;
         return $p['rand'];
      }
      return $output;
   }


   /**
    * Display DateTime form with calendar
    *
    * @since 0.84
    *
    * @param string $name     name of the element
    * @param array  $options  array  of possible options:
    *   - value      : default value to display (default '')
    *   - timestep   : step for time in minute (-1 use default config) (default -1)
    *   - maybeempty : may be empty ? (true by default)
    *   - canedit    : could not modify element (true by default)
    *   - mindate    : minimum allowed date (default '')
    *   - maxdate    : maximum allowed date (default '')
    *   - mintime    : minimum allowed time (default '')
    *   - maxtime    : maximum allowed time (default '')
    *   - showyear   : should we set/diplay the year? (true by default)
    *   - display    : boolean display or get string (default true)
    *   - rand       : specific random value (default generated one)
    *   - required   : required field (will add required attribute)
    *
    * @return integer|string
    *    integer if option display=true (random part of elements id)
    *    string if option display=false (HTML code)
   **/
   static function showDateTimeField($name, $options = []) {
      global $CFG_GLPI;

      $p['value']      = '';
      $p['maybeempty'] = true;
      $p['canedit']    = true;
      $p['mindate']    = '';
      $p['maxdate']    = '';
      $p['mintime']    = '';
      $p['maxtime']    = '';
      $p['timestep']   = -1;
      $p['showyear']   = true;
      $p['display']    = true;
      $p['rand']       = mt_rand();
      $p['required']   = false;

      foreach ($options as $key => $val) {
         if (isset($p[$key])) {
            $p[$key] = $val;
         }
      }

      if ($p['timestep'] < 0) {
         $p['timestep'] = $CFG_GLPI['time_step'];
      }

      $minHour   = 0;
      $maxHour   = 23;
      $minMinute = 0;
      $maxMinute = 59;

      $date_value = '';
      $hour_value = '';
      if (!empty($p['value'])) {
         list($date_value, $hour_value) = explode(' ', $p['value']);
      }

      if (!empty($p['mintime'])) {
         list($minHour, $minMinute) = explode(':', $p['mintime']);
         $minMinute = 0;

         // Check time in interval
         if (!empty($hour_value) && ($hour_value < $p['mintime'])) {
            $hour_value = $p['mintime'];
         }
      }

      if (!empty($p['maxtime'])) {
         list($maxHour, $maxMinute) = explode(':', $p['maxtime']);
         $maxMinute = 59;

         // Check time in interval
         if (!empty($hour_value) && ($hour_value > $p['maxtime'])) {
            $hour_value = $p['maxtime'];
         }
      }

      // reconstruct value to be valid
      if (!empty($date_value)) {
         $p['value'] = $date_value.' '.$hour_value;
      }

      $output = "<span class='no-wrap'>";
      $output .= "<input id='showdate".$p['rand']."' type='text' name='_$name' value='".
                   trim(self::convDateTime($p['value']))."'";
      if ($p['required'] == true) {
         $output .= " required='required'";
      }
      $output .= ">";
      $output .= Html::hidden($name, ['value' => $p['value'], 'id' => "hiddendate".$p['rand']]);
      if ($p['maybeempty'] && $p['canedit']) {
         $output .= "<span class='fa fa-times-circle pointer' title='".__s('Clear').
                      "' id='resetdate".$p['rand']."'>" .
                      "<span class='sr-only'>" . __('Clear') . "</span></span>";
      }
      $output .= "</span>";

      $js = "$(function(){";
      if ($p['maybeempty'] && $p['canedit']) {
         $js .= "$('#resetdate".$p['rand']."').click(function(){
                  $('#showdate".$p['rand']."').val('');
                  $('#hiddendate".$p['rand']."').val('');
                  });";
      }

      $js .= "$( '#showdate".$p['rand']."' ).datetimepicker({
                  altField: '#hiddendate".$p['rand']."',
                  altFormat: 'yy-mm-dd',
                  altTimeFormat: 'HH:mm:ss',
                  pickerTimeFormat : 'HH:mm',
                  altFieldTimeOnly: false,
                  firstDay: 1,
                  parse: 'loose',
                  showAnim: '',
                  stepMinute: ".$p['timestep'].",
                  showSecond: false,
                  showOtherMonths: true,
                  selectOtherMonths: true,
                  showButtonPanel: true,
                  changeMonth: true,
                  changeYear: true,
                  showOn: 'both',
                  showWeek: true,
                  controlType: 'select',
                  buttonText: '<i class=\'far fa-calendar-alt\'></i>'";
      if (!$p['canedit']) {
         $js .= ",disabled: true";
      }

      if (!empty($p['min'])) {
         $js .= ",minDate: '".self::convDate($p['min'])."'";
      }

      if (!empty($p['max'])) {
         $js .= ",maxDate: '".self::convDate($p['max'])."'";
      }

      switch ($_SESSION['glpidate_format']) {
         case 1 :
            $p['showyear'] ? $format='dd-mm-yy' : $format='dd-mm';
            break;

         case 2 :
            $p['showyear'] ? $format='mm-dd-yy' : $format='mm-dd';
            break;

         default :
            $p['showyear'] ? $format='yy-mm-dd' : $format='mm-dd';
      }
      $js .= ",dateFormat: '".$format."'";
      $js .= ",timeFormat: 'HH:mm'";

      $js .= "}).next('.ui-datepicker-trigger').addClass('pointer');";
      $js .= "});";
      $output .= Html::scriptBlock($js);

      if ($p['display']) {
         echo $output;
         return $p['rand'];
      }
      return $output;
   }

   /**
    * Display TimeField form
    *
    * @param string $name
    * @param array  $options
    *   - value      : default value to display (default '')
    *   - timestep   : step for time in minute (-1 use default config) (default -1)
    *   - maybeempty : may be empty ? (true by default)
    *   - canedit    : could not modify element (true by default)
    *   - mintime    : minimum allowed time (default '')
    *   - maxtime    : maximum allowed time (default '')
    *   - display    : boolean display or get string (default true)
    *   - rand       : specific random value (default generated one)
    *   - required   : required field (will add required attribute)
    * @return void
    */
   public static function showTimeField($name, $options = []) {
      global $CFG_GLPI;

      $p['value']      = '';
      $p['maybeempty'] = true;
      $p['canedit']    = true;
      $p['mintime']    = '';
      $p['maxtime']    = '';
      $p['timestep']   = -1;
      $p['display']    = true;
      $p['rand']       = mt_rand();
      $p['required']   = false;

      foreach ($options as $key => $val) {
         if (isset($p[$key])) {
            $p[$key] = $val;
         }
      }

      if ($p['timestep'] < 0) {
         $p['timestep'] = $CFG_GLPI['time_step'];
      }

      $minHour   = 0;
      $maxHour   = 23;
      $minMinute = 0;
      $maxMinute = 59;

      $hour_value = '';
      if (!empty($p['value'])) {
         $hour_value = $p['value'];
      }

      if (!empty($p['mintime'])) {
         list($minHour, $minMinute) = explode(':', $p['mintime']);
         $minMinute = 0;

         // Check time in interval
         if (!empty($hour_value) && ($hour_value < $p['mintime'])) {
            $hour_value = $p['mintime'];
         }
      }

      if (!empty($p['maxtime'])) {
         list($maxHour, $maxMinute) = explode(':', $p['maxtime']);
         $maxMinute = 59;

         // Check time in interval
         if (!empty($hour_value) && ($hour_value > $p['maxtime'])) {
            $hour_value = $p['maxtime'];
         }
      }

      // reconstruct value to be valid
      if (!empty($hour_value)) {
         $p['value'] = $hour_value;
      }

      $output = "<span class='no-wrap'>";
      $output .= "<input id='showtime".$p['rand']."' type='text' name='_$name' value='".
                   trim($p['value'])."'";
      if ($p['required'] == true) {
         $output .= " required='required'";
      }
      $output .= ">";
      $output .= Html::hidden($name, ['value' => $p['value'], 'id' => "hiddentime".$p['rand']]);
      if ($p['maybeempty'] && $p['canedit']) {
         $output .= "<span class='fa fa-times-circle pointer' title='".__s('Clear').
                      "' id='resettime".$p['rand']."'>" .
                      "<span class='sr-only'>" . __('Clear') . "</span></span>";
      }
      $output .= "</span>";

      $js = "$(function(){";
      if ($p['maybeempty'] && $p['canedit']) {
         $js .= "$('#resettime".$p['rand']."').click(function(){
                  $('#showtime".$p['rand']."').val('');
                  $('#hiddentime".$p['rand']."').val('');
                  });";
      }

      $js .= "$( '#showtime".$p['rand']."' ).timepicker({
         altField: '#hiddentime".$p['rand']."',
         altFormat: 'yy-mm-dd',
         altTimeFormat: 'HH:mm:ss',
         pickerTimeFormat : 'HH:mm',
         altFieldTimeOnly: false,
         firstDay: 1,
         parse: 'loose',
         showAnim: '',
         stepMinute: ".$p['timestep'].",
         showSecond: false,
         showButtonPanel: true,
         changeMonth: true,
         changeYear: true,
         showOn: 'both',
         controlType: 'select',
         buttonText: '<i class=\'far fa-calendar-alt\'></i>'";

      if (!$p['canedit']) {
         $js .= ",disabled: true";
      }

      $js .= ",timeFormat: 'HH:mm'";
      $js .= "}).next('.ui-datepicker-trigger').addClass('pointer');";
      $js .= "});";
      $output .= Html::scriptBlock($js);

      if ($p['display']) {
         echo $output;
         return $p['rand'];
      }
      return $output;
   }

   /**
    * Show generic date search
    *
    * @param string $element  name of the html element
    * @param string $value    default value
    * @param $options   array of possible options:
    *      - with_time display with time selection ? (default false)
    *      - with_future display with future date selection ? (default false)
    *      - with_days display specific days selection TODAY, BEGINMONTH, LASTMONDAY... ? (default true)
    *
    * @return integer|string
    *    integer if option display=true (random part of elements id)
    *    string if option display=false (HTML code)
   **/
   static function showGenericDateTimeSearch($element, $value = '', $options = []) {
      global $CFG_GLPI;

      $p['with_time']          = false;
      $p['with_future']        = false;
      $p['with_days']          = true;
      $p['with_specific_date'] = true;
      $p['display']            = true;

      if (is_array($options) && count($options)) {
         foreach ($options as $key => $val) {
            $p[$key] = $val;
         }
      }
      $rand   = mt_rand();
      $output = '';
      // Validate value
      if (($value != 'NOW')
          && ($value != 'TODAY')
          && !preg_match("/\d{4}-\d{2}-\d{2}.*/", $value)
          && !strstr($value, 'HOUR')
          && !strstr($value, 'MINUTE')
          && !strstr($value, 'DAY')
          && !strstr($value, 'WEEK')
          && !strstr($value, 'MONTH')
          && !strstr($value, 'YEAR')) {

         $value = "";
      }

      if (empty($value)) {
         $value = 'NOW';
      }
      $specific_value = date("Y-m-d H:i:s");

      if (preg_match("/\d{4}-\d{2}-\d{2}.*/", $value)) {
         $specific_value = $value;
         $value          = 0;
      }
      $output    .= "<table width='100%'><tr><td width='50%'>";

      $dates      = Html::getGenericDateTimeSearchItems($p);

      $output    .= Dropdown::showFromArray("_select_$element", $dates,
                                                  ['value'   => $value,
                                                        'display' => false,
                                                        'rand'    => $rand]);
      $field_id   = Html::cleanId("dropdown__select_$element$rand");

      $output    .= "</td><td width='50%'>";
      $contentid  = Html::cleanId("displaygenericdate$element$rand");
      $output    .= "<span id='$contentid'></span>";

      $params     = ['value'         => '__VALUE__',
                          'name'          => $element,
                          'withtime'      => $p['with_time'],
                          'specificvalue' => $specific_value];

      $output    .= Ajax::updateItemOnSelectEvent($field_id, $contentid,
                                                  $CFG_GLPI["root_doc"]."/ajax/genericdate.php",
                                                  $params, false);
      $params['value']  = $value;
      $output    .= Ajax::updateItem($contentid, $CFG_GLPI["root_doc"]."/ajax/genericdate.php",
                                           $params, '', false);
      $output    .= "</td></tr></table>";

      if ($p['display']) {
         echo $output;
         return $rand;
      }
      return $output;
   }


   /**
    * Get items to display for showGenericDateTimeSearch
    *
    * @since 0.83
    *
    * @param array $options  array of possible options:
    *      - with_time display with time selection ? (default false)
    *      - with_future display with future date selection ? (default false)
    *      - with_days display specific days selection TODAY, BEGINMONTH, LASTMONDAY... ? (default true)
    *
    * @return array of posible values
    * @see self::showGenericDateTimeSearch()
   **/
   static function getGenericDateTimeSearchItems($options) {

      $params['with_time']          = false;
      $params['with_future']        = false;
      $params['with_days']          = true;
      $params['with_specific_date'] = true;

      if (is_array($options) && count($options)) {
         foreach ($options as $key => $val) {
            $params[$key] = $val;
         }
      }

      $dates = [];
      if ($params['with_time']) {
         $dates['NOW'] = __('Now');
         if ($params['with_days']) {
            $dates['TODAY'] = __('Today');
         }
      } else {
         $dates['NOW'] = __('Today');
      }

      if ($params['with_specific_date']) {
         $dates[0] = __('Specify a date');
      }

      if ($params['with_time']) {
         for ($i=1; $i<=24; $i++) {
            $dates['-'.$i.'HOUR'] = sprintf(_n('- %d hour', '- %d hours', $i), $i);
         }

         for ($i=1; $i<=15; $i++) {
            $dates['-'.$i.'MINUTE'] = sprintf(_n('- %d minute', '- %d minutes', $i), $i);
         }
      }

      for ($i=1; $i<=7; $i++) {
         $dates['-'.$i.'DAY'] = sprintf(_n('- %d day', '- %d days', $i), $i);
      }

      if ($params['with_days']) {
         $dates['LASTSUNDAY']    = __('last Sunday');
         $dates['LASTMONDAY']    = __('last Monday');
         $dates['LASTTUESDAY']   = __('last Tuesday');
         $dates['LASTWEDNESDAY'] = __('last Wednesday');
         $dates['LASTTHURSDAY']  = __('last Thursday');
         $dates['LASTFRIDAY']    = __('last Friday');
         $dates['LASTSATURDAY']  = __('last Saturday');
      }

      for ($i=1; $i<=10; $i++) {
         $dates['-'.$i.'WEEK'] = sprintf(_n('- %d week', '- %d weeks', $i), $i);
      }

      if ($params['with_days']) {
         $dates['BEGINMONTH']  = __('Beginning of the month');
      }

      for ($i=1; $i<=12; $i++) {
         $dates['-'.$i.'MONTH'] = sprintf(_n('- %d month', '- %d months', $i), $i);
      }

      if ($params['with_days']) {
         $dates['BEGINYEAR']  = __('Beginning of the year');
      }

      for ($i=1; $i<=10; $i++) {
         $dates['-'.$i.'YEAR'] = sprintf(_n('- %d year', '- %d years', $i), $i);
      }

      if ($params['with_future']) {
         if ($params['with_time']) {
            for ($i=1; $i<=24; $i++) {
               $dates[$i.'HOUR'] = sprintf(_n('+ %d hour', '+ %d hours', $i), $i);
            }
         }

         for ($i=1; $i<=7; $i++) {
            $dates[$i.'DAY'] = sprintf(_n('+ %d day', '+ %d days', $i), $i);
         }

         for ($i=1; $i<=10; $i++) {
            $dates[$i.'WEEK'] = sprintf(_n('+ %d week', '+ %d weeks', $i), $i);
         }

         for ($i=1; $i<=12; $i++) {
            $dates[$i.'MONTH'] = sprintf(_n('+ %d month', '+ %d months', $i), $i);
         }

         for ($i=1; $i<=10; $i++) {
            $dates[$i.'YEAR'] = sprintf(_n('+ %d year', '+ %d years', $i), $i);
         }
      }
      return $dates;

   }


    /**
    * Compute date / datetime value resulting of showGenericDateTimeSearch
    *
    * @since 0.83
    *
    * @param string         $val           date / datetime value passed
    * @param boolean        $force_day     force computation in days
    * @param integer|string $specifictime  set specific timestamp
    *
    * @return string  computed date / datetime value
    * @see self::showGenericDateTimeSearch()
   **/
   static function computeGenericDateTimeSearch($val, $force_day = false, $specifictime = '') {

      if (empty($specifictime)) {
         $specifictime = strtotime($_SESSION["glpi_currenttime"]);
      }

      $format_use = "Y-m-d H:i:s";
      if ($force_day) {
         $format_use = "Y-m-d";
      }

      // Parsing relative date
      switch ($val) {
         case 'NOW' :
            return date($format_use, $specifictime);

         case 'TODAY' :
            return date("Y-m-d", $specifictime);
      }

      // Search on begin of month / year
      if (strstr($val, 'BEGIN')) {
         $hour   = 0;
         $minute = 0;
         $second = 0;
         $month  = date("n", $specifictime);
         $day    = 1;
         $year   = date("Y", $specifictime);

         switch ($val) {
            case "BEGINYEAR":
               $month = 1;
               break;

            case "BEGINMONTH":
               break;
         }

         return date($format_use, mktime ($hour, $minute, $second, $month, $day, $year));
      }

      // Search on Last monday, sunday...
      if (strstr($val, 'LAST')) {
         $lastday = str_replace("LAST", "LAST ", $val);
         $hour   = 0;
         $minute = 0;
         $second = 0;
         $month  = date("n", strtotime($lastday));
         $day    = date("j", strtotime($lastday));
         $year   = date("Y", strtotime($lastday));

         return date($format_use, mktime ($hour, $minute, $second, $month, $day, $year));
      }

      // Search on +- x days, hours...
      if (preg_match("/^(-?)(\d+)(\w+)$/", $val, $matches)) {
         if (in_array($matches[3], ['YEAR', 'MONTH', 'WEEK', 'DAY', 'HOUR', 'MINUTE'])) {
            $nb = intval($matches[2]);
            if ($matches[1] == '-') {
               $nb = -$nb;
            }
            // Use it to have a clean delay computation (MONTH / YEAR have not always the same duration)
            $hour   = date("H", $specifictime);
            $minute = date("i", $specifictime);
            $second = 0;
            $month  = date("n", $specifictime);
            $day    = date("j", $specifictime);
            $year   = date("Y", $specifictime);

            switch ($matches[3]) {
               case "YEAR" :
                  $year += $nb;
                  break;

               case "MONTH" :
                  $month += $nb;
                  break;

               case "WEEK" :
                  $day += 7*$nb;
                  break;

               case "DAY" :
                  $day += $nb;
                  break;

               case "MINUTE" :
                  $format_use = "Y-m-d H:i:s";
                  $minute    += $nb;
                  break;

               case "HOUR" :
                  $format_use = "Y-m-d H:i:s";
                  $hour      += $nb;
                  break;
            }
            return date($format_use, mktime ($hour, $minute, $second, $month, $day, $year));
         }
      }
      return $val;
   }

   /**
    * Display or return a list of dates in a vertical way
    *
    * @since 9.2
    *
    * @param array $options  array of possible options:
    *      - title, do we need to append an H2 title tag
    *      - dates, an array containing a collection of theses keys:
    *         * timestamp
    *         * class, supported: passed, checked, now
    *         * label
    *      - display, boolean to precise if we need to display (true) or return (false) the html
    *      - add_now, boolean to precise if we need to add to dates array, an entry for now time
    *        (with now class)
    *
    * @return array of posible values
    *
    * @see self::showGenericDateTimeSearch()
   **/
   static function showDatesTimelineGraph($options = []) {
      $default_options = [
         'title'   => '',
         'dates'   => [],
         'display' => true,
         'add_now' => true
      ];
      $options = array_merge($default_options, $options);

      //append now date if needed
      if ($options['add_now']) {
         $now = time();
         $options['dates'][$now."_now"] = [
            'timestamp' => $now,
            'label' => __('Now'),
            'class' => 'now'
         ];
      }

      ksort($options['dates']);

      $out = "";
      $out.= "<div class='dates_timelines'>";

      // add title
      if (strlen($options['title'])) {
         $out.= "<h2 class='header'>".$options['title']."</h2>";
      }

      // construct timeline
      $out.= "<ul>";
      foreach ($options['dates'] as $key => $data) {
         if ($data['timestamp'] != 0) {
            $out.= "<li class='".$data['class']."'>&nbsp;";
            $out.= "<time>".Html::convDateTime(date("Y-m-d H:i:s", $data['timestamp']))."</time>";
            $out.= "<span class='dot'></span>";
            $out.= "<label>".$data['label']."</label>";
            $out.= "</li>";
         }
      }
      $out.= "</ul>";
      $out.= "</div>";

      if ($options['display']) {
         echo $out;
      } else {
         return $out;
      }
   }


   /**
    * Print the form used to select profile if several are available
    *
    * @param string $target  target of the form
    *
    * @return void
   **/
   static function showProfileSelecter($target) {
      global $CFG_GLPI;

      if (count($_SESSION["glpiprofiles"])>1) {
         echo '<li class="profile-selector"><form name="form" method="post" action="'.$target.'">';
         $values = [];
         foreach ($_SESSION["glpiprofiles"] as $key => $val) {
            $values[$key] = $val['name'];
         }

         Dropdown::showFromArray('newprofile', $values,
                                 ['value'     => $_SESSION["glpiactiveprofile"]["id"],
                                       'width'     => '150px',
                                       'on_change' => 'submit()']);
         Html::closeForm();
         echo '</li>';
      }

      if (Session::isMultiEntitiesMode()) {
         echo "<li class='profile-selector'>";
         Ajax::createModalWindow('entity_window', $CFG_GLPI['root_doc']."/ajax/entitytree.php",
                                 ['title'       => __('Select the desired entity'),
                                       'extraparams' => ['target' => $target]]);
         echo "<a onclick='entity_window.dialog(\"open\");' href='#modal_entity_content' title=\"".
                addslashes($_SESSION["glpiactive_entity_name"]).
                "\" class='entity_select' id='global_entity_select'>".
                $_SESSION["glpiactive_entity_shortname"]."</a>";

         echo "</li>";
      }
   }


   /**
    * Show a tooltip on an item
    *
    * @param $content   string   data to put in the tooltip
    * @param $options   array    of possible options:
    *   - applyto : string / id of the item to apply tooltip (default empty).
    *                  If not set display an icon
    *   - title : string / title to display (default empty)
    *   - contentid : string / id for the content html container (default auto generated) (used for ajax)
    *   - link : string / link to put on displayed image if contentid is empty
    *   - linkid : string / html id to put to the link link (used for ajax)
    *   - linktarget : string / target for the link
    *   - popup : string / popup action : link not needed to use it
    *   - img : string / url of a specific img to use
    *   - display : boolean / display the item : false return the datas
    *   - autoclose : boolean / autoclose the item : default true (false permit to scroll)
    *
    * @return void|string
    *    void if option display=true
    *    string if option display=false (HTML code)
   **/
   static function showToolTip($content, $options = []) {
      $param['applyto']    = '';
      $param['title']      = '';
      $param['contentid']  = '';
      $param['link']       = '';
      $param['linkid']     = '';
      $param['linktarget'] = '';
      $param['awesome-class'] = 'fa-info';
      $param['popup']      = '';
      $param['ajax']       = '';
      $param['display']    = true;
      $param['autoclose']  = true;
      $param['onclick']    = false;

      if (is_array($options) && count($options)) {
         foreach ($options as $key => $val) {
            $param[$key] = $val;
         }
      }

      // No empty content to have a clean display
      if (empty($content)) {
         $content = "&nbsp;";
      }
      $rand = mt_rand();
      $out  = '';

      // Force link for popup
      if (!empty($param['popup'])) {
         $param['link'] = '#';
      }

      if (empty($param['applyto'])) {
         if (!empty($param['link'])) {
            $out .= "<a id='".(!empty($param['linkid'])?$param['linkid']:"tooltiplink$rand")."'";

            if (!empty($param['linktarget'])) {
               $out .= " target='".$param['linktarget']."' ";
            }
            $out .= " href='".$param['link']."'";

            if (!empty($param['popup'])) {
               $out .= " onClick=\"".Html::jsGetElementbyID('tooltippopup'.$rand).".dialog('open'); return false;\" ";
            }
            $out .= '>';
         }
         if (isset($param['img'])) {
            //for compatibility. Use fontawesome instead.
            $out .= "<img id='tooltip$rand' src='".$param['img']."' class='pointer'>";
         } else {
            $out .= "<span id='tooltip$rand' class='fas {$param['awesome-class']} pointer'></span>";
         }

         if (!empty($param['link'])) {
            $out .= "</a>";
         }

         $param['applyto'] = "tooltip$rand";
      }

      if (empty($param['contentid'])) {
         $param['contentid'] = "content".$param['applyto'];
      }

      $out .= "<div id='".$param['contentid']."' class='invisible'>$content</div>";
      if (!empty($param['popup'])) {
         $out .= Ajax::createIframeModalWindow('tooltippopup'.$rand,
                                               $param['popup'],
                                               ['display' => false,
                                                     'width'   => 600,
                                                     'height'  => 300]);
      }
      $js = "$(function(){";
      $js .= Html::jsGetElementbyID($param['applyto']).".qtip({
         position: { viewport: $(window) },
         content: {text: ".Html::jsGetElementbyID($param['contentid']);
      if (!$param['autoclose']) {
         $js .=", title: {text: ' ',button: true}";
      }
      $js .= "}, style: { classes: 'qtip-shadow qtip-bootstrap'}";
      if ($param['onclick']) {
         $js .= ",show: 'click', hide: false,";
      } else if (!$param['autoclose']) {
         $js .= ",show: {
                        solo: true, // ...and hide all other tooltips...
                }, hide: false,";
      }
      $js .= "});";
      $js .= "});";
      $out .= Html::scriptBlock($js);

      if ($param['display']) {
         echo $out;
      } else {
         return $out;
      }
   }


    /**
    * Show div with auto completion
    *
    * @param CommonDBTM $item    item object used for create dropdown
    * @param string     $field   field to search for autocompletion
    * @param array      $options array of possible options:
    *    - name    : string / name of the select (default is field parameter)
    *    - value   : integer / preselected value (default value of the item object)
    *    - size    : integer / size of the text field
    *    - entity  : integer / restrict to a defined entity (default entity of the object if define)
    *                set to -1 not to take into account
    *    - user    : integer / restrict to a defined user (default -1 : no restriction)
    *    - option  : string / options to add to text field
    *    - display : boolean / if false get string
    *    - type    : string / html5 field type (number, date, text, ...) defaults to 'text'
    *    - required: boolean / whether the field is required
    *    - rand    : integer / pre-exsting random value
    *    - attrs   : array of attributes to add (['name' => 'value']
    *
    * @return void|string
   **/
   static function autocompletionTextField(CommonDBTM $item, $field, $options = []) {
      global $CFG_GLPI;

      $params['name']   = $field;
      $params['value']  = '';

      if (array_key_exists($field, $item->fields)) {
         $params['value'] = $item->fields[$field];
      }
      $params['entity'] = -1;

      if (array_key_exists('entities_id', $item->fields)) {
         $params['entity'] = $item->fields['entities_id'];
      }
      $params['user']   = -1;
      $params['option'] = '';
      $params['type']   = 'text';
      $params['required']  = false;

      if (is_array($options) && count($options)) {
         foreach ($options as $key => $val) {
            $params[$key] = $val;
         }
      }

      $rand = (isset($params['rand']) ? $params['rand'] : mt_rand());
      $name    = "field_".$params['name'].$rand;

      // Check if field is allowed
      $field_so = $item->getSearchOptionByField('field', $field, $item->getTable());
      $can_autocomplete = array_key_exists('autocomplete', $field_so) && $field_so['autocomplete'];

      $output = '';
      if ($can_autocomplete && $CFG_GLPI["use_ajax_autocompletion"]) {
         $output .=  "<input ".$params['option']." id='text$name' type='{$params['type']}' name='".
                       $params['name']."' value=\"".self::cleanInputText($params['value'])."\"
                       class='autocompletion-text-field'";

         if ($params['required'] == true) {
            $output .= " required='required'";
         }

         if (isset($params['attrs'])) {
            foreach ($params['attrs'] as $attr => $value) {
               $output .= " $attr='$value'";
            }
         }

         $output .= ">";

         $parameters['itemtype'] = $item->getType();
         $parameters['field']    = $field;

         if ($params['entity'] >= 0) {
            $parameters['entity_restrict']    = $params['entity'];
         }
         if ($params['user'] >= 0) {
            $parameters['user_restrict']    = $params['user'];
         }

         $js = "  $( '#text$name' ).autocomplete({
                        source: '".$CFG_GLPI["root_doc"]."/ajax/autocompletion.php?".Toolbox::append_params($parameters, '&')."',
                        minLength: 3,
                        });";

         $output .= Html::scriptBlock($js);

      } else {
         $output .=  "<input ".$params['option']." type='text' id='text$name' name='".$params['name']."'
                value=\"".self::cleanInputText($params['value'])."\">\n";
      }

      if (!isset($options['display']) || $options['display']) {
         echo $output;
      } else {
         return $output;
      }
   }


   /**
    * Init the Editor System to a textarea
    *
    * @param string  $name      name of the html textarea to use
    * @param string  $rand      rand of the html textarea to use (if empty no image paste system)(default '')
    * @param boolean $display   display or get js script (true by default)
    * @param boolean $readonly  editor will be readonly or not
    *
    * @return void|string
    *    integer if param display=true
    *    string if param display=false (HTML code)
   **/
   static function initEditorSystem($name, $rand = '', $display = true, $readonly = false) {
      global $CFG_GLPI;

      // load tinymce lib
      Html::requireJs('tinymce');

      $language = $_SESSION['glpilanguage'];
      if (!file_exists(GLPI_ROOT."/public/lib/tinymce-i18n/langs/$language.js")) {
         $language = $CFG_GLPI["languages"][$_SESSION['glpilanguage']][2];
         if (!file_exists(GLPI_ROOT."/public/lib/tinymce-i18n/langs/$language.js")) {
            $language = "en_GB";
         }
      }
      $language_url = $CFG_GLPI['root_doc'] . '/public/lib/tinymce-i18n/langs/' . $language . '.js';

      $readonlyjs = "readonly: false";
      if ($readonly) {
         $readonlyjs = "readonly: true";
      }

      $darker_css = '';
      if ($_SESSION['glpipalette'] === 'darker') {
         $darker_css = $CFG_GLPI['root_doc']."/css/tiny_mce/dark_content.css";
      }

      // init tinymce
      $js = "$(function() {
         // init editor
         tinyMCE.init({
            language_url: '$language_url',
            invalid_elements: 'form,iframe,script,@[onclick|ondblclick|'
               + 'onmousedown|onmouseup|onmouseover|onmousemove|onmouseout|onkeypress|'
               + 'onkeydown|onkeyup]',
            browser_spellcheck: true,
            mode: 'exact',
            elements: '$name',
            relative_urls: false,
            remove_script_host: false,
            content_css: '$darker_css',
            entity_encoding: 'raw',
            paste_data_images: $('.fileupload').length,
            menubar: false,
            statusbar: false,
            skin_url: '".$CFG_GLPI['root_doc']."/css/tiny_mce/skins/light',
            cache_suffix: '?v=".GLPI_VERSION."',
            setup: function(editor) {
               if ($('#$name').attr('required') == 'required') {
                  $('#$name').closest('form').find('input[type=submit]').click(function() {
                     editor.save();
                     if ($('#$name').val() == '') {
                        alert('".__s('The description field is mandatory')."');
                     }
                  });
                  editor.on('keyup', function (e) {
                     editor.save();
                     if ($('#$name').val() == '') {
                        $('.mce-edit-area').addClass('required');
                     } else {
                        $('.mce-edit-area').removeClass('required');
                     }
                  });
                  editor.on('init', function (e) {
                     if ($('#$name').val() == '') {
                        $('.mce-edit-area').addClass('required');
                     }
                  });
               }
               editor.on('SaveContent', function (contentEvent) {
                  contentEvent.content = contentEvent.content.replace(/\\r?\\n/g, '');
               });

               // ctrl + enter submit the parent form
               editor.addShortcut('ctrl+13', 'submit', function() {
                  editor.save();
                  submitparentForm($('#$name'));
               });
            },
            plugins: [
               'table directionality searchreplace',
               'tabfocus autoresize link image paste',
               'code fullscreen stickytoolbar',
               'textcolor colorpicker',
               // load glpi_upload_doc specific plugin if we need to upload files
               typeof tinymce.AddOnManager.PluginManager.lookup.glpi_upload_doc != 'undefined'
                  ? 'glpi_upload_doc'
                  : '',
               'lists'
            ],
            toolbar: 'styleselect | bold italic | forecolor backcolor | bullist numlist outdent indent | table link image | code fullscreen',
            $readonlyjs
         });

         // set sticky for split view
         $('.layout_vsplit .main_form, .layout_vsplit .ui-tabs-panel').scroll(function(event) {
            var editor = tinyMCE.get('$name');
            editor.settings.sticky_offset = $(event.target).offset().top;
            editor.setSticky();
         });
      });";

      if ($display) {
         echo  Html::scriptBlock($js);
      } else {
         return  Html::scriptBlock($js);
      }
   }

   /**
    * Convert rich text content to simple text content
    *
    * @since 9.2
    *
    * @param $content : content to convert in html
    *
    * @return $content
   **/
   static function setSimpleTextContent($content) {

      $content = Html::entity_decode_deep($content);
      $content = Toolbox::convertImageToTag($content);

      // If is html content
      if ($content != strip_tags($content)) {
         $content = Toolbox::getHtmlToDisplay($content);
      }

      return $content;
   }

   /**
    * Convert simple text content to rich text content and init html editor
    *
    * @since 9.2
    *
    * @param string  $name     name of textarea
    * @param string  $content  content to convert in html
    * @param string  $rand     used for randomize tinymce dom id
    * @param boolean $readonly true will set editor in readonly mode
    *
    * @return $content
   **/
   static function setRichTextContent($name, $content, $rand, $readonly = false) {

      // Init html editor
      Html::initEditorSystem($name, $rand, true, $readonly);

      // Neutralize non valid HTML tags
      $content = Html::clean($content, false, 1);

      // If content does not contain <br> or <p> html tag, use nl2br
      if (!preg_match("/<br\s?\/?>/", $content) && !preg_match("/<p>/", $content)) {
         $content = nl2br($content);
      }
      return $content;
   }


   /**
    * Print Ajax pager for list in tab panel
    *
    * @param string  $title              displayed above
    * @param integer $start              from witch item we start
    * @param integer $numrows            total items
    * @param string  $additional_info    Additional information to display (default '')
    * @param boolean $display            display if true, return the pager if false
    * @param string  $additional_params  Additional parameters to pass to tab reload request (default '')
    *
    * @return void|string
   **/
   static function printAjaxPager($title, $start, $numrows, $additional_info = '', $display = true, $additional_params = '') {
      $list_limit = $_SESSION['glpilist_limit'];
      // Forward is the next step forward
      $forward = $start+$list_limit;

      // This is the end, my friend
      $end = $numrows-$list_limit;

      // Human readable count starts here
      $current_start = $start+1;

      // And the human is viewing from start to end
      $current_end = $current_start+$list_limit-1;
      if ($current_end > $numrows) {
         $current_end = $numrows;
      }
      // Empty case
      if ($current_end == 0) {
         $current_start = 0;
      }
      // Backward browsing
      if ($current_start-$list_limit <= 0) {
         $back = 0;
      } else {
         $back = $start-$list_limit;
      }

      if (!empty($additional_params) && strpos($additional_params, '&') !== 0) {
         $additional_params = '&' . $additional_params;
      }

      $out = '';
      // Print it
      $out .= "<div><table class='tab_cadre_pager'>";
      if (!empty($title)) {
         $out .= "<tr><th colspan='6'>$title</th></tr>";
      }
      $out .= "<tr>\n";

      // Back and fast backward button
      if (!$start == 0) {
         $out .= "<th class='left'><a href='javascript:reloadTab(\"start=0$additional_params\");'>
                     <i class='fa fa-step-backward' title=\"".__s('Start')."\"></i></a></th>";
         $out .= "<th class='left'><a href='javascript:reloadTab(\"start=$back$additional_params\");'>
                     <i class='fa fa-chevron-left' title=\"".__s('Previous')."\"></i></a></th>";
      }

      $out .= "<td width='50%' class='tab_bg_2'>";
      $out .= self::printPagerForm('', false, $additional_params);
      $out .= "</td>";
      if (!empty($additional_info)) {
         $out .= "<td class='tab_bg_2'>";
         $out .= $additional_info;
         $out .= "</td>";
      }
      // Print the "where am I?"
      $out .= "<td width='50%' class='tab_bg_2 b'>";
      //TRANS: %1$d, %2$d, %3$d are page numbers
      $out .= sprintf(__('From %1$d to %2$d of %3$d'), $current_start, $current_end, $numrows);
      $out .= "</td>\n";

      // Forward and fast forward button
      if ($forward < $numrows) {
         $out .= "<th class='right'><a href='javascript:reloadTab(\"start=$forward$additional_params\");'>
                     <i class='fa fa-chevron-right' title=\"".__s('Next')."\"></i></a></th>";
         $out .= "<th class='right'><a href='javascript:reloadTab(\"start=$end$additional_params\");'>
                     <i class='fa fa-step-forward' title=\"".__s('End')."\"></i></a></th>";
      }

      // End pager
      $out .= "</tr></table></div>";

      if ($display) {
         echo $out;
         return;
      }

      return $out;
   }


   /**
    * Clean Printing of and array in a table
    * ONLY FOR DEBUG
    *
    * @param array   $tab       the array to display
    * @param integer $pad       Pad used
    * @param boolean $jsexpand  Expand using JS ?
    *
    * @return void
   **/
   static function printCleanArray($tab, $pad = 0, $jsexpand = false) {

      if (count($tab)) {
         echo "<table class='tab_cadre'>";
         // For debug / no gettext
         echo "<tr><th>KEY</th><th>=></th><th>VALUE</th></tr>";

         foreach ($tab as $key => $val) {
            $key = Toolbox::clean_cross_side_scripting_deep($key);
            echo "<tr class='tab_bg_1'><td class='top right'>";
            echo $key;
            $is_array = is_array($val);
            $rand     = mt_rand();
            echo "</td><td class='top'>";
            if ($jsexpand && $is_array) {
               echo "<a class='pointer' href=\"javascript:showHideDiv('content$key$rand','','','')\">";
               echo "=></a>";
            } else {
               echo "=>";
            }
            echo "</td><td class='top tab_bg_1'>";

            if ($is_array) {
               echo "<div id='content$key$rand' ".($jsexpand?"style=\"display:none;\"":'').">";
               self::printCleanArray($val, $pad+1);
               echo "</div>";
            } else {
               if (is_bool($val)) {
                  if ($val) {
                     echo 'true';
                  } else {
                     echo 'false';
                  }
               } else {
                  if (is_object($val)) {
                     if (method_exists($val, '__toString')) {
                        echo (string) $val;
                     } else {
                        echo "(object) " . get_class($val);
                     }
                  } else {
                     echo htmlentities($val);
                  }
               }
            }
            echo "</td></tr>";
         }
         echo "</table>";
      } else {
         echo __('Empty array');
      }
   }



   /**
    * Print pager for search option (first/previous/next/last)
    *
    * @param integer        $start                   from witch item we start
    * @param integer        $numrows                 total items
    * @param string         $target                  page would be open when click on the option (last,previous etc)
    * @param string         $parameters              parameters would be passed on the URL.
    * @param integer|string $item_type_output        item type display - if >0 display export PDF et Sylk form
    * @param integer|string $item_type_output_param  item type parameter for export
    * @param string         $additional_info         Additional information to display (default '')
    *
    * @return void
    *
   **/
   static function printPager($start, $numrows, $target, $parameters, $item_type_output = 0,
                              $item_type_output_param = 0, $additional_info = '') {
      global $CFG_GLPI;

      $list_limit = $_SESSION['glpilist_limit'];
      // Forward is the next step forward
      $forward = $start+$list_limit;

      // This is the end, my friend
      $end = $numrows-$list_limit;

      // Human readable count starts here

      $current_start = $start+1;

      // And the human is viewing from start to end
      $current_end = $current_start+$list_limit-1;
      if ($current_end > $numrows) {
         $current_end = $numrows;
      }

      // Empty case
      if ($current_end == 0) {
         $current_start = 0;
      }

      // Backward browsing
      if ($current_start-$list_limit <= 0) {
         $back = 0;
      } else {
         $back = $start-$list_limit;
      }

      // Print it
      echo "<div><table class='tab_cadre_pager'>";
      echo "<tr>";

      if (strpos($target, '?') == false) {
         $fulltarget = $target."?".$parameters;
      } else {
         $fulltarget = $target."&".$parameters;
      }
      // Back and fast backward button
      if (!$start == 0) {
         echo "<th class='left'>";
         echo "<a href='$fulltarget&amp;start=0'>";
         echo "
               <i class='fa fa-step-backward' title=\"".__s('Start')."\"></i>";
         echo "</a></th>";
         echo "<th class='left'>";
         echo "<a href='$fulltarget&amp;start=$back'>";
         echo "<i class='fa fa-chevron-left' title=\"".__s('Previous')."\"></i>";
         echo "</a></th>";
      }

      // Print the "where am I?"
      echo "<td width='31%' class='tab_bg_2'>";
      self::printPagerForm("$fulltarget&amp;start=$start");
      echo "</td>";

      if (!empty($additional_info)) {
         echo "<td class='tab_bg_2'>";
         echo $additional_info;
         echo "</td>";
      }

      if (!empty($item_type_output)
          && isset($_SESSION["glpiactiveprofile"])
          && (Session::getCurrentInterface() == "central")) {

         echo "<td class='tab_bg_2 responsive_hidden' width='30%'>";
         echo "<form method='GET' action='".$CFG_GLPI["root_doc"]."/front/report.dynamic.php'>";
         echo Html::hidden('item_type', ['value' => $item_type_output]);

         if ($item_type_output_param != 0) {
            echo Html::hidden('item_type_param',
                              ['value' => Toolbox::prepareArrayForInput($item_type_output_param)]);
         }

         $parameters = trim($parameters, '&amp;');
         if (strstr($parameters, 'start') === false) {
            $parameters .= "&amp;start=$start";
         }

         $split = explode("&amp;", $parameters);

         $count_split = count($split);
         for ($i=0; $i < $count_split; $i++) {
            $pos    = Toolbox::strpos($split[$i], '=');
            $length = Toolbox::strlen($split[$i]);
            echo Html::hidden(Toolbox::substr($split[$i], 0, $pos), ['value' => urldecode(Toolbox::substr($split[$i], $pos+1))]);
         }

         Dropdown::showOutputFormat();
         Html::closeForm();
         echo "</td>";
      }

      echo "<td width='20%' class='tab_bg_2 b'>";
      //TRANS: %1$d, %2$d, %3$d are page numbers
      printf(__('From %1$d to %2$d of %3$d'), $current_start, $current_end, $numrows);
      echo "</td>\n";

      // Forward and fast forward button
      if ($forward<$numrows) {
         echo "<th class='right'>";
         echo "<a href='$fulltarget&amp;start=$forward'>
               <i class='fa fa-chevron-right' title=\"".__s('Next')."\">";
         echo "</a></th>\n";

         echo "<th class='right'>";
         echo "<a href='$fulltarget&amp;start=$end'>";
         echo "<i class='fa fa-step-forward' title=\"".__s('End')."\"></i>";
         echo "</a></th>\n";
      }
      // End pager
      echo "</tr></table></div>";
   }


   /**
    * Display the list_limit combo choice
    *
    * @param string  $action             page would be posted when change the value (URL + param) (default '')
    * @param boolean $display            display the pager form if true, return it if false
    * @param string  $additional_params  Additional parameters to pass to tab reload request (default '')
    *
    * ajax Pager will be displayed if empty
    *
    * @return void|string
   **/
   static function printPagerForm($action = "", $display = true, $additional_params = '') {

      if (!empty($additional_params) && strpos($additional_params, '&') !== 0) {
         $additional_params = '&' . $additional_params;
      }

      $out = '';
      if ($action) {
         $out .= "<form method='POST' action=\"$action\">";
         $out .= "<span class='responsive_hidden'>".__('Display (number of items)')."</span>&nbsp;";
         $out .= Dropdown::showListLimit("submit()", false);

      } else {
         $out .= "<form method='POST' action =''>\n";
         $out .= "<span class='responsive_hidden'>".__('Display (number of items)')."</span>&nbsp;";
         $out .= Dropdown::showListLimit("reloadTab(\"glpilist_limit=\"+this.value+\"$additional_params\")", false);
      }
      $out .= Html::closeForm(false);

      if ($display) {
         echo $out;
         return;
      }
      return $out;
   }


   /**
    * Create a title for list, as  "List (5 on 35)"
    *
    * @param $string String  text for title
    * @param $num    Integer number of item displayed
    * @param $tot    Integer number of item existing
    *
    * @since 0.83.1
    *
    * @return String
    **/
   static function makeTitle ($string, $num, $tot) {

      if (($num > 0) && ($num < $tot)) {
         // TRANS %1$d %2$d are numbers (displayed, total)
         $cpt = "<span class='primary-bg primary-fg count'>" .
            sprintf(__('%1$d on %2$d'), $num, $tot) . "</span>";
      } else {
         // $num is 0, so means configured to display nothing
         // or $num == $tot
         $cpt = "<span class='primary-bg primary-fg count'>$tot</span>";
      }
      return sprintf(__('%1$s %2$s'), $string, $cpt);
   }


   /**
    * create a minimal form for simple action
    *
    * @param $action   String   URL to call on submit
    * @param $btname   String   button name (maybe if name <> value)
    * @param $btlabel  String   button label
    * @param $fields   Array    field name => field  value
    * @param $btimage  String   button image uri (optional)   (default '')
    *                           If image name starts with "fa-", il will be turned into
    *                           a font awesome element rather than an image.
    * @param $btoption String   optional button option        (default '')
    * @param $confirm  String   optional confirm message      (default '')
    *
    * @since 0.84
   **/
   static function getSimpleForm($action, $btname, $btlabel, Array $fields = [], $btimage = '',
                                 $btoption = '', $confirm = '') {

      if (GLPI_USE_CSRF_CHECK) {
         $fields['_glpi_csrf_token'] = Session::getNewCSRFToken();
      }
      $fields['_glpi_simple_form'] = 1;
      $button                      = $btname;
      if (!is_array($btname)) {
         $button          = [];
         $button[$btname] = $btname;
      }
      $fields          = array_merge($button, $fields);
      $javascriptArray = [];
      foreach ($fields as $name => $value) {
         /// TODO : trouble :  urlencode not available for array / do not pass array fields...
         if (!is_array($value)) {
            // Javascript no gettext
            $javascriptArray[] = "'$name': '".urlencode($value)."'";
         }
      }

      $link = "<a ";

      if (!empty($btoption)) {
         $link .= ' '.$btoption.' ';
      }
      // Do not force class if already defined
      if (!strstr($btoption, 'class=')) {
         if (empty($btimage)) {
            $link .= " class='vsubmit' ";
         } else {
            $link .= " class='pointer' ";
         }
      }
      $btlabel = htmlentities($btlabel, ENT_QUOTES, 'UTF-8');
      $action  = " submitGetLink('$action', {" .implode(', ', $javascriptArray) ."});";

      if (is_array($confirm) || strlen($confirm)) {
         $link .= self::addConfirmationOnAction($confirm, $action);
      } else {
         $link .= " onclick=\"$action\" ";
      }

      $link .= '>';
      if (empty($btimage)) {
         $link .= $btlabel;
      } else {
         if (substr($btimage, 0, strlen('fa-')) === 'fa-') {
            $link .= "<span class='fa $btimage' title='$btlabel'><span class='sr-only'>$btlabel</span>";
         } else {
            $link .= "<img src='$btimage' title='$btlabel' alt='$btlabel' class='pointer'>";
         }
      }
      $link .="</a>";

      return $link;

   }


   /**
    * create a minimal form for simple action
    *
    * @param $action   String   URL to call on submit
    * @param $btname   String   button name
    * @param $btlabel  String   button label
    * @param $fields   Array    field name => field  value
    * @param $btimage  String   button image uri (optional) (default '')
    * @param $btoption String   optional button option (default '')
    * @param $confirm  String   optional confirm message (default '')
    *
    * @since 0.83.3
   **/
   static function showSimpleForm($action, $btname, $btlabel, Array $fields = [], $btimage = '',
                                  $btoption = '', $confirm = '') {

      echo self::getSimpleForm($action, $btname, $btlabel, $fields, $btimage, $btoption, $confirm);
   }


   /**
    * Create a close form part including CSRF token
    *
    * @param $display boolean Display or return string (default true)
    *
    * @since 0.83.
    *
    * @return String
   **/
   static function closeForm ($display = true) {
      global $CFG_GLPI;

      $out = "\n";
      if (GLPI_USE_CSRF_CHECK) {
         $out .= Html::hidden('_glpi_csrf_token', ['value' => Session::getNewCSRFToken()])."\n";
      }

      if (isset($CFG_GLPI['checkbox-zero-on-empty']) && $CFG_GLPI['checkbox-zero-on-empty']) {
         $js = "   $('form').submit(function() {
         $('input[type=\"checkbox\"][data-glpicore-cb-zero-on-empty=\"1\"]:not(:checked)').each(function(index){
            // If the checkbox is not validated, we add a hidden field with '0' as value
            if ($(this).attr('name')) {
               $('<input>').attr({
                  type: 'hidden',
                  name: $(this).attr('name'),
                  value: '0'
               }).insertAfter($(this));
            }
         });
      });";
         $out .= Html::scriptBlock($js)."\n";
         unset($CFG_GLPI['checkbox-zero-on-empty']);
      }

      $out .= "</form>\n";
      if ($display) {
         echo $out;
         return true;
      }
      return $out;
   }


   /**
    * Get javascript code for hide an item
    *
    * @param $id string id of the dom element
    *
    * @since 0.85.
    *
    * @return String
   **/
   static function jsHide($id) {
      return self::jsGetElementbyID($id).".hide();\n";
   }


   /**
    * Get javascript code for hide an item
    *
    * @param $id string id of the dom element
    *
    * @since 0.85.
    *
    * @return String
   **/
   static function jsShow($id) {
      return self::jsGetElementbyID($id).".show();\n";
   }


   /**
    * Get javascript code for enable an item
    *
    * @param $id string id of the dom element
    *
    * @since 0.85.
    * @deprecated 9.5.0
    *
    * @return String
   **/
   static function jsEnable($id) {
      return self::jsGetElementbyID($id).".removeAttr('disabled');\n";
   }


   /**
    * Get javascript code for disable an item
    *
    * @param $id string id of the dom element
    *
    * @since 0.85.
    * @deprecated 9.5.0
    *
    * @return String
   **/
   static function jsDisable($id) {
      return self::jsGetElementbyID($id).".attr('disabled', 'disabled');\n";
   }


   /**
    * Clean ID used for HTML elements
    *
    * @param $id string id of the dom element
    *
    * @since 0.85.
    *
    * @return String
   **/
   static function cleanId($id) {
      return str_replace(['[',']'], '_', $id);
   }


   /**
    * Get javascript code to get item by id
    *
    * @param $id string id of the dom element
    *
    * @since 0.85.
    *
    * @return String
   **/
   static function jsGetElementbyID($id) {
      return "$('#$id')";
   }


   /**
    * Set dropdown value
    *
    * @param $id      string   id of the dom element
    * @param $value   string   value to set
    *
    * @since 0.85.
    *
    * @return string
   **/
   static function jsSetDropdownValue($id, $value) {
      return self::jsGetElementbyID($id).".trigger('setValue', '$value');";
   }

   /**
    * Get item value
    *
    * @param $id      string   id of the dom element
    *
    * @since 0.85.
    *
    * @return string
   **/
   static function jsGetDropdownValue($id) {
      return self::jsGetElementbyID($id).".val()";
   }


   /**
    * Adapt dropdown to clean JS
    *
    * @param $id       string   id of the dom element
    * @param $params   array    of parameters
    *
    * @since 0.85.
    *
    * @return String
   **/
   static function jsAdaptDropdown($id, $params = []) {
      global $CFG_GLPI;

      $width = '';
      if (isset($params["width"]) && !empty($params["width"])) {
         $width = $params["width"];
         unset($params["width"]);
      }

      $placeholder = '';
      if (isset($params["placeholder"])) {
         $placeholder = "placeholder: ".json_encode($params["placeholder"]).",";
      }

      $js = "$(function() {
         $('#$id').select2({
            $placeholder
            width: '$width',
            dropdownAutoWidth: true,
            quietMillis: 100,
            minimumResultsForSearch: ".$CFG_GLPI['ajax_limit_count'].",
            matcher: function(params, data) {
               // store last search in the global var
               query = params;

               // If there are no search terms, return all of the data
               if ($.trim(params.term) === '') {
                  return data;
               }

               var searched_term = getTextWithoutDiacriticalMarks(params.term);
               var data_text = typeof(data.text) === 'string'
                  ? getTextWithoutDiacriticalMarks(data.text)
                  : '';
               var select2_fuzzy_opts = {
                  pre: '<span class=\"select2-rendered__match\">',
                  post: '</span>',
               };

               if (data_text.indexOf('>') !== -1 || data_text.indexOf('<') !== -1) {
                  // escape text, if it contains chevrons (can already be escaped prior to this point :/)
                  data_text = jQuery.fn.select2.defaults.defaults.escapeMarkup(data_text);
               }

               // Skip if there is no 'children' property
               if (typeof data.children === 'undefined') {
                  var match  = fuzzy.match(searched_term, data_text, select2_fuzzy_opts);
                  if (match == null) {
                     return false;
                  }
                  data.rendered_text = match.rendered_text;
                  data.score = match.score;
                  return data;
               }

               // `data.children` contains the actual options that we are matching against
               // also check in `data.text` (optgroup title)
               var filteredChildren = [];

               $.each(data.children, function (idx, child) {
                  var child_text = typeof(child.text) === 'string'
                     ? getTextWithoutDiacriticalMarks(child.text)
                     : '';

                  if (child_text.indexOf('>') !== -1 || child_text.indexOf('<') !== -1) {
                     // escape text, if it contains chevrons (can already be escaped prior to this point :/)
                     child_text = jQuery.fn.select2.defaults.defaults.escapeMarkup(child_text);
                  }

                  var match_child = fuzzy.match(searched_term, child_text, select2_fuzzy_opts);
                  var match_text  = fuzzy.match(searched_term, data_text, select2_fuzzy_opts);
                  if (match_child !== null || match_text !== null) {
                     if (match_text !== null) {
                        data.score         = match_text.score;
                        data.rendered_text = match_text.rendered;
                     }

                     if (match_child !== null) {
                        child.score         = match_child.score;
                        child.rendered_text = match_child.rendered;
                     }
                     filteredChildren.push(child);
                  }
               });

               // If we matched any of the group's children, then set the matched children on the group
               // and return the group object
               if (filteredChildren.length) {
                  var modifiedData = $.extend({}, data, true);
                  modifiedData.children = filteredChildren;

                  // You can return modified objects from here
                  // This includes matching the `children` how you want in nested data sets
                  return modifiedData;
               }

               // Return `null` if the term should not be displayed
               return null;
            },
            templateResult: templateResult,
            templateSelection: templateSelection,
         })
         .bind('setValue', function(e, value) {
            $('#$id').val(value).trigger('change');
         })
         $('label[for=$id]').on('click', function(){ $('#$id').select2('open'); });
      });";
      return Html::scriptBlock($js);
   }


   /**
    * Create Ajax dropdown to clean JS
    *
    * @param $name
    * @param $field_id   string   id of the dom element
    * @param $url        string   URL to get datas
    * @param $params     array    of parameters
    *            must contains :
    *                if single select
    *                   - 'value'       : default value selected
    *                   - 'valuename'   : default name of selected value
    *                if multiple select
    *                   - 'values'      : default values selected
    *                   - 'valuesnames' : default names of selected values
    *
    * @since 0.85.
    *
    * @return String
   **/
   static function jsAjaxDropdown($name, $field_id, $url, $params = []) {
      global $CFG_GLPI;

      if (!isset($params['value'])) {
         $value = 0;
      } else {
         $value = $params['value'];
      }
      if (!isset($params['value'])) {
         $valuename = Dropdown::EMPTY_VALUE;
      } else {
         $valuename = $params['valuename'];
      }
      $on_change = '';
      if (isset($params["on_change"])) {
         $on_change = $params["on_change"];
         unset($params["on_change"]);
      }
      $width = '80%';
      if (isset($params["width"])) {
         $width = $params["width"];
         unset($params["width"]);
      }
      unset($params['value']);
      unset($params['valuename']);

      $options = [
         'id'        => $field_id,
         'selected'  => $value
      ];
      if (!empty($params['specific_tags'])) {
         foreach ($params['specific_tags'] as $tag => $val) {
            if (is_array($val)) {
               $val = implode(' ', $val);
            }
            $options[$tag] = $val;
         }
      }

<<<<<<< HEAD
      // manage multiple select (with multiple values)
      if (isset($params['values']) && count($params['values'])) {
         $values = array_combine($params['values'], $params['valuesnames']);
         $options['multiple'] = 'multiple';
         $options['selected'] = $params['values'];
      } else {
         // simple select (multiple = no)
         $values = [$value => $valuename];
      }

      // display select tag
=======
      $values = ["$value" => $valuename];
>>>>>>> c1d6ef53
      $output = self::select($name, $values, $options);

      $js = "
         var params_$field_id = {";
      foreach ($params as $key => $val) {
         // Specific boolean case
         if (is_bool($val)) {
            $js .= "$key: ".($val?1:0).",\n";
         } else {
            $js .= "$key: ".json_encode($val).",\n";
         }
      }
      $js.= "};

         $('#$field_id').select2({
            width: '$width',
            minimumInputLength: 0,
            quietMillis: 100,
            dropdownAutoWidth: true,
            minimumResultsForSearch: ".$CFG_GLPI['ajax_limit_count'].",
            ajax: {
               url: '$url',
               dataType: 'json',
               type: 'POST',
               data: function (params) {
                  query = params;
                  return $.extend({}, params_$field_id, {
                     searchText: params.term,
                     page_limit: ".$CFG_GLPI['dropdown_max'].", // page size
                     page: params.page || 1, // page number
                  });
               },
               processResults: function (data, params) {
                  params.page = params.page || 1;
                  var more = (data.count >= ".$CFG_GLPI['dropdown_max'].");

                  return {
                     results: data.results,
                     pagination: {
                           more: more
                     }
                  };
               }
            },
            templateResult: templateResult,
            templateSelection: templateSelection
         })
         .bind('setValue', function(e, value) {
            $.ajax('$url', {
               data: $.extend({}, params_$field_id, {
                  _one_id: value,
               }),
               dataType: 'json',
               type: 'POST',
            }).done(function(data) {

               var iterate_options = function(options, value) {
                  var to_return = false;
                  $.each(options, function(index, option) {
                     if (option.hasOwnProperty('id')
                         && option.id == value) {
                        to_return = option;
                        return false; // act as break;
                     }

                     if (option.hasOwnProperty('children')) {
                        to_return = iterate_options(option.children, value);
                     }
                  });

                  return to_return;
               };

               var option = iterate_options(data.results, value);
               if (option !== false) {
                  var newOption = new Option(option.text, option.id, true, true);
                   $('#$field_id').append(newOption).trigger('change');
               }
            });
         });
         ";
      if (!empty($on_change)) {
         $js .= " $('#$field_id').on('change', function(e) {".
                  stripslashes($on_change)."});";
      }

      $js .= " $('label[for=$field_id]').on('click', function(){ $('#$field_id').select2('open'); });";

      $output .= Html::scriptBlock('$(function() {' . $js . '});');
      return $output;
   }


   /**
    * Creates a formatted IMG element.
    *
    * This method will set an empty alt attribute if no alt and no title is not supplied
    *
    * @since 0.85
    *
    * @param string $path     Path to the image file
    * @param array  $options  array of HTML attributes
    *        - `url` If provided an image link will be generated and the link will point at
    *               `$options['url']`.
    * @return string completed img tag
   **/
   static function image($path, $options = []) {

      if (!isset($options['title'])) {
         $options['title'] = '';
      }

      if (!isset($options['alt'])) {
         $options['alt'] = $options['title'];
      }

      if (empty($options['title'])
          && !empty($options['alt'])) {
         $options['title'] = $options['alt'];
      }

      $url = false;
      if (!empty($options['url'])) {
         $url = $options['url'];
         unset($options['url']);
      }

      $class = "";
      if ($url) {
         $class = "class='pointer'";
      }

      $image = sprintf('<img src="%1$s" %2$s %3$s />', $path, Html::parseAttributes($options), $class);
      if ($url) {
         return Html::link($image, $url);
      }
      return $image;
   }


   /**
    * Creates a PhotoSwipe image gallery
    *
    *
    * @since 9.5.0
    *
    * @param array $imgs  Array of image info
    *                      - src The public path of img
    *                      - w   The width of img
    *                      - h   The height of img
    * @param array $options
    * @return string completed gallery
   **/
   static function imageGallery($imgs, $options = []) {
      $p = [
         'controls' => [
            'close'        => true,
            'share'        => true,
            'fullscreen'   => true,
            'zoom'         => true,
         ],
         'rand'   => mt_rand()
      ];

      if (is_array($options) && count($options)) {
         foreach ($options as $key => $val) {
            $p[$key] = $val;
         }
      }

      $out = "<div id='psgallery{$p['rand']}' class='pswp' tabindex='-1'
         role='dialog' aria-hidden='true'>";
      $out .= "<div class='pswp__bg'></div>";
      $out .= "<div class='pswp__scroll-wrap'>";
      $out .= "<div class='pswp__container'>";
      $out .= "<div class='pswp__item'></div>";
      $out .= "<div class='pswp__item'></div>";
      $out .= "<div class='pswp__item'></div>";
      $out .= "</div>";
      $out .= "<div class='pswp__ui pswp__ui--hidden'>";
      $out .= "<div class='pswp__top-bar'>";
      $out .= "<div class='pswp__counter'></div>";

      if (isset($p['controls']['close']) && $p['controls']['close']) {
         $out .= "<button class='pswp__button pswp__button--close' title='".__('Close (Esc)')."'></button>";
      }

      if (isset($p['controls']['share']) && $p['controls']['share']) {
         $out .= "<button class='pswp__button pswp__button--share' title='".__('Share')."'></button>";
      }

      if (isset($p['controls']['fullscreen']) && $p['controls']['fullscreen']) {
         $out .= "<button class='pswp__button pswp__button--fs' title='".__('Toggle fullscreen')."'></button>";
      }

      if (isset($p['controls']['zoom']) && $p['controls']['zoom']) {
         $out .= "<button class='pswp__button pswp__button--zoom' title='".__('Zoom in/out')."'></button>";
      }

      $out .= "<div class='pswp__preloader'>";
      $out .= "<div class='pswp__preloader__icn'>";
      $out .= "<div class='pswp__preloader__cut'>";
      $out .= "<div class='pswp__preloader__donut'></div>";
      $out .= "</div></div></div></div>";
      $out .= "<div class='pswp__share-modal pswp__share-modal--hidden pswp__single-tap'>";
      $out .= "<div class='pswp__share-tooltip'></div>";
      $out .= "</div>";
      $out .= "<button class='pswp__button pswp__button--arrow--left' title='".__('Previous (arrow left)')."'>";
      $out .= "</button>";
      $out .= "<button class='pswp__button pswp__button--arrow--right' title='".__('Next (arrow right)')."'>";
      $out .= "</button>";
      $out .= "<div class='pswp__caption'>";
      $out .= "<div class='pswp__caption__center'></div>";
      $out .= "</div></div></div></div>";

      $out .= "<div class='pswp-img{$p['rand']} timeline_img_preview' itemscope itemtype='http://schema.org/ImageGallery'>";
      foreach ($imgs as $img) {
         $out .= "<figure itemprop='associatedMedia' itemscope itemtype='http://schema.org/ImageObject'>";
         $out .= "<a href='{$img['src']}' itemprop='contentUrl' data-index='0'>";
         $out .= "<img src='{$img['src']}&context=timeline' itemprop='thumbnail'>";
         $out .= "</a>";
         $out .= "</figure>";
      }
      $out .= "</div>";

      $items_json = json_encode($imgs);
      $dltext = __('Download');
      $js = <<<JAVASCRIPT
      (function($) {
         var pswp = document.getElementById('psgallery{$p['rand']}');

         $('.pswp-img{$p['rand']}').on('click', 'figure', function(event) {
            event.preventDefault();

            var options = {
                index: $(this).index(),
                bgOpacity: 0.7,
                showHideOpacity: true,
                shareButtons: [
                  {id:'download', label:'{$dltext}', url:'{{raw_image_url}}', download:true}
                ]
            }

            var lightBox = new PhotoSwipe(pswp, PhotoSwipeUI_Default, {$items_json}, options);
            lightBox.init();
        });
      })(jQuery);

JAVASCRIPT;

      $out .= Html::scriptBlock($js);

      return $out;
   }

   /**
    * Replace images by gallery component in rich text.
    *
    * @since 9.5.0
    *
    * @param string  $richtext
    *
    * @return string
    */
   static function replaceImagesByGallery($richtext) {

      $image_matches = [];
      preg_match_all(
         '/<a[^>]*>\s*<img[^>]*src=["\']([^"\']*document\.send\.php\?docid=([0-9]+)(?:&[^"\']+)?)["\'][^>]*>\s*<\/a>/',
         $richtext,
         $image_matches,
         PREG_SET_ORDER
      );
      foreach ($image_matches as $image_match) {
         $img_tag = $image_match[0];
         $docsrc  = $image_match[1];
         $docid   = $image_match[2];
         $document = new Document();
         if ($document->getFromDB($docid)) {
            $docpath = GLPI_DOC_DIR . '/' . $document->fields['filepath'];
            if (Document::isImage($docpath)) {
               $imgsize = getimagesize($docpath);
               $gallery = Html::imageGallery([
                  [
                     'src' => $docsrc,
                     'w'   => $imgsize[0],
                     'h'   => $imgsize[1]
                  ]
               ]);
               $richtext = str_replace($img_tag, $gallery, $richtext);
            }
         }
      }

      return $richtext;
   }


   /**
    * Creates an HTML link.
    *
    * @since 0.85
    *
    * @param string $text     The content to be wrapped by a tags.
    * @param string $url      URL parameter
    * @param array  $options  Array of HTML attributes:
    *     - `confirm` JavaScript confirmation message.
    *     - `confirmaction` optional action to do on confirmation
    * @return string an `a` element.
   **/
   static function link($text, $url, $options = []) {

      if (isset($options['confirm'])) {
         if (!empty($options['confirm'])) {
            $confirmAction  = '';
            if (isset($options['confirmaction'])) {
               if (!empty($options['confirmaction'])) {
                  $confirmAction = $options['confirmaction'];
               }
               unset($options['confirmaction']);
            }
            $options['onclick'] = Html::getConfirmationOnActionScript($options['confirm'],
                                                                      $confirmAction);
         }
         unset($options['confirm']);
      }
      // Do not escape title if it is an image or a i tag (fontawesome)
      if (!preg_match('/^<i(mg)?.*/', $text)) {
         $text = Html::cleanInputText($text);
      }

      return sprintf('<a href="%1$s" %2$s>%3$s</a>', Html::cleanInputText($url),
                     Html::parseAttributes($options), $text);
   }


   /**
    * Creates a hidden input field.
    *
    * If value of options is an array then recursively parse it
    * to generate as many hidden input as necessary
    *
    * @since 0.85
    *
    * @param string $fieldName  Name of a field
    * @param array  $options    Array of HTML attributes.
    *
    * @return string A generated hidden input
   **/
   static function hidden($fieldName, $options = []) {

      if ((isset($options['value'])) && (is_array($options['value']))) {
         $result = '';
         foreach ($options['value'] as $key => $value) {
            $options2          = $options;
            $options2['value'] = $value;
            $result           .= static::hidden($fieldName.'['.$key.']', $options2)."\n";
         }
         return $result;
      }
      return sprintf('<input type="hidden" name="%1$s" %2$s />',
                     Html::cleanInputText($fieldName), Html::parseAttributes($options));
   }


   /**
    * Creates a text input field.
    *
    * @since 0.85
    *
    * @param string $fieldName  Name of a field
    * @param array  $options    Array of HTML attributes.
    *
    * @return string A generated hidden input
   **/
   static function input($fieldName, $options = []) {
      $type = 'text';
      if (isset($options['type'])) {
         $type = $options['type'];
         unset($options['type']);
      }
      return sprintf('<input type="%1$s" name="%2$s" %3$s />',
                     $type, Html::cleanInputText($fieldName), Html::parseAttributes($options));
   }

   /**
    * Creates a select tag
    *
    * @since 9.3
    *
    * @param string $ame      Name of the field
    * @param array  $values   Array of the options
    * @param mixed  $selected Current selected option
    * @param array  $options  Array of HTML attributes
    *
    * @return string
    */
   static function select($name, array $values, $options = []) {
      $selected = false;
      if (isset($options['selected'])) {
         $selected = $options['selected'];
         unset ($options['selected']);
      }
      $select = sprintf(
         '<select name="%1$s" %2$s>',
         self::cleanInputText($name),
         self::parseAttributes($options)
      );
      foreach ($values as $key => $value) {
         $select .= sprintf(
            '<option value="%1$s"%2$s>%3$s</option>',
            self::cleanInputText($key),
            ($selected != false && (
               $key == $selected
               || is_array($selected) && in_array($key, $selected))
            ) ? ' selected="selected"' : '',
            $value
         );
      }
      $select .= '</select>';
      return $select;
   }

   /**
    * Creates a submit button element. This method will generate input elements that
    * can be used to submit, and reset forms by using $options. Image submits can be created by supplying an
    * image option
    *
    * @since 0.85
    *
    * @param string $caption  caption of the input
    * @param array  $options  Array of options.
    *     - image : will use a submit image input
    *     - `confirm` JavaScript confirmation message.
    *     - `confirmaction` optional action to do on confirmation
    *
    * @return string A HTML submit button
   **/
   static function submit($caption, $options = []) {

      $image = false;
      if (isset($options['image'])) {
         if (preg_match('/\.(jpg|jpe|jpeg|gif|png|ico)$/', $options['image'])) {
            $image = $options['image'];
         }
         unset($options['image']);
      }

      // Set default class to submit
      if (!isset($options['class'])) {
         $options['class'] = 'vsubmit';
      }
      if (isset($options['confirm'])) {
         if (!empty($options['confirm'])) {
            $confirmAction  = '';
            if (isset($options['confirmaction'])) {
               if (!empty($options['confirmaction'])) {
                  $confirmAction = $options['confirmaction'];
               }
               unset($options['confirmaction']);
            }
            $options['onclick'] = Html::getConfirmationOnActionScript($options['confirm'],
                                                                      $confirmAction);
         }
         unset($options['confirm']);
      }

      if ($image) {
         $options['title'] = $caption;
         $options['alt']   = $caption;
         return sprintf('<input type="image" src="%s" %s />',
               Html::cleanInputText($image), Html::parseAttributes($options));
      }

      $button = "<button type='submit' value='%s' %s>
               $caption
            </button>&nbsp;";

      return sprintf($button, Html::cleanInputText($caption), Html::parseAttributes($options));
   }


   /**
    * Creates an accessible, styleable progress bar control.
    * @since 9.5.0
    * @param int $max    The maximum value of the progress bar.
    * @param int $value    The current value of the progress bar.
    * @param array $param  Array of options:
    *                         - rand: Random int for the progress id. Default is a new random int.
    *                         - tooltip: Text to show in the tooltip. Default is nothing.
    *                         - append_percent_tt: If true, the percent will be appended to the tooltip.
    *                               In this case, it will also be automatically updated. Default is true.
    *                         - text: Text to show in the progress bar. Default is nothing.
    *                         - append_percent_text: If true, the percent will be appended to the text.
    *                               In this case, it will also be automatically updated. Default is false.
    * @return string     The progress bar HTML
    */
   static function progress($max, $value, $params = []) {
      $p = [
         'rand'            => mt_rand(),
         'tooltip'         => '',
         'append_percent'  => true
      ];
      $p = array_replace($p, $params);

      $tooltip = trim($p['tooltip'] . ($p['append_percent'] ? " {$value}%" : ''));
      // Hide element except when using a screen reader. This uses FontAwesomes sr-only class.
      $html = "<progress id='progress{$p['rand']}' class='sr-only' max='$max' value='$value'
            onchange='updateProgress({$p['rand']})' title='{$tooltip}'/>";
      // Custom progress control. Should be hidden for screen readers.
      $html .= "<div aria-hidden='true' data-progressid='{$p['rand']}'
         data-append-percent='{$p['append_percent']}' class='progress' title='{$tooltip}'>";
      $calcWidth = ($value / $max) * 100;
      $html .= "<span aria-hidden='true' class='progress-fg' style='width: $calcWidth%'></span>";
      $html .= "</div>";
      return $html;
   }


   /**
    * Returns a space-delimited string with items of the $options array.
    *
    * @since 0.85
    *
    * @param $options Array of options.
    *
    * @return string Composed attributes.
   **/
   static function parseAttributes($options = []) {

      if (!is_string($options)) {
         $attributes = [];

         foreach ($options as $key => $value) {
            $attributes[] = Html::formatAttribute($key, $value);
         }
         $out = implode(' ', $attributes);
      } else {
         $out = $options;
      }
      return $out;
   }


   /**
    * Formats an individual attribute, and returns the string value of the composed attribute.
    *
    * @since 0.85
    *
    * @param string $key    The name of the attribute to create
    * @param string $value  The value of the attribute to create.
    *
    * @return string The composed attribute.
   **/
   static function formatAttribute($key, $value) {

      if (is_array($value)) {
         $value = implode(' ', $value);
      }

      return sprintf('%1$s="%2$s"', $key, Html::cleanInputText($value));
   }


   /**
    * Wrap $script in a script tag.
    *
    * @since 0.85
    *
    * @param string $script  The script to wrap
    *
    * @return string
   **/
   static function scriptBlock($script) {

      $script = "\n" . '//<![CDATA[' . "\n\n" . $script . "\n\n" . '//]]>' . "\n";

      return sprintf('<script type="text/javascript">%s</script>', $script);
   }


   /**
    * Returns one or many script tags depending on the number of scripts given.
    *
    * @since 0.85
    * @since 9.2 Path is now relative to GLPI_ROOT. Add $minify parameter.
    *
    * @param string  $url     File to include (relative to GLPI_ROOT)
    * @param array   $options Array of HTML attributes
    * @param boolean $minify  Try to load minified file (defaults to true)
    *
    * @return String of script tags
   **/
   static function script($url, $options = [], $minify = true) {
      $version = GLPI_VERSION;
      if (isset($options['version'])) {
         $version = $options['version'];
         unset($options['version']);
      }

      if ($minify === true) {
         $url = self::getMiniFile($url);
      }

      $url = self::getPrefixedUrl($url);

      if ($version) {
         $url .= '?v=' . $version;
      }

      return sprintf('<script type="text/javascript" src="%1$s"></script>', $url);
   }


   /**
    * Creates a link element for CSS stylesheets.
    *
    * @since 0.85
    * @since 9.2 Path is now relative to GLPI_ROOT. Add $minify parameter.
    *
    * @param string  $url     File to include (relative to GLPI_ROOT)
    * @param array   $options Array of HTML attributes
    * @param boolean $minify  Try to load minified file (defaults to true)
    *
    * @return string CSS link tag
   **/
   static function css($url, $options = [], $minify = true) {
      if ($minify === true) {
         $url = self::getMiniFile($url);
      }
      $url = self::getPrefixedUrl($url);

      return self::csslink($url, $options);
   }

   /**
    * Creates a link element for SCSS stylesheets.
    *
    * @since 9.4
    *
    * @param string  $url     File to include (relative to GLPI_ROOT)
    * @param array   $options Array of HTML attributes
    *
    * @return string CSS link tag
   **/
   static function scss($url, $options = []) {
      $prod_file = self::getScssCompilePath($url);

      if (file_exists($prod_file) && $_SESSION['glpi_use_mode'] != Session::DEBUG_MODE) {
         $url = self::getPrefixedUrl(str_replace(GLPI_ROOT, '', $prod_file));
      } else {
         $file = $url;
         $url = self::getPrefixedUrl('/front/css.php');
         $url .= '?file=' . $file;
         if ($_SESSION['glpi_use_mode'] == Session::DEBUG_MODE) {
            $url .= '&debug';
         }
      }

      return self::csslink($url, $options);
   }

   /**
    * Creates a link element for (S)CSS stylesheets.
    *
    * @since 9.4
    *
    * @param string $url      File to include (raltive to GLPI_ROOT)
    * @param array  $options  Array of HTML attributes
    *
    * @return string CSS link tag
   **/
   static private function csslink($url, $options) {
      if (!isset($options['media']) || $options['media'] == '') {
         $options['media'] = 'all';
      }

      $version = GLPI_VERSION;
      if (isset($options['version'])) {
         $version = $options['version'];
         unset($options['version']);
      }

      $url .= ((strpos($url, '?') !== false) ? '&' : '?') . 'v=' . $version;

      return sprintf('<link rel="stylesheet" type="text/css" href="%s" %s>', $url,
                     Html::parseAttributes($options));
   }

   /**
    * Display a div who reveive a list of uploaded file
    *
    * @since  version 9.2
    *
    * @param  array $options theses following keys:
    *                          - editor_id the dom id of the tinymce editor
    * @return string The Html
    */
   static function fileForRichText($options = []) {
      $p['editor_id']     = '';
      $p['name']          = 'filename';
      $p['filecontainer'] = 'fileupload_info';
      $p['display']       = true;
      $rand               = mt_rand();

      if (is_array($options) && count($options)) {
         foreach ($options as $key => $val) {
            $p[$key] = $val;
         }
      }

      $display = "";

      // display file controls
      $display .= __('Attach file by drag & drop or copy & paste in editor or ').
                  "<a href='' id='upload_link$rand'>".__('selecting them')."</a>".
                  "<input id='upload_rich_text$rand' class='upload_rich_text' type='file' />";

      $display .= Html::scriptBlock("
         var fileindex = 0;
         $(function() {
            $('#upload_link$rand').on('click', function(e){
               e.preventDefault();
               $('#upload_rich_text$rand:hidden').trigger('click');
            });

            $('#upload_rich_text$rand:hidden').change(function (event) {
               uploadFile($('#upload_rich_text$rand:hidden')[0].files[0],
                            tinyMCE.get('{$p['editor_id']}'),
                            '{$p['name']}');
            });
         });
      ");

      if ($p['display']) {
         echo $display;
      } else {
         return $display;
      }
   }


   /**
    * Creates an input file field. Send file names in _$name field as array.
    * Files are uploaded in files/_tmp/ directory
    *
    * @since 9.2
    *
    * @param $options       array of options
    *    - name                string   field name (default filename)
    *    - onlyimages          boolean  restrict to image files (default false)
    *    - filecontainer       string   DOM ID of the container showing file uploaded:
    *                                   use selector to display
    *    - showfilesize        boolean  show file size with file name
    *    - showtitle           boolean  show the title above file list
    *                                   (with max upload size indication)
    *    - enable_richtext     boolean  switch to richtext fileupload
    *    - pasteZone           string   DOM ID of the paste zone
    *    - dropZone            string   DOM ID of the drop zone
    *    - rand                string   already computed rand value
    *    - display             boolean  display or return the generated html (default true)
    *
    * @return void|string   the html if display parameter is false
   **/
   static function file($options = []) {
      global $CFG_GLPI;

      $randupload             = mt_rand();

      $p['name']              = 'filename';
      $p['onlyimages']        = false;
      $p['filecontainer']     = 'fileupload_info';
      $p['showfilesize']      = true;
      $p['showtitle']         = true;
      $p['enable_richtext']   = false;
      $p['pasteZone']         = false;
      $p['dropZone']          = 'dropdoc'.$randupload;
      $p['rand']              = $randupload;
      $p['values']            = [];
      $p['display']           = true;
      $p['multiple']          = false;

      if (is_array($options) && count($options)) {
         foreach ($options as $key => $val) {
            $p[$key] = $val;
         }
      }

      $display = "";
      $display .= "<div class='fileupload draghoverable'>";

      if ($p['showtitle']) {
         $display .= "<b>";
         $display .= sprintf(__('%1$s (%2$s)'), __('File(s)'), Document::getMaxUploadSize());
         $display .= DocumentType::showAvailableTypesLink(['display' => false]);
         $display .= "</b>";
      }

      // div who will receive and display file list
      $display .= "<div id='".$p['filecontainer']."' class='fileupload_info'></div>";

      if (!empty($p['editor_id'])
          && $p['enable_richtext']) {
         $options_rt = $options;
         $options_rt['display'] = false;
         $display .= self::fileForRichText($options_rt);
      } else {

         // manage file upload without tinymce editor
         $display .= "<div id='{$p['dropZone']}'>";
         $display .= "<span class='b'>".__('Drag and drop your file here, or').'</span><br>';
         $display .= "<input id='fileupload{$p['rand']}' type='file' name='".$p['name']."[]'
                         data-url='".$CFG_GLPI["root_doc"]."/ajax/fileupload.php'
                         data-form-data='{\"name\": \"".$p['name']."\",
                                          \"showfilesize\": \"".$p['showfilesize']."\"}'".($p['multiple']?" multiple='multiple'":"").">";
         $display .= "<div id='progress{$p['rand']}' style='display:none'>".
                 "<div class='uploadbar' style='width: 0%;'></div></div>";
         $display .= "</div>";

         $display .= Html::scriptBlock("
         $(function() {
            var fileindex{$p['rand']} = 0;
            $('#fileupload{$p['rand']}').fileupload({
               dataType: 'json',
               pasteZone: ".($p['pasteZone'] !== false
                              ? "$('#{$p['pasteZone']}')"
                              : "false").",
               dropZone:  ".($p['dropZone'] !== false
                              ? "$('#{$p['dropZone']}')"
                              : "false").",
               acceptFileTypes: ".($p['onlyimages']
                                    ? "'/(\.|\/)(gif|jpe?g|png)$/i'"
                                    : "undefined").",
               progressall: function(event, data) {
                  var progress = parseInt(data.loaded / data.total * 100, 10);
                  $('#progress{$p['rand']}')
                     .show()
                  .filter('.uploadbar')
                     .css({
                        width: progress + '%'
                     })
                     .text(progress + '%')
                     .show();
               },
               done: function (event, data) {
                  var filedata = data;
                  // Load image tag, and display image uploaded
                  $.ajax({
                     type: 'POST',
                     url: '".$CFG_GLPI['root_doc']."/ajax/getFileTag.php',
                     data: {
                        data: data.result.{$p['name']}
                     },
                     dataType: 'JSON',
                     success: function(tag) {
                        $.each(filedata.result.{$p['name']}, function(index, file) {
                           if (file.error === undefined) {
                              //create a virtual editor to manage filelist, see displayUploadedFile()
                              var editor = {
                                 targetElm: $('#fileupload{$p['rand']}')
                              };
                              displayUploadedFile(file, tag[index], editor, '{$p['name']}');

                              $('#progress{$p['rand']} .uploadbar')
                                 .text('".addslashes(__('Upload successful'))."')
                                 .css('width', '100%')
                                 .delay(2000)
                                 .fadeOut('slow');
                           } else {
                              $('#progress{$p['rand']} .uploadbar')
                                 .text(file.error)
                                 .css('width', '100%');
                           }
                        });
                     }
                  });
               }
            });
         });");
      }
      $display .= "</div>"; // .fileupload

      if ($p['display']) {
         echo $display;
      } else {
         return $display;
      }
   }

   /**
    * Display an html textarea  with extended options
    *
    * @since 9.2
    *
    * @param  array  $options with these keys:
    *  - name (string):              corresponding html attribute
    *  - filecontainer (string):     dom id for the upload filelist
    *  - rand (string):              random param to avoid overriding between textareas
    *  - editor_id (string):         id attribute for the textarea
    *  - value (string):             value attribute for the textarea
    *  - enable_richtext (bool):     enable tinymce for this textarea
    *  - enable_fileupload (bool):   enable the inline fileupload system
    *  - display (bool):             display or return the generated html
    *  - cols (int):                 textarea cols attribute (witdh)
    *  - rows (int):                 textarea rows attribute (height)
    *
    * @return mixed          the html if display paremeter is false or true
    */
   static function textarea($options = []) {
      //default options
      $p['name']              = 'text';
      $p['filecontainer']     = 'fileupload_info';
      $p['rand']              = mt_rand();
      $p['editor_id']         = 'text'.$p['rand'];
      $p['value']             = '';
      $p['enable_richtext']   = false;
      $p['enable_fileupload'] = false;
      $p['display']           = true;
      $p['cols']              = 100;
      $p['rows']              = 15;
      $p['multiple']          = true;

      //merge default options with options parameter
      $p = array_merge($p, $options);

      $display = '';
      $display .= "<textarea name='".$p['name']."' id='".$p['editor_id']."'
                             rows='".$p['rows']."' cols='".$p['cols']."'>".
                  $p['value']."</textarea>";

      if ($p['enable_richtext']) {
         $display .= Html::initEditorSystem($p['editor_id'], $p['rand'], false);
      } else {
         $display .= Html::scriptBlock("
                        $(document).ready(function() {
                           $('".$p['editor_id']."').autogrow();
                        });
                     ");
      }

      if ($p['enable_fileupload']) {
         $p_rt = $p;
         unset($p_rt['name']);
         $p_rt['display'] = false;
         $display .= Html::file($p_rt);
      }

      if ($p['display']) {
         echo $display;
         return true;
      } else {
         return $display;
      }
   }


   /**
    * @since 0.85
    *
    * @return string
   **/
   static function generateImageName() {
      return 'pastedImage'.str_replace('-', '', Html::convDateTime(date('Y-m-d', time())));
   }


   /**
    * Display choice matrix
    *
    * @since 0.85
    * @param $columns   array   of column field name => column label
    * @param $rows      array    of field name => array(
    *      'label' the label of the row
    *      'columns' an array of specific information regaring current row
    *                and given column indexed by column field_name
    *                 * a string if only have to display a string
    *                 * an array('value' => ???, 'readonly' => ???) that is used to Dropdown::showYesNo()
    * @param $options   array   possible:
    *       'title'         of the matrix
    *       'first_cell'    the content of the upper-left cell
    *       'row_check_all' set to true to display a checkbox to check all elements of the row
    *       'col_check_all' set to true to display a checkbox to check all elements of the col
    *       'rand'          random number to use for ids
    *
    * @return integer random value used to generate the ids
   **/
   static function showCheckboxMatrix(array $columns, array $rows, array $options = []) {

      $param['title']                = '';
      $param['first_cell']           = '&nbsp;';
      $param['row_check_all']        = false;
      $param['col_check_all']        = false;
      $param['rotate_column_titles'] = false;
      $param['rand']                 = mt_rand();
      $param['table_class']          = 'tab_cadre_fixehov';
      $param['cell_class_method']    = null;

      if (is_array($options) && count($options)) {
         foreach ($options as $key => $val) {
            $param[$key] = $val;
         }
      }

      $cb_options = ['title' => __s('Check/uncheck all')];

      $number_columns = (count($columns) + 1);
      if ($param['row_check_all']) {
         $number_columns += 1;
      }
      $width = round(100/$number_columns);
      echo "\n<table class='".$param['table_class']."'>\n";

      if (!empty($param['title'])) {
         echo "\t<tr>\n";
         echo "\t\t<th colspan='$number_columns'>".$param['title']."</th>\n";
         echo "\t</tr>\n";
      }

      echo "\t<tr class='tab_bg_1'>\n";
      echo "\t\t<td>".$param['first_cell']."</td>\n";
      foreach ($columns as $col_name => $column) {
         $nb_cb_per_col[$col_name] = ['total'   => 0,
                                           'checked' => 0];
         $col_id                   = Html::cleanId('col_label_'.$col_name.'_'.$param['rand']);

         echo "\t\t<td class='center b";
         if ($param['rotate_column_titles']) {
            echo " rotate";
         }
         echo "' id='$col_id' width='$width%'>";
         if (!is_array($column)) {
            $columns[$col_name] = $column = ['label' => $column];
         }
         if (isset($column['short'])
             && isset($column['long'])) {
            echo $column['short'];
            self::showToolTip($column['long'], ['applyto' => $col_id]);
         } else {
            echo $column['label'];
         }
         echo "</td>\n";
      }
      if ($param['row_check_all']) {
         $col_id = Html::cleanId('col_of_table_'.$param['rand']);
         echo "\t\t<td class='center";
         if ($param['rotate_column_titles']) {
            echo " rotate";
         }
         echo "' id='$col_id'>".__('Select/unselect all')."</td>\n";
      }
      echo "\t</tr>\n";

      foreach ($rows as $row_name => $row) {

         if ((!is_string($row)) && (!is_array($row))) {
            continue;
         }

         echo "\t<tr class='tab_bg_1'>\n";

         if (is_string($row)) {
            echo "\t\t<th colspan='$number_columns'>$row</th>\n";
         } else {

            $row_id = Html::cleanId('row_label_'.$row_name.'_'.$param['rand']);
            if (isset($row['class'])) {
               $class = $row['class'];
            } else {
               $class = '';
            }
            echo "\t\t<td class='b $class' id='$row_id'>";
            if (!empty($row['label'])) {
               echo $row['label'];
            } else {
               echo "&nbsp;";
            }
            echo "</td>\n";

            $nb_cb_per_row = ['total'   => 0,
                                   'checked' => 0];

            foreach ($columns as $col_name => $column) {
               $class = '';
               if ((!empty($row['class'])) && (!empty($column['class']))) {
                  if (is_callable($param['cell_class_method'])) {
                     $class = $param['cell_class_method']($row['class'], $column['class']);
                  }
               } else if (!empty($row['class'])) {
                  $class = $row['class'];
               } else if (!empty($column['class'])) {
                  $class = $column['class'];
               }

               echo "\t\t<td class='center $class'>";

               // Warning: isset return false if the value is NULL ...
               if (array_key_exists($col_name, $row['columns'])) {
                  $content = $row['columns'][$col_name];
                  if (is_array($content)
                      && array_key_exists('checked', $content)) {
                     if (!array_key_exists('readonly', $content)) {
                        $content['readonly'] = false;
                     }
                     $content['massive_tags'] = [];
                     if ($param['row_check_all']) {
                        $content['massive_tags'][] = 'row_'.$row_name.'_'.$param['rand'];
                     }
                     if ($param['col_check_all']) {
                        $content['massive_tags'][] = 'col_'.$col_name.'_'.$param['rand'];
                     }
                     if ($param['row_check_all'] && $param['col_check_all']) {
                        $content['massive_tags'][] = 'table_'.$param['rand'];
                     }
                     $content['name'] = $row_name."[$col_name]";
                     $content['id']   = Html::cleanId('cb_'.$row_name.'_'.$col_name.'_'.
                                                      $param['rand']);
                     Html::showCheckbox($content);
                     $nb_cb_per_col[$col_name]['total'] ++;
                     $nb_cb_per_row['total'] ++;
                     if ($content['checked']) {
                        $nb_cb_per_col[$col_name]['checked'] ++;
                        $nb_cb_per_row['checked'] ++;
                     }
                  } else if (is_string($content)) {
                     echo $content;
                  } else {
                     echo "&nbsp;";
                  }
               } else {
                  echo "&nbsp;";
               }

               echo "</td>\n";
            }
         }
         if (($param['row_check_all'])
             && (!is_string($row))
             && ($nb_cb_per_row['total'] > 1)) {
            $cb_options['criterion']    = ['tag_for_massive' => 'row_'.$row_name.'_'.
                                                $param['rand']];
            $cb_options['massive_tags'] = 'table_'.$param['rand'];
            $cb_options['id']           = Html::cleanId('cb_checkall_row_'.$row_name.'_'.
                                                        $param['rand']);
            $cb_options['checked']      = ($nb_cb_per_row['checked']
                                             > ($nb_cb_per_row['total'] / 2));
            echo "\t\t<td class='center'>".Html::getCheckbox($cb_options)."</td>\n";
         }

         echo "\t</tr>\n";
      }

      if ($param['col_check_all']) {
         echo "\t<tr class='tab_bg_1'>\n";
         echo "\t\t<td>".__('Select/unselect all')."</td>\n";
         foreach ($columns as $col_name => $column) {
            echo "\t\t<td class='center'>";
            if ($nb_cb_per_col[$col_name]['total'] > 1) {
               $cb_options['criterion']    = ['tag_for_massive' => 'col_'.$col_name.'_'.
                                                   $param['rand']];
               $cb_options['massive_tags'] = 'table_'.$param['rand'];
               $cb_options['id']           = Html::cleanId('cb_checkall_col_'.$col_name.'_'.
                                                           $param['rand']);
               $cb_options['checked']      = ($nb_cb_per_col[$col_name]['checked']
                                                > ($nb_cb_per_col[$col_name]['total'] / 2));
               echo Html::getCheckbox($cb_options);
            } else {
               echo "&nbsp;";
            }
            echo "</td>\n";
         }

         if ($param['row_check_all']) {
            $cb_options['criterion']    = ['tag_for_massive' => 'table_'.$param['rand']];
            $cb_options['massive_tags'] = '';
            $cb_options['id']           = Html::cleanId('cb_checkall_table_'.$param['rand']);
            echo "\t\t<td class='center'>".Html::getCheckbox($cb_options)."</td>\n";
         }
         echo "\t</tr>\n";
      }

      echo "</table>\n";

      return $param['rand'];
   }



   /**
    * This function provides a mecanism to send html form by ajax
    *
    * @since 9.1
   **/
   static function ajaxForm($selector, $success = "console.log(html);") {
      echo Html::scriptBlock("
      $(function() {
         var lastClicked = null;
         $('input[type=submit], button[type=submit]').click(function(e) {
            e = e || event;
            lastClicked = e.target || e.srcElement;
         });

         $('$selector').on('submit', function(e) {
            e.preventDefault();
            var form = $(this);
            var formData = form.closest('form').serializeArray();
            //push submit button
            formData.push({
               name: $(lastClicked).attr('name'),
               value: $(lastClicked).val()
            });

            $.ajax({
               url: form.attr('action'),
               type: form.attr('method'),
               data: formData,
               success: function(html) {
                  $success
               }
            });
         });
      });
      ");
   }

   /**
    * In this function, we redefine 'window.alert' javascript function
    * by a jquery-ui dialog equivalent (but prettier).
    *
    * @since 9.1
   **/
   static function redefineAlert() {

      echo self::scriptBlock("
      window.old_alert = window.alert;
      window.alert = function(message, caption) {
         // Don't apply methods on undefined objects... ;-) #3866
         if(typeof message == 'string') {
            message = message.replace('\\n', '<br>');
         }
         caption = caption || '".__s("Information")."';
         $('<div/>').html(message).dialog({
            title: caption,
            buttons: {
               ".__s('OK').": function() {
                  $(this).dialog('close');
               }
            },
            dialogClass: 'glpi_modal',
            open: function(event, ui) {
               $(this).parent().prev('.ui-widget-overlay').addClass('glpi_modal');
               $(this).next('div').find('button').focus();
            },
            close: function(){
               $(this).remove();
            },
            draggable: true,
            modal: true,
            resizable: false,
            width: 'auto'
         });
      };");
   }


   /**
    * Summary of confirmCallback
    * Is a replacement for Javascript native confirm function
    * Beware that native confirm is synchronous by nature (will block
    * browser waiting an answer from user, but that this is emulating the confirm behaviour
    * by using callbacks functions when user presses 'Yes' or 'No' buttons.
    *
    * @since 9.1
    *
    * @param $msg            string      message to be shown
    * @param $title          string      title for dialog box
    * @param $yesCallback    string      function that will be called when 'Yes' is pressed
    *                                    (default null)
    * @param $noCallback     string      function that will be called when 'No' is pressed
    *                                    (default null)
   **/
   static function jsConfirmCallback($msg, $title, $yesCallback = null, $noCallback = null) {

      return "
         // the Dialog and its properties.
         $('<div></div>').dialog({
            open: function(event, ui) { $('.ui-dialog-titlebar-close').hide(); },
            close: function(event, ui) { $(this).remove(); },
            resizable: false,
            modal: true,
            title: '".Toolbox::addslashes_deep($title)."',
            buttons: {
               '" . __s('Yes') . "': function () {
                     $(this).dialog('close');
                     ".($yesCallback!==null?'('.$yesCallback.')()':'')."
                  },
               '" . __s('No') . "': function () {
                     $(this).dialog('close');
                     ".($noCallback!==null?'('.$noCallback.')()':'')."
                  }
            }
         }).text('".Toolbox::addslashes_deep($msg)."');
      ";
   }


   /**
    * In this function, we redefine 'window.confirm' javascript function
    * by a jquery-ui dialog equivalent (but prettier).
    * This dialog is normally asynchronous and can't return a boolean like naive window.confirm.
    * We manage this behavior with a global variable 'confirmed' who watchs the acceptation of dialog.
    * In this case, we trigger a new click on element to return the value (and without display dialog)
    *
    * @since 9.1
   */
   static function redefineConfirm() {

      echo self::scriptBlock("
      var confirmed = false;
      var lastClickedElement;

      // store last clicked element on dom
      $(document).click(function(event) {
          lastClickedElement = $(event.target);
      });

      // asynchronous confirm dialog with jquery ui
      var newConfirm = function(message, caption) {
         message = message.replace('\\n', '<br>');
         caption = caption || '';

         $('<div/>').html(message).dialog({
            title: caption,
            dialogClass: 'fixed glpi_modal',
            buttons: {
               '".addslashes(_x('button', 'Confirm'))."': function () {
                  $(this).dialog('close');
                  confirmed = true;

                  //trigger click on the same element (to return true value)
                  lastClickedElement.click();

                  // re-init confirmed (to permit usage of 'confirm' function again in the page)
                  // maybe timeout is not essential ...
                  setTimeout(function(){  confirmed = false; }, 100);
               },
               '".addslashes(_x('button', 'Cancel'))."': function () {
                  $(this).dialog('close');
                  confirmed = false;
               }
            },
            open: function(event, ui) {
               $(this).parent().prev('.ui-widget-overlay').addClass('glpi_modal');
            },
            close: function () {
                $(this).remove();
            },
            draggable: true,
            modal: true,
            resizable: false,
            width: 'auto'
         });
      };

      window.nativeConfirm = window.confirm;

      // redefine native 'confirm' function
      window.confirm = function (message, caption) {
         // if watched var isn't true, we can display dialog
         if(!confirmed) {
            // call asynchronous dialog
            newConfirm(message, caption);
         }

         // return early
         return confirmed;
      };");
   }


   /**
    * Summary of jsAlertCallback
    * Is a replacement for Javascript native alert function
    * Beware that native alert is synchronous by nature (will block
    * browser waiting an answer from user, but that this is emulating the alert behaviour
    * by using a callback function when user presses 'Ok' button.
    *
    * @since 9.1
    *
    * @param $msg          string   message to be shown
    * @param $title        string   title for dialog box
    * @param $okCallback   string   function that will be called when 'Ok' is pressed
    *                               (default null)
   **/
   static function jsAlertCallback($msg, $title, $okCallback = null) {
      return "
         // Dialog and its properties.
         $('<div/>').dialog({
            open: function(event, ui) { $('.ui-dialog-titlebar-close').hide(); },
            close: function(event, ui) { $(this).remove(); },
            resizable: false,
            modal: true,
            title: '".Toolbox::addslashes_deep( $title )."',
            buttons: {
               '".__s('OK')."': function () {
                     $(this).dialog('close');
                     ".($okCallback!==null?'('.$okCallback.')()':'')."
                  }
            }
         }).text('".Toolbox::addslashes_deep($msg)."');
         ";
   }


   /**
    * Get image html tag for image document.
    *
    * @param int    $document_id  identifier of the document
    * @param int    $width        witdh of the final image
    * @param int    $height       height of the final image
    * @param bool   $addLink      boolean, do we need to add an anchor link
    * @param string $more_link    append to the link (ex &test=true)
    *
    * @return string
    *
    * @since 9.4.3
   **/
   public static function getImageHtmlTagForDocument($document_id, $width, $height, $addLink = true, $more_link = "") {
      global $CFG_GLPI;

      $document = new Document();
      if (!$document->getFromDB($document_id)) {
         return '';
      }

      $base_path = $CFG_GLPI['root_doc'];
      if (isCommandLine()) {
         $base_path = parse_url($CFG_GLPI['url_base'], PHP_URL_PATH);
      }

      // Add only image files : try to detect mime type
      $ok   = false;
      $mime = '';
      if (isset($document->fields['filepath'])) {
         $fullpath = GLPI_DOC_DIR."/".$document->fields['filepath'];
         $mime = Toolbox::getMime($fullpath);
         $ok   = Toolbox::getMime($fullpath, 'image');
      }

      if (!($ok || empty($mime))) {
         return '';
      }

      $out = '';
      if ($addLink) {
         $out .= '<a '
                 . 'href="' . $base_path . '/front/document.send.php?docid=' . $document_id . $more_link . '" '
                 . 'target="_blank" '
                 . '>';
      }
      $out .= '<img ';
      if (isset($document->fields['tag'])) {
         $out .= 'alt="' . $document->fields['tag'] . '" ';
      }
      $out .= 'width="' . $width . '" '
              . 'src="' . $base_path . '/front/document.send.php?docid=' . $document_id . $more_link . '" '
              . '/>';
      if ($addLink) {
         $out .= '</a>';
      }

      return $out;
   }

   /**
    * Get copyright message in HTML (used in footers)
    * @since 9.1
    * @param boolean $withVersion include GLPI version ?
    * @return string HTML copyright
    */
   static function getCopyrightMessage($withVersion = true) {
      $message = "<a href=\"http://glpi-project.org/\" title=\"Powered by Teclib and contributors\" class=\"copyright\">";
      $message .= "GLPI ";
      // if required, add GLPI version (eg not for login page)
      if ($withVersion) {
          $message .= GLPI_VERSION . " ";
      }
      $message .= "Copyright (C) 2015-" . GLPI_YEAR . " Teclib' and contributors".
         "</a>";
      return $message;
   }

   /**
    * A a required javascript lib
    *
    * @param string|array $name Either a know name, or an array defining lib
    *
    * @return void
    */
   static public function requireJs($name) {
      global $CFG_GLPI, $PLUGIN_HOOKS;

      if (isset($_SESSION['glpi_js_toload'][$name])) {
         //already in stack
         return;
      }
      switch ($name) {
         case 'clipboard':
            $_SESSION['glpi_js_toload'][$name][] = 'js/clipboard.js';
            break;
         case 'tinymce':
            $_SESSION['glpi_js_toload'][$name][] = 'public/lib/tinymce.js';
            break;
         case 'planning':
            $_SESSION['glpi_js_toload'][$name][] = 'js/planning.js';
            break;
         case 'fullcalendar':
            $_SESSION['glpi_js_toload'][$name][] = 'public/lib/fullcalendar.js';
            if (isset($_SESSION['glpilanguage'])) {
               foreach ([2, 3] as $loc) {
                  $filename = "public/lib/fullcalendar/locales/".
                     strtolower($CFG_GLPI["languages"][$_SESSION['glpilanguage']][$loc]).".js";
                  if (file_exists(GLPI_ROOT . '/' . $filename)) {
                     $_SESSION['glpi_js_toload'][$name][] = $filename;
                     break;
                  }
               }
            }
            break;
         case 'jstree':
            $_SESSION['glpi_js_toload'][$name][] = 'public/lib/jstree.js';
            break;
         case 'gantt':
            $_SESSION['glpi_js_toload'][$name][] = 'public/lib/jquery-gantt.js';
            break;
         case 'kanban':
            $_SESSION['glpi_js_toload'][$name][] = 'js/kanban.js';
            $_SESSION['glpi_js_toload'][$name][] = 'lib/jqueryplugins/jquery.ui.touch-punch.js';
            break;
         case 'rateit':
            $_SESSION['glpi_js_toload'][$name][] = 'public/lib/jquery.rateit.js';
            break;
         case 'colorpicker':
            $_SESSION['glpi_js_toload'][$name][] = 'public/lib/spectrum-colorpicker.js';
            break;
         case 'fileupload':
            $_SESSION['glpi_js_toload'][$name][] = 'public/lib/file-type.js';
            $_SESSION['glpi_js_toload'][$name][] = 'public/lib/jquery-file-upload.js';
            $_SESSION['glpi_js_toload'][$name][] = 'js/fileupload.js';
            break;
         case 'charts':
            $_SESSION['glpi_js_toload']['charts'][] = 'public/lib/chartist.js';
            break;
         case 'notifications_ajax';
            $_SESSION['glpi_js_toload']['notifications_ajax'][] = 'js/notifications_ajax.js';
            break;
         case 'fuzzy':
            $_SESSION['glpi_js_toload'][$name][] = 'public/lib/fuzzy.js';
            $_SESSION['glpi_js_toload'][$name][] = 'js/fuzzysearch.js';
            break;
         case 'dashboard':
            $_SESSION['glpi_js_toload'][$name][] = 'js/dashboard.js';
            break;
         case 'gridstack':
            $_SESSION['glpi_js_toload'][$name][] = 'public/lib/gridstack.js';
            break;
         case 'rack':
            $_SESSION['glpi_js_toload'][$name][] = 'js/rack.js';
            $_SESSION['glpi_js_toload'][$name][] = 'lib/jqueryplugins/jquery.ui.touch-punch.js';
            break;
         case 'leaflet':
            $_SESSION['glpi_js_toload'][$name][] = 'public/lib/leaflet.js';
            break;
         case 'log_filters':
            $_SESSION['glpi_js_toload'][$name][] = 'js/log_filters.js';
            break;
         case 'codemirror':
            $_SESSION['glpi_js_toload'][$name][] = 'public/lib/codemirror.js';
            break;
         case 'photoswipe':
            $_SESSION['glpi_js_toload'][$name][] = 'public/lib/photoswipe.js';
            break;
         default:
            $found = false;
            if (isset($PLUGIN_HOOKS['javascript']) && isset($PLUGIN_HOOKS['javascript'][$name])) {
               $found = true;
               $jslibs = $PLUGIN_HOOKS['javascript'][$name];
               if (!is_array($jslibs)) {
                  $jslibs = [$jslibs];
               }
               foreach ($jslibs as $jslib) {
                  $_SESSION['glpi_js_toload'][$name][] = $jslib;
               }
            }
            if (!$found) {
               Toolbox::logError("JS lib $name is not known!");
            }
      }
   }


   /**
    * Load javascripts
    *
    * @return void
    */
   static private function loadJavascript() {
      global $CFG_GLPI, $PLUGIN_HOOKS;

      //load on demand scripts
      if (isset($_SESSION['glpi_js_toload'])) {
         foreach ($_SESSION['glpi_js_toload'] as $key => $script) {
            if (is_array($script)) {
               foreach ($script as $s) {
                  echo Html::script($s);
               }
            } else {
               echo Html::script($script);
            }
            unset($_SESSION['glpi_js_toload'][$key]);
         }
      }

      //locales for js libraries
      if (isset($_SESSION['glpilanguage'])) {
         // jquery ui
         echo Html::script("public/lib/jquery-ui/i18n/datepicker-".
                     $CFG_GLPI["languages"][$_SESSION['glpilanguage']][2].".js");
         $filename = "public/lib/jquery-ui-timepicker-addon/i18n/jquery-ui-timepicker-".
                     $CFG_GLPI["languages"][$_SESSION['glpilanguage']][2].".js";
         if (file_exists(GLPI_ROOT.'/'.$filename)) {
            echo Html::script($filename);
         }

         // select2
         $filename = "public/lib/select2/js/i18n/".
                     $CFG_GLPI["languages"][$_SESSION['glpilanguage']][2].".js";
         if (file_exists(GLPI_ROOT.'/'.$filename)) {
            echo Html::script($filename);
         }
      }

      // transfer some var of php to javascript
      // (warning, don't expose all keys of $CFG_GLPI, some shouldn't be available client side)
      $debug = (isset($_SESSION['glpi_use_mode'])
         && $_SESSION['glpi_use_mode'] == Session::DEBUG_MODE ? true : false);
      echo self::scriptBlock("
         var CFG_GLPI  = ".json_encode(Config::getSafeConfig(true), $debug ? JSON_PRETTY_PRINT : 0).";
      ");

      // Some Javascript-Functions which we may need later
      echo Html::script('js/common.js');
      self::redefineAlert();
      self::redefineConfirm();

      if (isset($CFG_GLPI['notifications_ajax']) && $CFG_GLPI['notifications_ajax']) {
         $options = [
            'interval'  => ($CFG_GLPI['notifications_ajax_check_interval'] ? $CFG_GLPI['notifications_ajax_check_interval'] : 5) * 1000,
            'sound'     => $CFG_GLPI['notifications_ajax_sound'] ? $CFG_GLPI['notifications_ajax_sound'] : false,
            'icon'      => ($CFG_GLPI["notifications_ajax_icon_url"] ? $CFG_GLPI['root_doc'] . $CFG_GLPI['notifications_ajax_icon_url'] : false),
            'user_id'   => Session::getLoginUserID()
         ];
         $js = "$(function() {
            notifications_ajax = new GLPINotificationsAjax(". json_encode($options) . ");
            notifications_ajax.start();
         });";
         echo Html::scriptBlock($js);
      }

      // add Ajax display message after redirect
      Html::displayAjaxMessageAfterRedirect();

      // Add specific javascript for plugins
      if (isset($PLUGIN_HOOKS['add_javascript']) && count($PLUGIN_HOOKS['add_javascript'])) {

         foreach ($PLUGIN_HOOKS["add_javascript"] as $plugin => $files) {
            if (!Plugin::isPluginActive($plugin)) {
               continue;
            }
            $version = Plugin::getInfo($plugin, 'version');
            if (!is_array($files)) {
               $files = [$files];
            }
            foreach ($files as $file) {
               if (file_exists(GLPI_ROOT."/plugins/$plugin/$file")) {
                  echo Html::script("plugins/$plugin/$file", ['version' => $version]);
               } else {
                  Toolbox::logWarning("$file file not found from plugin $plugin!");
               }
            }
         }
      }

      if (file_exists(GLPI_ROOT."/js/analytics.js")) {
         echo Html::script("js/analytics.js");
      }
   }

   /**
    * Get a stylesheet or javascript path, minified if any
    * Return minified path if minified file exists and not in
    * debug mode, else standard path
    *
    * @param string $file_path File path part
    *
    * @return string
    */
   static private function getMiniFile($file_path) {
      $debug = (isset($_SESSION['glpi_use_mode'])
         && $_SESSION['glpi_use_mode'] == Session::DEBUG_MODE ? true : false);

      $file_minpath = str_replace(['.css', '.js'], ['.min.css', '.min.js'], $file_path);
      if (file_exists(GLPI_ROOT . '/' . $file_minpath)) {
         if (!$debug || !file_exists(GLPI_ROOT . '/' . $file_path)) {
            return $file_minpath;
         }
      }

      return $file_path;
   }

   /**
    * Return prefixed URL
    *
    * @since 9.2
    *
    * @param string $url Original URL (not prefixed)
    *
    * @return string
    */
   static public final function getPrefixedUrl($url) {
      global $CFG_GLPI;
      $prefix = $CFG_GLPI['root_doc'];
      if (substr($url, 0, 1) != '/') {
         $prefix .= '/';
      }
      return $prefix . $url;
   }

   /**
    * Add the HTML code to refresh the current page at a define interval of time
    *
    * @param int|false   $timer    The time (in minute) to refresh the page
    * @param string|null $callback A javascript callback function to execute on timer
    *
    * @return string
    */
   static public function manageRefreshPage($timer = false, $callback = null) {
      if (!$timer) {
         $timer = $_SESSION['glpirefresh_views'] ?? 0;
      }

      if ($callback === null) {
         $callback = 'window.location.reload()';
      }

      $text = "";
      if ($timer > 0) {
         // set timer to millisecond from minutes
         $timer = $timer * MINUTE_TIMESTAMP * 1000;

         // call callback function to $timer interval
         $text = self::scriptBlock("window.setInterval(function() {
               $callback
            }, $timer);");
      }

      return $text;
   }

   /**
    * Manage events from js/fuzzysearch.js
    *
    * @since 9.2
    *
    * @param string $action action to switch (should be actually 'getHtml' or 'getList')
    *
    * @return string
    */
   static function fuzzySearch($action = '') {
      switch ($action) {
         case 'getHtml':
            return "<div id='fuzzysearch'>
                    <input type='text' placeholder='".__("Start typing to find a menu")."'>
                    <ul class='results'></ul>
                    <i class='fa fa-2x fa-times'></i>
                    </div>
                    <div class='ui-widget-overlay ui-front fuzzymodal' style='z-index: 100;'>
                    </div>";
            break;

         default;
            $fuzzy_entries = [];

            // retrieve menu
            foreach ($_SESSION['glpimenu'] as $firstlvl) {
               if (isset($firstlvl['content'])) {
                  foreach ($firstlvl['content'] as $menu) {
                     if (isset($menu['title']) && strlen($menu['title']) > 0) {
                        $fuzzy_entries[] = [
                           'url'   => $menu['page'],
                           'title' => $firstlvl['title']." > ".$menu['title']
                        ];

                        if (isset($menu['options'])) {
                           foreach ($menu['options'] as $submenu) {
                              if (isset($submenu['title']) && strlen($submenu['title']) > 0) {
                                 $fuzzy_entries[] = [
                                    'url'   => $submenu['page'],
                                    'title' => $firstlvl['title']." > ".
                                               $menu['title']." > ".
                                               $submenu['title']
                                 ];
                              }
                           }
                        }
                     }
                  }
               }

               if (isset($firstlvl['default'])) {
                  if (strlen($menu['title']) > 0) {
                     $fuzzy_entries[] = [
                        'url'   => $firstlvl['default'],
                        'title' => $firstlvl['title']
                     ];
                  }
               }
            }

            // return the entries to ajax call
            return json_encode($fuzzy_entries);
            break;
      }
   }

   /**
    * Display GLPI top menu
    *
    * @param boolean $full True for full interface, false otherwise
    *
    * @return void
    */
   private static function displayTopMenu($full) {
      global $CFG_GLPI;

      /// Prefs / Logout link
      echo "<div id='c_preference' >";
      echo "<ul>";

      echo "<li id='deconnexion'>";
      echo "<a href='".$CFG_GLPI["root_doc"]."/front/logout.php";
            /// logout witout noAuto login for extauth
      if (isset($_SESSION['glpiextauth']) && $_SESSION['glpiextauth']) {
         echo "?noAUTO=1";
      }
      echo "' title=\"".__s('Logout')."\" class='fa fa-sign-out-alt'>";
      // check user id : header used for display messages when session logout
      echo "<span class='sr-only'>" . __s('Logout') . "></span>";
      echo "</a>";
      echo "</li>\n";

      $username = '';
      $title = __s('My settings');
      if (Session::getLoginUserID()) {
         $username = formatUserName(0, $_SESSION["glpiname"], $_SESSION["glpirealname"],
                                    $_SESSION["glpifirstname"], 0, 20);
         $title = sprintf(
            __s('%1$s - %2$s'),
            __s('My settings'),
            $username
         );
      }
      echo "<li id='preferences_link'><a href='".$CFG_GLPI["root_doc"]."/front/preference.php' title=\"".
                 $title."\" class='fa fa-cog'>";
      echo "<span class='sr-only'>" . __s('My settings') . "</span>";

      // check user id : header used for display messages when session logout
      if (Session::getLoginUserID()) {
         echo "<span id='myname'>{$username}</span>";
      }
      echo "</a></li>";

      if (Config::canUpdate()) {
         $is_debug_active = $_SESSION['glpi_use_mode'] == Session::DEBUG_MODE;
         $class = 'debug' . ($is_debug_active ? 'on' : 'off');
         $title = sprintf(
            __s('%1$s - %2$s'),
            __s('Change mode'),
            $is_debug_active ? __s('Debug mode enabled') : __s('Debug mode disabled')
         );
         echo "<li id='debug_mode'>";
         echo "<a href='{$CFG_GLPI['root_doc']}/ajax/switchdebug.php' class='fa fa-bug $class'
                title='$title'>";
         echo "<span class='sr-only'>" . __s('Change mode') . "</span>";
         echo "</a>";
         echo "</li>";
      }

      /// Bookmark load
      echo "<li id='bookmark_link'>";
      Ajax::createSlidePanel(
         'showSavedSearches',
         [
            'title'     => __('Saved searches'),
            'url'       => $CFG_GLPI['root_doc'] . '/ajax/savedsearch.php?action=show',
            'icon'      => '/pics/menu_config.png',
            'icon_url'  => SavedSearch::getSearchURL(),
            'icon_txt'  => __('Manage saved searches')
         ]
      );
      echo "<a href='#' id='showSavedSearchesLink' class='fa fa-star' title=\"".
             __s('Load a saved search'). "\">";
      echo "<span class='sr-only'>" . __('Saved searches')  . "</span>";
      echo "</a></li>";

      if (Session::getCurrentInterface() == 'central') {
         $url_help_link = (empty($CFG_GLPI["central_doc_url"])
            ? "http://glpi-project.org/help-central"
            : $CFG_GLPI["central_doc_url"]);
      } else {
         $url_help_link = (empty($CFG_GLPI["helpdesk_doc_url"])
            ? "http://glpi-project.org/help-central"
            : $CFG_GLPI["helpdesk_doc_url"]);
      }

      echo "<li id='help_link'>".
           "<a href='".$url_help_link."' target='_blank' title=\"".
                            __s('Help')."\" class='fa fa-question'>".
           "<span class='sr-only'>" . __('Help') . "</span>";
      echo "</a></li>";

      if (!GLPI_DEMO_MODE) {
         echo "<li id='language_link'><a href='".$CFG_GLPI["root_doc"].
                    "/front/preference.php?forcetab=User\$1' title=\"".
                    addslashes(Dropdown::getLanguageName($_SESSION['glpilanguage']))."\">".
                    Dropdown::getLanguageName($_SESSION['glpilanguage'])."</a></li>";
      } else {
         echo "<li id='language_link'><span>" .
            Dropdown::getLanguageName($_SESSION['glpilanguage']) . "</span></li>";
      }

      echo "<li id='c_recherche'>\n";
      if ($full === true) {
         /// Search engine
         if ($CFG_GLPI['allow_search_global']) {
            echo "<form role='search' method='get' action='".$CFG_GLPI["root_doc"]."/front/search.php'>\n";
            echo "<span id='champRecherche'>";
            echo "<input size='15' type='search' name='globalsearch' placeholder='". __s('Search')."' aria-labelledby='globalsearchglass'>";
            echo "<button type='submit' name='globalsearchglass' id='globalsearchglass'>";
            echo "<i class='fa fa-search'></i><span class='sr-only'>". __s('Search')."</span>";
            echo "</button>";
            echo "</span>";
            Html::closeForm();
         }
      }
      echo "</li>";

      echo "</ul>";
      echo "</div>\n";
   }

   /**
    * Display GLPI main menu
    *
    * @param boolean $full    True for full interface, false otherwise
    * @param array   $options Option
    *
    * @return void
    */
   private static function displayMainMenu($full, $options = []) {
      global $CFG_GLPI, $PLUGIN_HOOKS;

      $sector = '';

      // Generate array for menu and check right
      if ($full === true) {
         $menu    = self::generateMenuSession($_SESSION['glpi_use_mode'] == Session::DEBUG_MODE);
         $sector  = $options['sector'];
         $item    = $options['item'];
         $option  = $options['option'];
      } else {
         $menu = [];

         //  Create ticket
         if (Session::haveRight("ticket", CREATE)) {
            $menu['create_ticket'] = [
               'default'   => '/front/helpdesk.public.php?create_ticket=1',
               'title'     => __s('Create a ticket'),
               'content'   => [true]
            ];
         }

         //  Tickets
         if (Session::haveRight("ticket", CREATE)
            || Session::haveRight("ticket", Ticket::READMY)
            || Session::haveRight("followup", ITILFollowup::SEEPUBLIC)
         ) {
            $menu['tickets'] = [
               'default'   => '/front/ticket.php',
               'title'     => _n('Ticket', 'Tickets', Session::getPluralNumber()),
               'content'   => [true]
            ];
         }

         // Reservation
         if (Session::haveRight("reservation", ReservationItem::RESERVEANITEM)) {
            $menu['reservation'] = [
               'default'   => '/front/reservationitem.php',
               'title'     => _n('Reservation', 'Reservations', Session::getPluralNumber()),
               'content'   => [true]
            ];
         }

         // FAQ
         if (Session::haveRight('knowbase', KnowbaseItem::READFAQ)) {
            $menu['faq'] = [
               'default'   => '/front/helpdesk.faq.php',
               'title'     => __s('FAQ'),
               'content'   => [true]
            ];
         }
      }

      $menu = Plugin::doHookFunction("redefine_menus", $menu);

      $already_used_shortcut = ['1'];

      echo "<div id='c_menu'>";
      echo "<ul id='menu'";
      if ($full === true) {
         echo " class='fullmenu'";
      }
      echo ">";

      if ($full === false) {
         // Display Home menu
         echo "<li id='menu1'>";
         echo "<a href='".$CFG_GLPI["root_doc"]."/front/helpdesk.public.php' title=\"".
               __s('Home')."\" class='itemP'>".__('Home')."</a>";
         echo "</li>";
      }

      // Get object-variables and build the navigation-elements
      $i = 1;
      foreach ($menu as $part => $data) {
         if (isset($data['content']) && count($data['content'])) {
            $menu_class = "";
            if (isset($menu[$sector]) && $menu[$sector]['title'] == $data['title']) {
               $menu_class = "active";
            }

            echo "<li id='menu$i' data-id='$i' class='$menu_class'>";
            $link = "#";

            if (isset($data['default']) && !empty($data['default'])) {
               $link = $CFG_GLPI["root_doc"].$data['default'];
            }

            echo "<a href='$link' class='itemP'>{$data['title']}</a>";
            if (!isset($data['content'][0]) || $data['content'][0] !== true) {
               echo "<ul class='ssmenu'>";

               // list menu item
               foreach ($data['content'] as $key => $val) {
                  $menu_class       = "";
                  $tmp_active_item  = explode("/", $item);
                  $active_item      = array_pop($tmp_active_item);
                  if (isset($menu[$sector]['content'])
                     && isset($menu[$sector]['content'][$active_item])
                     && isset($val['title'])
                     && ($menu[$sector]['content'][$active_item]['title'] == $val['title'])) {
                     $menu_class = "active";
                  }
                  if (isset($val['page'])
                     && isset($val['title'])) {
                     $shortcut_attr = "";
                     $title = $val['title'];

                     if (isset($val['shortcut']) && !empty($val['shortcut'])) {
                        if (!isset($already_used_shortcut[$val['shortcut']])) {
                           $shortcut_attr = " accesskey='".$val['shortcut']."'";
                           $already_used_shortcut[$val['shortcut']] = $val['shortcut'];
                        }
                        $title = Toolbox::shortcut($val['title'], $val['shortcut']);
                     }

                     $icon_cls = "";
                     if (isset($val['icon'])) {
                        $icon_cls = $val['icon'];
                     }
                     $icon = "<i class='fa-fw $icon_cls'></i>";

                     echo "<li class='$menu_class'>
                        <a href='".$CFG_GLPI["root_doc"].$val['page']."' $shortcut_attr>
                           $icon
                           $title
                        </a>
                     </li>";
                  }
               }
               echo "</ul>";
            }
            echo "</li>";
            $i++;
         }
      }

      if ($full === false) {
         // Plugins
         $menu['plugins'] = [
            'default'   => "#",
            'title'     => _sn('Plugin', 'Plugins', Session::getPluralNumber()),
            'content'   => []
         ];

         if (isset($PLUGIN_HOOKS["helpdesk_menu_entry"])
            && count($PLUGIN_HOOKS["helpdesk_menu_entry"])) {

            foreach ($PLUGIN_HOOKS["helpdesk_menu_entry"] as $plugin => $active) {
               if (!Plugin::isPluginActive($plugin)) {
                  continue;
               }
               if ($active) {
                  $infos = Plugin::getInfo($plugin);
                  $link = "";
                  if (is_string($PLUGIN_HOOKS["helpdesk_menu_entry"][$plugin])) {
                     $link = $PLUGIN_HOOKS["helpdesk_menu_entry"][$plugin];
                  }
                  $infos['page'] = $link;
                  $infos['title'] = $infos['name'];
                  $menu['plugins']['content'][$plugin] = $infos;
               }
            }
         }

         // Display plugins
         if (isset($menu['plugins']['content']) && count($menu['plugins']['content']) > 0) {
            asort($menu['plugins']['content']);
            echo "<li id='menu5' onmouseover=\"javascript:menuAff('menu5','menu');\">";
            echo "<a href='#' title=\"".
                  _sn('Plugin', 'Plugins', Session::getPluralNumber())."\" class='itemP'>".
                  __('Plugins')."</a>"; // default none
            echo "<ul class='ssmenu'>";

            // list menu item
            foreach ($menu['plugins']['content'] as $key => $val) {
               echo "<li><a href='".$CFG_GLPI["root_doc"]."/plugins/".$key.$val['page']."'>".
                        $val["title"]."</a></li>";
            }
            echo "</ul></li>";
         }
      }

      echo "</ul>"; // #menu

      // Display MENU ALL
      self::displayMenuAll($menu);

      // End navigation bar
      // End headline

      //  Le fil d ariane
      echo "<div id='c_ssmenu2' >";
      echo "<ul>";

      // Display item
      $mainurl = ($full === true) ? 'central' : 'helpdesk.public';
      echo "<li class='breadcrumb_item'>".
           "<a href='".$CFG_GLPI["root_doc"]."/front/$mainurl.php' title=\"". __s('Home')."\">".
             __('Home')."</a></li>";

      if ($full === true) {
         if (isset($menu[$sector])) {
            $link = "/front/central.php";

            if (isset($menu[$sector]['default'])) {
               $link = $menu[$sector]['default'];
            }
            echo "<li class='breadcrumb_item'>".
               "<a href='".$CFG_GLPI["root_doc"].$link."' title=\"".$menu[$sector]['title']."\">".
                     $menu[$sector]['title']."</a></li>";
         }

         if (isset($menu[$sector]['content'][$item])) {
            // Title
            $with_option = false;

            if (!empty($option)
               && isset($menu[$sector]['content'][$item]['options'][$option]['title'])
               && isset($menu[$sector]['content'][$item]['options'][$option]['page'])) {

               $with_option = true;
            }

            if (isset($menu[$sector]['content'][$item]['page'])) {
               echo "<li class='breadcrumb_item'>".
                  "<a href='".$CFG_GLPI["root_doc"].$menu[$sector]['content'][$item]['page']."' ".
                        ($with_option?"":"class='here'")." title=\"".
                        $menu[$sector]['content'][$item]['title']."\" >".
                        "<i class='".($menu[$sector]['content'][$item]['icon'] ?? "")."'></i>&nbsp;".
                        $menu[$sector]['content'][$item]['title'].
                  "</a>".
                  "</li>";
            }

            if ($with_option) {
               echo "<li class='breadcrumb_item'>".
                  "<a href='".$CFG_GLPI["root_doc"].
                        $menu[$sector]['content'][$item]['options'][$option]['page'].
                        "' class='here' title=\"".
                        $menu[$sector]['content'][$item]['options'][$option]['title']."\" >";

               echo "<i class='".($menu[$sector]['content'][$item]['options'][$option]['icon'] ?? "")."'></i>&nbsp;";
               echo self::resume_name($menu[$sector]['content'][$item]['options'][$option]['title'],
                                    17);
               echo "</a></li>";
            }

            $links = [];
            // Item with Option case
            if (!empty($option)
               && isset($menu[$sector]['content'][$item]['options'][$option]['links'])
               && is_array($menu[$sector]['content'][$item]['options'][$option]['links'])) {
               $links = $menu[$sector]['content'][$item]['options'][$option]['links'];

            } else if (isset($menu[$sector]['content'][$item]['links'])
                     && is_array($menu[$sector]['content'][$item]['links'])) {
               // Without option case : only item links

               $links = $menu[$sector]['content'][$item]['links'];
            }

            // Add item
            echo "<li class='icons_block'>";
            echo "<span>";
            if (isset($links['add'])) {
               echo "<a href='{$CFG_GLPI['root_doc']}{$links['add']}' class='pointer'
                                 title='" . __s('Add') ."'><i class='fa fa-plus'></i>
                                 <span class='sr-only'>" . __('Add') . "</span></a>";
            } else {
               echo "<a href='#' class='pointer disabled' title='".__s('Add is disabled')."'>".
                  "<i class='fa fa-plus'></i>".
                  "<span class='sr-only'>" . __('Add is disabled') . "</span></a>";
            }
            echo "</span>";

            // Search Item
            echo "<span>";
            if (isset($links['search'])) {
               echo "<a href='{$CFG_GLPI['root_doc']}{$links['search']}' class='pointer'
                                 title='" . __s('Search') ."'><i class='fa fa-search'></i>
                                 <span class='sr-only'>" . __s('Search') . "</span></a>";
            } else {
               echo "<a href='#' class='pointer disabled' title='" . __s('Search is disabled')."'>".
                  "<i class='fa fa-search'></i>".
                  "<span class='sr-only'>" . __('Search is disabled') . "</span></a>";
            }
            echo "</span>";
            // Links
            if (count($links) > 0) {
               foreach ($links as $key => $val) {

                  switch ($key) {
                     case "add" :
                     case "search" :
                        break;

                     case "template" :
                        echo "<span>";
                        echo Html::link('<i class="pointer fa fa-layer-group"></i>',
                                        $CFG_GLPI["root_doc"].$val, [
                                          'title' => __('Manage templates...')
                                        ]);
                        echo "</span>";
                        break;

                     case "showall" :
                        echo "<span>";
                        echo Html::image($CFG_GLPI["root_doc"] . "/pics/menu_showall.png",
                                       ['alt' => __('Show all'),
                                             'url' => $CFG_GLPI["root_doc"].$val]);
                        echo "</span>";
                        break;

                     case "summary" :
                        echo "<span>";
                        echo Html::link('<i class="pointer fas fa-stream"></i>',
                                        $CFG_GLPI["root_doc"].$val, [
                                          'title' => __('Summary')
                                        ]);
                        echo "</span>";
                        break;

                     case "summary_kanban" :
                        echo "<span>";
                        echo Html::link('<i class="pointer fas fa-columns"></i>',
                           $CFG_GLPI["root_doc"].$val, [
                              'title' => __('Global Kanban')
                           ]);
                        echo "</span>";
                        break;

                     case "config" :
                        echo "<span>";
                        echo Html::image($CFG_GLPI["root_doc"] . "/pics/menu_config.png",
                                       ['alt' => __('Setup'),
                                             'url' => $CFG_GLPI["root_doc"].$val]);
                        echo "</span>";
                        break;

                     default :
                        echo "<span>".Html::link($key, $CFG_GLPI["root_doc"].$val, ['class' => 'pointer'])."</span>";
                        break;
                  }
               }
            }
            echo "</li>";

         } else {
            echo "<li>&nbsp;</li>";
         }
      } else {
         if (Session::haveRightsOr('ticketvalidation', TicketValidation::getValidateRights())) {
            $opt                              = [];
            $opt['reset']                     = 'reset';
            $opt['criteria'][0]['field']      = 55; // validation status
            $opt['criteria'][0]['searchtype'] = 'equals';
            $opt['criteria'][0]['value']      = TicketValidation::WAITING;
            $opt['criteria'][0]['link']       = 'AND';

            $opt['criteria'][1]['field']      = 59; // validation aprobator
            $opt['criteria'][1]['searchtype'] = 'equals';
            $opt['criteria'][1]['value']      = Session::getLoginUserID();
            $opt['criteria'][1]['link']       = 'AND';

            $url_validate = $CFG_GLPI["root_doc"]."/front/ticket.php?".
                           Toolbox::append_params($opt, '&amp;');
            $pic_validate = "<a href='$url_validate'>".
                           "<img title=\"".__s('Ticket waiting for your approval')."\" alt=\"".
                              __s('Ticket waiting for your approval')."\" src='".
                              $CFG_GLPI["root_doc"]."/pics/menu_showall.png' class='pointer'></a>";
            echo "<li class='icons_block'>$pic_validate</li>\n";
         }

         if (Session::haveRight('ticket', CREATE)
            && strpos($_SERVER['PHP_SELF'], "ticket")) {
            echo "<li class='icons_block'><a class='pointer' href='".$CFG_GLPI["root_doc"]."/front/helpdesk.public.php?create_ticket=1'title=\"".__s('Add')."\">";
            echo "<i class='fa fa-plus'></i><span class='sr-only'>".__s('Add')."</span></a></li>";
         }
      }

      // Add common items

      // Profile selector
      // check user id : header used for display messages when session logout
      if (Session::getLoginUserID()) {
         self::showProfileSelecter($CFG_GLPI["root_doc"]."/front/$mainurl.php");
      }
      echo "</ul>";
      echo "</div>";
   }

   /**
    * Invert the input color (usefull for label bg on top of a background)
    * inpiration: https://github.com/onury/invert-color
    *
    * @since  9.3
    *
    * @param  string  $hexcolor the color, you can pass hex color (prefixed or not by #)
    *                           You can also pass a short css color (ex #FFF)
    * @param  boolean $bw       default true, should we invert the color or return black/white function of the input color
    * @param  boolean $sb       default true, should we soft the black/white to a dark/light grey
    * @return string            the inverted color prefixed by #
    */
   static function getInvertedColor($hexcolor = "", $bw = true, $sbw = true) {
      if (strpos($hexcolor, '#') !== false) {
         $hexcolor = trim($hexcolor, '#');
      }
      // convert 3-digit hex to 6-digits.
      if (strlen($hexcolor) == 3) {
         $hexcolor = $hexcolor[0] + $hexcolor[0]
                   + $hexcolor[1] + $hexcolor[1]
                   + $hexcolor[2] + $hexcolor[2];
      }
      if (strlen($hexcolor) != 6) {
         throw new Exception('Invalid HEX color.');
      }

      $r = hexdec(substr($hexcolor, 0, 2));
      $g = hexdec(substr($hexcolor, 2, 2));
      $b = hexdec(substr($hexcolor, 4, 2));

      if ($bw) {
         return ($r * 0.299 + $g * 0.587 + $b * 0.114) > 100
            ? ($sbw
               ? '#303030'
               : '#000000')
            : ($sbw
               ? '#DFDFDF'
               : '#FFFFFF');
      }
      // invert color components
      $r = 255 - $r;
      $g = 255 - $g;
      $b = 255 - $b;

      // pad each with zeros and return
      return "#"
         + str_pad($r, 2, '0', STR_PAD_LEFT)
         + str_pad($g, 2, '0', STR_PAD_LEFT)
         + str_pad($b, 2, '0', STR_PAD_LEFT);
   }

   /**
    * Compile SCSS styleshet
    *
    * @param array $args Arguments. May contain:
    *                      - v: version to append (will default to GLPI_VERSION)
    *                      - debug: if present, will not use Crunched formatter
    *                      - file: filerepresentation  to load
    *                      - reload: force reload and recache
    *                      - nocache: do not use nor update cache
    *
    * @return string
    */
   public static function compileScss($args) {
      global $CFG_GLPI, $GLPI_CACHE;

      $ckey = 'css_';
      $ckey .= isset($args['v']) ? $args['v'] : GLPI_SCHEMA_VERSION;

      $scss = new Compiler();
      $scss->setFormatter('ScssPhp\ScssPhp\Formatter\Crunched');
      if (isset($args['debug'])) {
         $ckey .= '_sourcemap';
         $scss->setSourceMap(Compiler::SOURCE_MAP_INLINE);
         $scss->setSourceMapOptions(
            [
               'sourceMapBasepath' => GLPI_ROOT . '/',
               'sourceRoot'        => $CFG_GLPI['root_doc'] . '/',
            ]
         );
      }

      $file = isset($args['file']) ? $args['file'] : 'css/styles';

      $ckey .= '_' . $file;

      if (!Toolbox::endsWith($file, '.scss')) {
         // Prevent include of file if ext is not .scss
         $file .= '.scss';
      }

      // Requested file path
      $path = GLPI_ROOT . '/' . $file;

      // Alternate file path (prefixed by a "_", i.e. "_highcontrast.scss").
      $pathargs = explode('/', $file);
      $pathargs[] = '_' . array_pop($pathargs);
      $pathalt = GLPI_ROOT . '/' . implode('/', $pathargs);

      if (!file_exists($path) && !file_exists($pathalt)) {
         Toolbox::logWarning('Requested file ' . $path . ' does not exists.');
         return '';
      }
      if (!file_exists($path)) {
         $path = $pathalt;
      }

      // Prevent import of a file from ouside GLPI dir
      $path = realpath($path);
      if (!Toolbox::startsWith($path, realpath(GLPI_ROOT))) {
         Toolbox::logWarning('Requested file ' . $path . ' is outside GLPI file tree.');
         return '';
      }

      $import = '@import "' . $file . '";';
      $fckey = 'css_raw_file_' . $file;
      $file_hash = self::getScssFileHash($path);

      //check if files has changed
      if ($GLPI_CACHE->has($fckey)) {
         $cached_file_hash = $GLPI_CACHE->get($fckey);

         if ($file_hash != $cached_file_hash) {
            //file has changed
            Toolbox::logDebug("$file has changed, reloading");
            $args['reload'] = true;
            $GLPI_CACHE->set($fckey, $file_hash);
         }
      } else {
         Toolbox::logDebug("$file is new, loading");
         $GLPI_CACHE->set($fckey, $file_hash);
      }

      $scss->addImportPath(GLPI_ROOT);

      if ($GLPI_CACHE->has($ckey) && !isset($args['reload']) && !isset($args['nocache'])) {
         $css = $GLPI_CACHE->get($ckey);
      } else {
         $css = $scss->compile($import);
         if (!isset($args['nocache'])) {
            $GLPI_CACHE->set($ckey, $css);
         }
      }

      return $css;
   }

   /**
    * Returns SCSS file hash.
    * This function evaluates recursivly imports to compute a hash that represent the whole
    * contents of the final SCSS.
    *
    * @param string $filepath
    *
    * @return null|string
    */
   public static function getScssFileHash(string $filepath) {

      if (!is_file($filepath) || !is_readable($filepath)) {
         return null;
      }

      $contents = file_get_contents($filepath);
      $hash = md5($contents);

      $matches = [];
      preg_match_all('/@import\s+[\'"]([^\'"]*)[\'"];/', $contents, $matches);

      if (empty($matches)) {
         return $hash;
      }

      $basedir = dirname($filepath);
      foreach ($matches[1] as $import_url) {
         $has_extension = preg_match('/\.s?css$/', $import_url);
         $imported_filepath = $basedir . '/' . $import_url;
         if (!$has_extension && is_file($imported_filepath . '.scss')) {
            $imported_filepath = $imported_filepath . '.scss';
         }

         $hash .= self::getScssFileHash($imported_filepath);
      }

      return $hash;
   }

   /**
    * Get scss compilation path for given file.
    *
    * @return array
    */
   public static function getScssCompilePath($file) {
      return implode(
         DIRECTORY_SEPARATOR,
         [
            self::getScssCompileDir(),
            str_replace('/', '_', $file) . '.min.css',
         ]
      );
   }

   /**
    * Get scss compilation directory.
    *
    * @return string
    */
   public static function getScssCompileDir() {
      return GLPI_ROOT . '/css_compiled';
   }

   /**
    * Display impersonate banner if feature is currently used.
    *
    * @return void
    */
   public static function displayImpersonateBanner() {

      if (!Session::isImpersonateActive()) {
         return;
      }

      echo '<div class="banner-impersonate">';
      echo '<form name="form" method="post" action="' . User::getFormURL() . '">';
      echo sprintf(__('You are impersonating %s.'), $_SESSION['glpiname']);
      echo Html::hidden('_glpi_csrf_token', ['value' => Session::getNewCSRFToken()]);
      echo '<button type="submit" name="impersonate" class="btn-linkstyled" value="0">';
      echo __s('Stop impersonating');
      echo '</button>';
      echo '</form>';
      echo '</div>';
   }
}<|MERGE_RESOLUTION|>--- conflicted
+++ resolved
@@ -4803,7 +4803,6 @@
          }
       }
 
-<<<<<<< HEAD
       // manage multiple select (with multiple values)
       if (isset($params['values']) && count($params['values'])) {
          $values = array_combine($params['values'], $params['valuesnames']);
@@ -4811,13 +4810,10 @@
          $options['selected'] = $params['values'];
       } else {
          // simple select (multiple = no)
-         $values = [$value => $valuename];
+         $values = ["$value" => $valuename];
       }
 
       // display select tag
-=======
-      $values = ["$value" => $valuename];
->>>>>>> c1d6ef53
       $output = self::select($name, $values, $options);
 
       $js = "
