<?php
/**
 * ---------------------------------------------------------------------
 * GLPI - Gestionnaire Libre de Parc Informatique
 * Copyright (C) 2015-2021 Teclib' and contributors.
 *
 * http://glpi-project.org
 *
 * based on GLPI - Gestionnaire Libre de Parc Informatique
 * Copyright (C) 2003-2014 by the INDEPNET Development Team.
 *
 * ---------------------------------------------------------------------
 *
 * LICENSE
 *
 * This file is part of GLPI.
 *
 * GLPI is free software; you can redistribute it and/or modify
 * it under the terms of the GNU General Public License as published by
 * the Free Software Foundation; either version 2 of the License, or
 * (at your option) any later version.
 *
 * GLPI is distributed in the hope that it will be useful,
 * but WITHOUT ANY WARRANTY; without even the implied warranty of
 * MERCHANTABILITY or FITNESS FOR A PARTICULAR PURPOSE.  See the
 * GNU General Public License for more details.
 *
 * You should have received a copy of the GNU General Public License
 * along with GLPI. If not, see <http://www.gnu.org/licenses/>.
 * ---------------------------------------------------------------------
 */

if (!defined('GLPI_ROOT')) {
   die("Sorry. You can't access this file directly");
}

use Glpi\Application\View\TemplateRenderer;
use Glpi\Plugin\Hooks;
use Glpi\Toolbox\RichText;
use Glpi\Toolbox\Sanitizer;

/**
 * CommonITILObject Class
**/
abstract class CommonITILObject extends CommonDBTM {
   use \Glpi\Features\Clonable;
   use \Glpi\Features\UserMention;
   use \Glpi\Features\Timeline;
   use \Glpi\Features\Kanban;

   /// Users by type
   protected $users       = [];
   public $userlinkclass  = '';
   /// Groups by type
   protected $groups      = [];
   public $grouplinkclass = '';

   /// Suppliers by type
   protected $suppliers      = [];
   public $supplierlinkclass = '';

   /// Use user entity to select entity of the object
   protected $userentity_oncreate = false;

   public $deduplicate_queued_notifications = false;

   const MATRIX_FIELD         = '';
   const URGENCY_MASK_FIELD   = '';
   const IMPACT_MASK_FIELD    = '';
   const STATUS_MATRIX_FIELD  = '';


   // STATUS
   const INCOMING      = 1; // new
   const ASSIGNED      = 2; // assign
   const PLANNED       = 3; // plan
   const WAITING       = 4; // waiting
   const SOLVED        = 5; // solved
   const CLOSED        = 6; // closed
   const ACCEPTED      = 7; // accepted
   const OBSERVED      = 8; // observe
   const EVALUATION    = 9; // evaluation
   const APPROVAL      = 10; // approbation
   const TEST          = 11; // test
   const QUALIFICATION = 12; // qualification

   const NO_TIMELINE       = -1;
   const TIMELINE_NOTSET   = 0;
   const TIMELINE_LEFT     = 1;
   const TIMELINE_MIDLEFT  = 2;
   const TIMELINE_MIDRIGHT = 3;
   const TIMELINE_RIGHT    = 4;

   abstract public static function getTaskClass();

   function post_getFromDB() {
      $this->loadActors();
   }


   /**
    * @since 0.84
   **/
   function loadActors() {

      if (!empty($this->grouplinkclass)) {
         $class        = new $this->grouplinkclass();
         $this->groups = $class->getActors($this->fields['id']);
      }

      if (!empty($this->userlinkclass)) {
         $class        = new $this->userlinkclass();
         $this->users  = $class->getActors($this->fields['id']);
      }

      if (!empty($this->supplierlinkclass)) {
         $class            = new $this->supplierlinkclass();
         $this->suppliers  = $class->getActors($this->fields['id']);
      }
   }


   /**
    * Return the number of actors currently assigned to the object
    *
    * @since 10.0
    *
    * @return int
    */
   function countActors(): int {
      return count($this->groups) + count($this->users) + count($this->suppliers);
   }


   /**
    * Return the list of actors for a given actor type
    * We try to retrieve them by:
    * - in case new ticket
    *  - from virtual _actor field (present after a reload)
    *  - from template (predefined actor field)
    *  - from default actor if setting is defined in user preference
    * - for existing ticket (with an id > 0), directly from saved actors
    *
    * @since 10.0
    *
    * @param int $actortype 1=requester, 2=assign, 3=observer
    * @param array $params posted data of itil object
    *
    * @return array of actors
    */
   function getActorsForType(int $actortype = 1, array $params = []): array {
      $actors = [];

      $actortypestring = self::getActorFieldNameType($actortype);

      if ($this->isNewItem()) {
         // existing actors (from a form reload)
         if (isset($params['_actors'])) {
            foreach ($params['_actors'] as $existing_actortype => $existing_actors) {
               if ($existing_actortype != $actortypestring) {
                  continue;
               }
               foreach ($existing_actors as &$existing_actor) {
                  $actor_obj = new $existing_actor['itemtype'];
                  if ($actor_obj->getFromDB($existing_actor['items_id'])) {
                     if ($actor_obj instanceof User) {
                        $name = formatUserName(
                           $actor_obj->fields["id"],
                           $actor_obj->fields["name"],
                           $actor_obj->fields["realname"],
                           $actor_obj->fields["firstname"]
                        );
                        $completename = $name;
                     } else {
                        $name         = $actor_obj->getName();
                        $completename = $actor_obj->getRawCompleteName();
                     }

                     $actors[] = $existing_actor + [
                        'text'  => $name,
                        'title' => $completename,
                     ];
                  }
               }
            }
            return $actors;
         }

         // load default actors from itiltemplate passed from showForm in `params` var
         // for user actor, we load firstly from template, else default actor
         $users_id = ($params['_users_id_'.$actortypestring] ?? false) ?: $this->getDefaultActor($actortype);
         $userobj  = new User;
         if ($userobj->getFromDB($users_id)) {
            $name = formatUserName($userobj->fields["id"], $userobj->fields["name"], $userobj->fields["realname"],
                                    $userobj->fields["firstname"]);
            $email = UserEmail::getDefaultForUser($users_id);
            $actors[] = [
               'items_id'          => $users_id,
               'itemtype'          => 'User',
               'text'              => $name,
               'title'             => $name,
               'use_notification'  => strlen($email) > 0,
               'alternative_email' => $email,
            ];
         }

         if (isset($params['_groups_id_'.$actortypestring]) && $params['_groups_id_'.$actortypestring] > 0) {
            $group_obj = new Group;
            if ($group_obj->getFromDB($params['_groups_id_'.$actortypestring])) {
               $actors[] = [
                  'items_id' => $group_obj->fields['groups_id'],
                  'itemtype' => 'Group',
                  'text'     => $group_obj->getName(),
                  'title'    => $group_obj->getRawCompleteName(),
               ];
            }
         }
         if (isset($params['_suppliers_id_'.$actortypestring]) && $params['_suppliers_id_'.$actortypestring] > 0) {
            $supplier_obj = new Supplier;
            if ($supplier_obj->getFromDB($params['_suppliers_id_'.$actortypestring])) {
               $actors[] = [
                  'items_id'          => $supplier_obj->fields['id'],
                  'itemtype'          => 'Supplier',
                  'text'              => $supplier_obj->fields['name'],
                  'title'             => $supplier_obj->fields['name'],
                  'use_notification'  => strlen($supplier_obj->fields['email']) > 0,
                  'alternative_email' => $supplier_obj->fields['email'],
               ];
            }
         }
      }

      // load existing actors (from existing itilobject)
      if (isset($this->users[$actortype])) {
         foreach ($this->users[$actortype] as $user) {
            $name = getUserName($user['users_id']);
            $actors[] = [
               'id'                => $user['id'],
               'items_id'          => $user['users_id'],
               'itemtype'          => 'User',
               'text'              => $name,
               'title'             => $name,
               'use_notification'  => $user['use_notification'],
               'alternative_email' => $user['alternative_email'],
            ];
         }
      }
      if (isset($this->groups[$actortype])) {
         foreach ($this->groups[$actortype] as $group) {
            $group_obj = new Group;
            if ($group_obj->getFromDB($group['groups_id'])) {
               $actors[] = [
                  'id'       => $group['id'],
                  'items_id' => $group['groups_id'],
                  'itemtype' => 'Group',
                  'text'     => $group_obj->getName(),
                  'title'    => $group_obj->getRawCompleteName(),
               ];
            }
         }
      }
      if (isset($this->suppliers[$actortype])) {
         foreach ($this->suppliers[$actortype] as $supplier) {
            $name = Dropdown::getDropdownName(Supplier::getTable(), $supplier['suppliers_id']);
            $actors[] = [
               'id'                => $supplier['id'],
               'items_id'          => $supplier['suppliers_id'],
               'itemtype'          => 'Supplier',
               'text'              => $name,
               'title'             => $name,
               'use_notification'  => $supplier['use_notification'],
               'alternative_email' => $supplier['alternative_email'],
            ];
         }
      }

      return $actors;
   }


   /**
    * Retrieve all possible entities for an itilobject posted data.
    * We try to retrieve requesters in the data:
    * - from `_users_id_requester` (data from template or default actor)
    * - from `_actors` (virtual field when the form is reloaded)
    * By default, if none of these fields are present, entities are get from current active entity.
    *
    * @since 10.0
    *
    * @param array $params posted data by an itil object
    * @return array of possible entities_id
    */
   function getEntitiesForRequesters(array $params = []) {
      $requesters = [];
      if ($params["_users_id_requester"]) {
         $requesters = [$params["_users_id_requester"]];
      }
      if (isset($params['_actors']['requester'])) {
         foreach ($params['_actors']['requester'] as $actor) {
            if ($actor['itemtype'] == "User") {
               $requesters[] = $actor['items_id'];
            }
         }
      }

      $entities = $_SESSION['glpiactiveentities'] ?? [];
      foreach ($requesters as $users_id) {
         $user_entities = Profile_User::getUserEntities($users_id, true, true);
         $entities = array_intersect($entities, $user_entities);
      }

      return $entities;
   }


   /**
    * Retrieve an item from the database with datas associated (hardwares)
    *
    * @param integer $ID ID of the item to get
    *
    * @return boolean true if succeed else false
   **/
   function getFromDBwithData($ID) {

      if ($this->getFromDB($ID)) {
         $this->getAdditionalDatas();
         return true;
      }
      return false;
   }


   function getAdditionalDatas() {
   }


   /**
    * Can manage actors
    *
    * @return boolean
    */
   function canAdminActors() {
      if (isset($this->fields['is_deleted']) && $this->fields['is_deleted'] == 1) {
         return false;
      }
      return Session::haveRight(static::$rightname, UPDATE);
   }


   /**
    * Can assign object
    *
    * @return boolean
    */
   function canAssign() {
      if (isset($this->fields['is_deleted']) && ($this->fields['is_deleted'] == 1)
          || isset($this->fields['status']) && in_array($this->fields['status'], $this->getClosedStatusArray())
      ) {
         return false;
      }
      return Session::haveRight(static::$rightname, UPDATE);
   }


   /**
    * Can be assigned to me
    *
    * @return boolean
    */
   function canAssignToMe() {
      if (isset($this->fields['is_deleted']) && $this->fields['is_deleted'] == 1
         || isset($this->fields['status']) && in_array($this->fields['status'], $this->getClosedStatusArray())
      ) {
         return false;
      }
      return Session::haveRight(static::$rightname, UPDATE);
   }


   /**
    * Is the current user have right to approve solution of the current ITIL object.
    *
    * @since 9.4.0
    *
    * @return boolean
    */
   function canApprove() {

      return (($this->fields["users_id_recipient"] === Session::getLoginUserID())
              || $this->isUser(CommonITILActor::REQUESTER, Session::getLoginUserID())
              || (isset($_SESSION["glpigroups"])
                  && $this->haveAGroup(CommonITILActor::REQUESTER, $_SESSION["glpigroups"])));
   }

   /**
    * Is the current user have right to add followups to the current ITIL Object ?
    *
    * @since 9.4.0
    *
    * @return boolean
    */
   function canAddFollowups() {
      return (
         (
            Session::haveRight("followup", ITILFollowup::ADDMYTICKET)
            && (
               $this->isUser(CommonITILActor::REQUESTER, Session::getLoginUserID())
               || (
                  isset($this->fields["users_id_recipient"])
                  && ($this->fields["users_id_recipient"] == Session::getLoginUserID())
               )
            )
         )
         || (
            Session::haveRight("followup", ITILFollowup::ADD_AS_OBSERVER)
            && $this->isUser(CommonITILActor::OBSERVER, Session::getLoginUserID())
         )
         || Session::haveRight('followup', ITILFollowup::ADDALLTICKET)
         || (
            Session::haveRight('followup', ITILFollowup::ADDGROUPTICKET)
            && isset($_SESSION["glpigroups"])
            && $this->haveAGroup(CommonITILActor::REQUESTER, $_SESSION['glpigroups'])
         )
         || $this->isUser(CommonITILActor::ASSIGN, Session::getLoginUserID())
         || (
            isset($_SESSION["glpigroups"])
            && $this->haveAGroup(CommonITILActor::ASSIGN, $_SESSION['glpigroups'])
         )
         || $this->isValidator(Session::getLoginUserID())
      );
   }

   /**
    * Check if the given users is a validator
    * @param int $users_id
    * @return bool
    */
   public function isValidator($users_id): bool {
      if (!$users_id) {
         // Invalid parameter
         return false;
      }

      if (!$this instanceof Ticket && !$this instanceof Change) {
         // Not a valid validation target
         return false;
      }

      $validation_class = static::class . "Validation";
      $valitation_obj = new $validation_class;
      $validation_requests = $valitation_obj->find([
         getForeignKeyFieldForItemType(static::class) => $this->getID(),
         'users_id_validate' => $users_id,
      ]);

      return count($validation_requests) > 0;
   }


   /**
    * Does current user have right to solve the current item?
    *
    * @return boolean
   **/
   function canSolve() {

      return ((Session::haveRight(static::$rightname, UPDATE)
               || $this->isUser(CommonITILActor::ASSIGN, Session::getLoginUserID())
               || (isset($_SESSION["glpigroups"])
                   && $this->haveAGroup(CommonITILActor::ASSIGN, $_SESSION["glpigroups"])))
              && static::isAllowedStatus($this->fields['status'], self::SOLVED)
              // No edition on closed status
              && !in_array($this->fields['status'], $this->getClosedStatusArray()));
   }

   /**
    * Does current user have right to solve the current item; if it was not closed?
    *
    * @return boolean
   **/
   function maySolve() {

      return ((Session::haveRight(static::$rightname, UPDATE)
               || $this->isUser(CommonITILActor::ASSIGN, Session::getLoginUserID())
               || (isset($_SESSION["glpigroups"])
                   && $this->haveAGroup(CommonITILActor::ASSIGN, $_SESSION["glpigroups"])))
              && static::isAllowedStatus($this->fields['status'], self::SOLVED));
   }


   /**
    * Get the ITIL object closed, solved or waiting status list
    *
    * @since 9.4.0
    *
    * @return array
    */
   static function getReopenableStatusArray() {
      return [self::CLOSED, self::SOLVED, self::WAITING];
   }


   /**
    * Is a user linked to the object ?
    *
    * @param integer $type     type to search (see constants)
    * @param integer $users_id user ID
    *
    * @return boolean
   **/
   function isUser($type, $users_id) {

      if (isset($this->users[$type])) {
         foreach ($this->users[$type] as $data) {
            if ($data['users_id'] == $users_id) {
               return true;
            }
         }
      }

      return false;
   }


   /**
    * Is a group linked to the object ?
    *
    * @param integer $type      type to search (see constants)
    * @param integer $groups_id group ID
    *
    * @return boolean
   **/
   function isGroup($type, $groups_id) {

      if (isset($this->groups[$type])) {
         foreach ($this->groups[$type] as $data) {
            if ($data['groups_id'] == $groups_id) {
               return true;
            }
         }
      }
      return false;
   }


   /**
    * Is a supplier linked to the object ?
    *
    * @since 0.84
    *
    * @param integer $type         type to search (see constants)
    * @param integer $suppliers_id supplier ID
    *
    * @return boolean
   **/
   function isSupplier($type, $suppliers_id) {

      if (isset($this->suppliers[$type])) {
         foreach ($this->suppliers[$type] as $data) {
            if ($data['suppliers_id'] == $suppliers_id) {
               return true;
            }
         }
      }
      return false;
   }


   /**
    * get users linked to a object
    *
    * @param integer $type type to search (see constants)
    *
    * @return array
   **/
   function getUsers($type) {

      if (isset($this->users[$type])) {
         return $this->users[$type];
      }

      return [];
   }


   /**
    * get groups linked to a object
    *
    * @param integer $type type to search (see constants)
    *
    * @return array
   **/
   function getGroups($type) {

      if (isset($this->groups[$type])) {
         return $this->groups[$type];
      }

      return [];
   }


   /**
    * get users linked to an object including groups ones
    *
    * @since 0.85
    *
    * @param integer $type type to search (see constants)
    *
    * @return array
   **/
   function getAllUsers ($type) {

      $users = [];
      foreach ($this->getUsers($type) as $link) {
         $users[$link['users_id']] = $link['users_id'];
      }

      foreach ($this->getGroups($type) as $link) {
         $gusers = Group_User::getGroupUsers($link['groups_id']);
         foreach ($gusers as $user) {
            $users[$user['id']] = $user['id'];
         }
      }

      return $users;
   }


   /**
    * get suppliers linked to a object
    *
    * @since 0.84
    *
    * @param integer $type type to search (see constants)
    *
    * @return array
   **/
   function getSuppliers($type) {

      if (isset($this->suppliers[$type])) {
         return $this->suppliers[$type];
      }

      return [];
   }


   /**
    * count users linked to object by type or global
    *
    * @param integer $type type to search (see constants) / 0 for all (default 0)
    *
    * @return integer
   **/
   function countUsers($type = 0) {

      if ($type > 0) {
         if (isset($this->users[$type])) {
            return count($this->users[$type]);
         }

      } else {
         if (count($this->users)) {
            $count = 0;
            foreach ($this->users as $u) {
               $count += count($u);
            }
            return $count;
         }
      }
      return 0;
   }


   /**
    * count groups linked to object by type or global
    *
    * @param integer $type type to search (see constants) / 0 for all (default 0)
    *
    * @return integer
   **/
   function countGroups($type = 0) {

      if ($type > 0) {
         if (isset($this->groups[$type])) {
            return count($this->groups[$type]);
         }

      } else {
         if (count($this->groups)) {
            $count = 0;
            foreach ($this->groups as $u) {
               $count += count($u);
            }
            return $count;
         }
      }
      return 0;
   }


   /**
    * count suppliers linked to object by type or global
    *
    * @since 0.84
    *
    * @param integer $type type to search (see constants) / 0 for all (default 0)
    *
    * @return integer
   **/
   function countSuppliers($type = 0) {

      if ($type > 0) {
         if (isset($this->suppliers[$type])) {
            return count($this->suppliers[$type]);
         }

      } else {
         if (count($this->suppliers)) {
            $count = 0;
            foreach ($this->suppliers as $u) {
               $count += count($u);
            }
            return $count;
         }
      }
      return 0;
   }


   /**
    * Is one of groups linked to the object ?
    *
    * @param integer $type   type to search (see constants)
    * @param array   $groups groups IDs
    *
    * @return boolean
   **/
   function haveAGroup($type, array $groups) {

      if (is_array($groups) && count($groups)
          && isset($this->groups[$type])) {

         foreach ($groups as $groups_id) {
            foreach ($this->groups[$type] as $data) {
               if ($data['groups_id'] == $groups_id) {
                  return true;
               }
            }
         }
      }
      return false;
   }


   /**
    * Get Default actor when creating the object
    *
    * @param integer $type type to search (see constants)
    *
    * @return boolean
   **/
   function getDefaultActor($type) {

      /// TODO own_ticket -> own_itilobject
      if ($type == CommonITILActor::ASSIGN) {
         if (Session::haveRight("ticket", Ticket::OWN)) {
            return Session::getLoginUserID();
         }
      }
      return 0;
   }


   /**
    * Get Default actor when creating the object
    *
    * @param integer $type type to search (see constants)
    *
    * @return boolean
   **/
   function getDefaultActorRightSearch($type) {

      if ($type == CommonITILActor::ASSIGN) {
         return "own_ticket";
      }
      return "all";
   }


   /**
    * Count active ITIL Objects
    *
    * @since 9.3.1
    *
    * @param CommonITILActor $linkclass Link class instance
    * @param integer         $id        Item ID
    * @param integer         $role      ITIL role
    *
    * @return integer
   **/
   private function countActiveObjectsFor(CommonITILActor $linkclass, $id, $role) {

      $itemtable = $this->getTable();
      $itemfk    = $this->getForeignKeyField();
      $linktable = $linkclass->getTable();
      $field     = $linkclass::$items_id_2;

      return countElementsInTable(
         [$itemtable, $linktable], [
            "$linktable.$itemfk"    => new \QueryExpression(DBmysql::quoteName("$itemtable.id")),
            "$linktable.$field"     => $id,
            "$linktable.type"       => $role,
            "$itemtable.is_deleted" => 0,
            "NOT"                   => [
               "$itemtable.status" => array_merge(
                  $this->getSolvedStatusArray(),
                  $this->getClosedStatusArray()
               )
            ]
         ] + getEntitiesRestrictCriteria($itemtable)
      );
   }




   /**
    * Count active ITIL Objects requested by a user
    *
    * @since 0.83
    *
    * @param integer $users_id ID of the User
    *
    * @return integer
   **/
   function countActiveObjectsForUser($users_id) {
      $linkclass = new $this->userlinkclass();
      return $this->countActiveObjectsFor(
         $linkclass,
         $users_id,
         CommonITILActor::REQUESTER
      );
   }


   /**
    * Count active ITIL Objects assigned to a user
    *
    * @since 0.83
    *
    * @param integer $users_id ID of the User
    *
    * @return integer
   **/
   function countActiveObjectsForTech($users_id) {
      $linkclass = new $this->userlinkclass();
      return $this->countActiveObjectsFor(
         $linkclass,
         $users_id,
         CommonITILActor::ASSIGN
      );
   }


   /**
    * Count active ITIL Objects assigned to a group
    *
    * @since 0.84
    *
    * @param integer $groups_id ID of the User
    *
    * @return integer
   **/
   function countActiveObjectsForTechGroup($groups_id) {
      $linkclass = new $this->grouplinkclass();
      return $this->countActiveObjectsFor(
         $linkclass,
         $groups_id,
         CommonITILActor::ASSIGN
      );
   }


   /**
    * Count active ITIL Objects assigned to a supplier
    *
    * @since 0.85
    *
    * @param integer $suppliers_id ID of the Supplier
    *
    * @return integer
    **/
   function countActiveObjectsForSupplier($suppliers_id) {
      $linkclass = new $this->supplierlinkclass();
      return $this->countActiveObjectsFor(
         $linkclass,
         $suppliers_id,
         CommonITILActor::ASSIGN
      );
   }


   function cleanDBonPurge() {

      $link_classes = [
         Itil_Project::class,
         ITILFollowup::class,
         ITILSolution::class
      ];

      if (is_a($this->grouplinkclass, CommonDBConnexity::class, true)) {
         $link_classes[] = $this->grouplinkclass;
      }

      if (is_a($this->userlinkclass, CommonDBConnexity::class, true)) {
         $link_classes[] = $this->userlinkclass;
      }

      if (is_a($this->supplierlinkclass, CommonDBConnexity::class, true)) {
         $link_classes[] = $this->supplierlinkclass;
      }

      $this->deleteChildrenAndRelationsFromDb($link_classes);
   }

   /**
    * Handle template mandatory fields on update
    *
    * @param array $input Input
    *
    * @return array
    */
   protected function handleTemplateFields(array $input) {
      //// check mandatory fields
      // First get ticket template associated : entity and type/category
      if (isset($input['entities_id'])) {
         $entid = $input['entities_id'];
      } else {
         $entid = $this->fields['entities_id'];
      }

      $type = null;
      if (isset($input['type'])) {
         $type = $input['type'];
      } else if (isset($this->field['type'])) {
         $type = $this->fields['type'];
      }

      if (isset($input['itilcategories_id'])) {
         $categid = $input['itilcategories_id'];
      } else {
         $categid = $this->fields['itilcategories_id'];
      }

      $check_allowed_fields_for_template = false;
      $allowed_fields                    = [];
      if (!Session::isCron()
          && (!Session::haveRight(static::$rightname, UPDATE)
            // Closed tickets
            || in_array($this->fields['status'], $this->getClosedStatusArray()))
         ) {

         $allowed_fields                    = ['id'];
         $check_allowed_fields_for_template = true;

         if (in_array($this->fields['status'], $this->getClosedStatusArray())) {
            $allowed_fields[] = 'status';

            // probably transfer
            $allowed_fields[] = 'entities_id';
            $allowed_fields[] = 'itilcategories_id';
         } else {
            if ($this->canApprove()
                || $this->canAssign()
                || $this->canAssignToMe()
                || isset($input['_from_assignment'])) {
                $allowed_fields[] = 'status';
                $allowed_fields[] = '_accepted';
            }
            // for post-only with validate right or validation created by rules
            $validation_class = static::getType() . 'Validation';
            if (class_exists($validation_class)) {
               if ($validation_class::canValidate($this->fields['id'])
                  || $validation_class::canCreate()
                  || isset($input["_rule_process"])) {
                  $allowed_fields[] = 'global_validation';
               }
            }
            // Manage assign and steal right
            if (static::getType() === Ticket::getType() && Session::haveRightsOr(static::$rightname, [Ticket::ASSIGN, Ticket::STEAL])) {
                $allowed_fields[] = '_itil_assign';
            }

            // Can only update initial fields if no followup or task already added
            if ($this->canUpdateItem()) {
                $allowed_fields[] = 'content';
                $allowed_fields[] = 'urgency';
                $allowed_fields[] = 'priority'; // automatic recalculate if user changes urgence
                $allowed_fields[] = 'itilcategories_id';
                $allowed_fields[] = 'name';
                $allowed_fields[] = 'items_id';
                $allowed_fields[] = '_filename';
                $allowed_fields[] = '_tag_filename';
                $allowed_fields[] = '_prefix_filename';
                $allowed_fields[] = '_content';
                $allowed_fields[] = '_tag_content';
                $allowed_fields[] = '_prefix_content';
                $allowed_fields[] = 'takeintoaccount_delay_stat';
            }
         }

         $ret = [];

         foreach ($allowed_fields as $field) {
            if (isset($input[$field])) {
               $ret[$field] = $input[$field];
            }
         }

         $input = $ret;

         // Only ID return false
         if (count($input) == 1) {
            return false;
         }
      }

      $tt = $this->getITILTemplateToUse(0, $type, $categid, $entid);

      if (count($tt->mandatory)) {
         $mandatory_missing = [];
         $fieldsname        = $tt->getAllowedFieldsNames(true);
         foreach ($tt->mandatory as $key => $val) {
            if ((!$check_allowed_fields_for_template || in_array($key, $allowed_fields))
                && (isset($input[$key])
                    && (empty($input[$key]) || ($input[$key] == 'NULL'))
                )) {
               $mandatory_missing[$key] = $fieldsname[$val];
            }
         }
         if (count($mandatory_missing)) {
            //TRANS: %s are the fields concerned
            $message = sprintf(__('Mandatory fields are not filled. Please correct: %s'),
                               implode(", ", $mandatory_missing));
            Session::addMessageAfterRedirect($message, false, ERROR);
            return false;
         }
      }

      return $input;
   }

   function prepareInputForUpdate($input) {

      // Add document if needed
      $this->getFromDB($input["id"]); // entities_id field required

      if ($this->getType() !== Ticket::getType()) {
         //cannot be handled here for tickets. @see Ticket::prepareInputForUpdate()
         $input = $this->handleTemplateFields($input);
         if ($input === false) {
            return false;
         }
      }

      if (isset($input["document"]) && ($input["document"] > 0)) {
         $doc = new Document();
         if ($doc->getFromDB($input["document"])) {
            $docitem = new Document_Item();
            if ($docitem->add(['documents_id' => $input["document"],
                                    'itemtype'     => $this->getType(),
                                    'items_id'     => $input["id"]])) {
               // Force date_mod of tracking
               $input["date_mod"]     = $_SESSION["glpi_currenttime"];
               $input['_doc_added'][] = $doc->fields["name"];
            }
         }
         unset($input["document"]);
      }

      if (isset($input["date"]) && empty($input["date"])) {
         unset($input["date"]);
      }

      if (isset($input["closedate"]) && empty($input["closedate"])) {
         unset($input["closedate"]);
      }

      if (isset($input["solvedate"]) && empty($input["solvedate"])) {
         unset($input["solvedate"]);
      }

      // "do not compute" flag set by business rules for "takeintoaccount_delay_stat" field
      $do_not_compute_takeintoaccount = $this->isTakeIntoAccountComputationBlocked($input);

      if (isset($input['_itil_requester'])) {
         if (isset($input['_itil_requester']['_type'])) {
            $input['_itil_requester'] = [
               'type'                            => CommonITILActor::REQUESTER,
               $this->getForeignKeyField()       => $input['id'],
               '_do_not_compute_takeintoaccount' => $do_not_compute_takeintoaccount,
               '_from_object'                    => true,
            ] + $input['_itil_requester'];

            switch ($input['_itil_requester']['_type']) {
               case "user" :
                  if (isset($input['_itil_requester']['use_notification'])
                      && is_array($input['_itil_requester']['use_notification'])) {
                     $input['_itil_requester']['use_notification'] = $input['_itil_requester']['use_notification'][0];
                  }
                  if (isset($input['_itil_requester']['alternative_email'])
                      && is_array($input['_itil_requester']['alternative_email'])) {
                     $input['_itil_requester']['alternative_email'] = $input['_itil_requester']['alternative_email'][0];
                  }

                  if (!empty($this->userlinkclass)) {
                     if (isset($input['_itil_requester']['alternative_email'])
                         && $input['_itil_requester']['alternative_email']
                         && !NotificationMailing::isUserAddressValid($input['_itil_requester']['alternative_email'])) {

                        $input['_itil_requester']['alternative_email'] = '';
                        Session::addMessageAfterRedirect(__('Invalid email address'), false, ERROR);
                     }

                     if ((isset($input['_itil_requester']['alternative_email'])
                          && $input['_itil_requester']['alternative_email'])
                         || ($input['_itil_requester']['users_id'] > 0)) {

                        $useractors = new $this->userlinkclass();
                        if (isset($input['_auto_update'])
                            || $useractors->can(-1, CREATE, $input['_itil_requester'])) {
                           $useractors->add($input['_itil_requester']);
                           $input['_forcenotif']                     = true;
                        }
                     }
                  }
                  break;

               case "group" :
                  if (!empty($this->grouplinkclass)
                      && ($input['_itil_requester']['groups_id'] > 0)) {
                     $groupactors = new $this->grouplinkclass();
                     if (isset($input['_auto_update'])
                         || $groupactors->can(-1, CREATE, $input['_itil_requester'])) {
                        $groupactors->add($input['_itil_requester']);
                        $input['_forcenotif']                     = true;
                     }
                  }
                  break;
            }
         }
      }

      if (isset($input['_itil_observer'])) {
         if (isset($input['_itil_observer']['_type'])) {
            $input['_itil_observer'] = [
               'type'                            => CommonITILActor::OBSERVER,
               $this->getForeignKeyField()       => $input['id'],
               '_do_not_compute_takeintoaccount' => $do_not_compute_takeintoaccount,
               '_from_object'                    => true,
            ] + $input['_itil_observer'];

            switch ($input['_itil_observer']['_type']) {
               case "user" :
                  if (isset($input['_itil_observer']['use_notification'])
                      && is_array($input['_itil_observer']['use_notification'])) {
                     $input['_itil_observer']['use_notification'] = $input['_itil_observer']['use_notification'][0];
                  }
                  if (isset($input['_itil_observer']['alternative_email'])
                      && is_array($input['_itil_observer']['alternative_email'])) {
                     $input['_itil_observer']['alternative_email'] = $input['_itil_observer']['alternative_email'][0];
                  }

                  if (!empty($this->userlinkclass)) {
                     if (isset($input['_itil_observer']['alternative_email'])
                         && $input['_itil_observer']['alternative_email']
                         && !NotificationMailing::isUserAddressValid($input['_itil_observer']['alternative_email'])) {

                        $input['_itil_observer']['alternative_email'] = '';
                        Session::addMessageAfterRedirect(__('Invalid email address'), false, ERROR);
                     }
                     if ((isset($input['_itil_observer']['alternative_email'])
                          && $input['_itil_observer']['alternative_email'])
                         || ($input['_itil_observer']['users_id'] > 0)) {
                        $useractors = new $this->userlinkclass();
                        if (isset($input['_auto_update'])
                           || $useractors->can(-1, CREATE, $input['_itil_observer'])) {
                           $useractors->add($input['_itil_observer']);
                           $input['_forcenotif']                    = true;
                        }
                     }
                  }
                  break;

               case "group" :
                  if (!empty($this->grouplinkclass)
                       && ($input['_itil_observer']['groups_id'] > 0)) {
                     $groupactors = new $this->grouplinkclass();
                     if (isset($input['_auto_update'])
                         || $groupactors->can(-1, CREATE, $input['_itil_observer'])) {
                        $groupactors->add($input['_itil_observer']);
                        $input['_forcenotif']                    = true;
                     }
                  }
                  break;
            }
         }
      }

      if (isset($input['_itil_assign'])) {
         if (isset($input['_itil_assign']['_type'])) {
            $input['_itil_assign'] = [
               'type'                            => CommonITILActor::ASSIGN,
               $this->getForeignKeyField()       => $input['id'],
               '_do_not_compute_takeintoaccount' => $do_not_compute_takeintoaccount,
               '_from_object'                    => true,
            ] + $input['_itil_assign'];

            if (isset($input['_itil_assign']['use_notification'])
                  && is_array($input['_itil_assign']['use_notification'])) {
               $input['_itil_assign']['use_notification'] = $input['_itil_assign']['use_notification'][0];
            }
            if (isset($input['_itil_assign']['alternative_email'])
                  && is_array($input['_itil_assign']['alternative_email'])) {
               $input['_itil_assign']['alternative_email'] = $input['_itil_assign']['alternative_email'][0];
            }

            switch ($input['_itil_assign']['_type']) {
               case "user" :
                  if (!empty($this->userlinkclass)
                      && ((isset($input['_itil_assign']['alternative_email'])
                           && $input['_itil_assign']['alternative_email'])
                          || $input['_itil_assign']['users_id'] > 0)) {
                     $useractors = new $this->userlinkclass();
                     if (isset($input['_auto_update'])
                         || $useractors->can(-1, CREATE, $input['_itil_assign'])) {
                        $useractors->add($input['_itil_assign']);
                        $input['_forcenotif']                  = true;
                        if (((!isset($input['status'])
                             && in_array($this->fields['status'], $this->getNewStatusArray()))
                            || (isset($input['status'])
                                && in_array($input['status'], $this->getNewStatusArray())))
                            && !$this->isStatusComputationBlocked($input)) {
                           if (in_array(self::ASSIGNED, array_keys($this->getAllStatusArray()))) {
                              $input['status'] = self::ASSIGNED;
                           }
                        }
                     }
                  }
                  break;

               case "group" :
                  if (!empty($this->grouplinkclass)
                      && ($input['_itil_assign']['groups_id'] > 0)) {
                     $groupactors = new $this->grouplinkclass();

                     if (isset($input['_auto_update'])
                         || $groupactors->can(-1, CREATE, $input['_itil_assign'])) {
                        $groupactors->add($input['_itil_assign']);
                        $input['_forcenotif']                  = true;
                        if (((!isset($input['status'])
                             && (in_array($this->fields['status'], $this->getNewStatusArray())))
                            || (isset($input['status'])
                                && (in_array($input['status'], $this->getNewStatusArray()))))
                            && !$this->isStatusComputationBlocked($input)) {
                           if (in_array(self::ASSIGNED, array_keys($this->getAllStatusArray()))) {
                              $input['status'] = self::ASSIGNED;
                           }
                        }
                     }
                  }
                  break;

               case "supplier" :
                  if (!empty($this->supplierlinkclass)
                      && ((isset($input['_itil_assign']['alternative_email'])
                           && $input['_itil_assign']['alternative_email'])
                          || $input['_itil_assign']['suppliers_id'] > 0)) {
                     $supplieractors = new $this->supplierlinkclass();
                     if (isset($input['_auto_update'])
                         || $supplieractors->can(-1, CREATE, $input['_itil_assign'])) {
                        $supplieractors->add($input['_itil_assign']);
                        $input['_forcenotif']                  = true;
                        if (((!isset($input['status'])
                             && (in_array($this->fields['status'], $this->getNewStatusArray())))
                            || (isset($input['status'])
                                && (in_array($input['status'], $this->getNewStatusArray()))))
                            && !$this->isStatusComputationBlocked($input)) {
                           if (in_array(self::ASSIGNED, array_keys($this->getAllStatusArray()))) {
                              $input['status'] = self::ASSIGNED;
                           }

                        }
                     }
                  }
                  break;
            }
         }
      }

      $this->addAdditionalActors($input);

      // set last updater if interactive user
      if (!Session::isCron()) {
         $input['users_id_lastupdater'] = Session::getLoginUserID();
      }

      $solvedclosed = array_merge(
         $this->getSolvedStatusArray(),
         $this->getClosedStatusArray()
      );

      if (isset($input["status"])
          && !in_array($input["status"], $solvedclosed)) {
         $input['solvedate'] = 'NULL';
      }

      if (isset($input["status"]) && !in_array($input["status"], $this->getClosedStatusArray())) {
         $input['closedate'] = 'NULL';
      }

      // Setting a solution type means the ticket is solved
      if (isset($input["solutiontypes_id"])
          && (!isset($input['status']) || !in_array($input["status"], $solvedclosed))) {
         $solution = new ITILSolution();
         $soltype = new SolutionType();
         $soltype->getFromDB($input['solutiontypes_id']);
         $solution->add([
            'itemtype'           => $this->getType(),
            'items_id'           => $this->getID(),
            'solutiontypes_id'   => $input['solutiontypes_id'],
            'content'            => 'Solved using type ' . $soltype->getName()
         ]);
      }

      // If status changed from pending to anything else, remove pending reason
      if (isset($this->input["status"])
         && $this->input["status"] != self::WAITING
      ) {
         PendingReason_Item::deleteForItem($this);
      }

      return $input;
   }

   function post_updateItem($history = 1) {
      // Handle "_tasktemplates_id" special input
      $this->handleTaskTemplateInput();

      // Handle "_itilfollowuptemplates_id" special input
      $this->handleITILFollowupTemplateInput();

      // Handle files pasted in the file field
      $this->input = $this->addFiles($this->input);

      // Handle files pasted in the text area
      if (!isset($this->input['_donotadddocs']) || !$this->input['_donotadddocs']) {
         $options = [
            'force_update' => true,
            'name' => 'content',
            'content_field' => 'content',
         ];
         if (isset($this->input['solution'])) {
            $options['name'] = 'solution';
            $options['content_field'] = 'solution';
         }
         $this->input = $this->addFiles($this->input, $options);
      }

      // handle actors changes
      $this->updateActors();

      parent::post_updateItem();
   }


   function pre_updateInDB() {
      global $DB;

      // get again object to reload actors
      $this->loadActors();

      // Check dates change interval due to the fact that second are not displayed in form
      if ((($key = array_search('date', $this->updates)) !== false)
          && (substr($this->fields["date"], 0, 16) == substr($this->oldvalues['date'], 0, 16))) {
         unset($this->updates[$key]);
         unset($this->oldvalues['date']);
      }

      if ((($key=array_search('closedate', $this->updates)) !== false)
          && (substr($this->fields["closedate"], 0, 16) == substr($this->oldvalues['closedate'], 0, 16))) {
         unset($this->updates[$key]);
         unset($this->oldvalues['closedate']);
      }

      if ((($key=array_search('time_to_resolve', $this->updates)) !== false)
          && (substr($this->fields["time_to_resolve"], 0, 16) == substr($this->oldvalues['time_to_resolve'], 0, 16))) {
         unset($this->updates[$key]);
         unset($this->oldvalues['time_to_resolve']);
      }

      if ((($key=array_search('solvedate', $this->updates)) !== false)
          && (substr($this->fields["solvedate"], 0, 16) == substr($this->oldvalues['solvedate'], 0, 16))) {
         unset($this->updates[$key]);
         unset($this->oldvalues['solvedate']);
      }

      if (isset($this->input["status"])) {
         if (($this->input["status"] != self::WAITING)
             && ($this->countSuppliers(CommonITILActor::ASSIGN) == 0)
             && ($this->countUsers(CommonITILActor::ASSIGN) == 0)
             && ($this->countGroups(CommonITILActor::ASSIGN) == 0)
             && !$this->isNotSolved()) {

            if (!in_array('status', $this->updates)) {
               $this->oldvalues['status'] = $this->fields['status'];
               $this->updates[] = 'status';
            }

            // $this->fields['status'] = self::INCOMING;
            // Don't change status if it's a new status allow
            if (in_array($this->oldvalues['status'], $this->getNewStatusArray())
                && !in_array($this->input['status'], $this->getNewStatusArray())) {
               $this->fields['status'] = $this->oldvalues['status'];
            }
         }

         if (in_array("status", $this->updates)
             && in_array($this->input["status"], $this->getSolvedStatusArray())) {
            $this->updates[]              = "solvedate";
            $this->oldvalues['solvedate'] = $this->fields["solvedate"];
            $this->fields["solvedate"]    = $_SESSION["glpi_currenttime"];
            // If invalid date : set open date
            if ($this->fields["solvedate"] < $this->fields["date"]) {
               $this->fields["solvedate"] = $this->fields["date"];
            }
         }

         if (in_array("status", $this->updates)
             && in_array($this->input["status"], $this->getClosedStatusArray())) {
            $this->updates[]              = "closedate";
            $this->oldvalues['closedate'] = $this->fields["closedate"];
            $this->fields["closedate"]    = $_SESSION["glpi_currenttime"];
            // If invalid date : set open date
            if ($this->fields["closedate"] < $this->fields["date"]) {
               $this->fields["closedate"] = $this->fields["date"];
            }
            // Set solvedate to closedate
            if (empty($this->fields["solvedate"])) {
               $this->updates[]              = "solvedate";
               $this->oldvalues['solvedate'] = $this->fields["solvedate"];
               $this->fields["solvedate"]    = $this->fields["closedate"];
            }
         }
      }

      // check dates

      // check time_to_resolve (SLA)
      if ((in_array("date", $this->updates) || in_array("time_to_resolve", $this->updates))
          && !is_null($this->fields["time_to_resolve"])) { // Date set

         if ($this->fields["time_to_resolve"] < $this->fields["date"]) {
            Session::addMessageAfterRedirect(__('Invalid dates. Update cancelled.'), false, ERROR);

            if (($key = array_search('date', $this->updates)) !== false) {
               unset($this->updates[$key]);
               unset($this->oldvalues['date']);
            }
            if (($key = array_search('time_to_resolve', $this->updates)) !== false) {
               unset($this->updates[$key]);
               unset($this->oldvalues['time_to_resolve']);
            }
         }
      }

      // check internal_time_to_resolve (OLA)
      if ((in_array("date", $this->updates) || in_array("internal_time_to_resolve", $this->updates))
          && !is_null($this->fields["internal_time_to_resolve"])) { // Date set

         if ($this->fields["internal_time_to_resolve"] < $this->fields["date"]) {
            Session::addMessageAfterRedirect(__('Invalid dates. Update cancelled.'), false, ERROR);

            if (($key = array_search('date', $this->updates)) !== false) {
               unset($this->updates[$key]);
               unset($this->oldvalues['date']);
            }
            if (($key = array_search('internal_time_to_resolve', $this->updates)) !== false) {
               unset($this->updates[$key]);
               unset($this->oldvalues['internal_time_to_resolve']);
            }
         }
      }

      // Status close : check dates
      if (in_array($this->fields["status"], $this->getClosedStatusArray())
          && (in_array("date", $this->updates) || in_array("closedate", $this->updates))) {

         // Invalid dates : no change
         // closedate must be > solvedate
         if ($this->fields["closedate"] < $this->fields["solvedate"]) {
            Session::addMessageAfterRedirect(__('Invalid dates. Update cancelled.'), false, ERROR);

            if (($key = array_search('closedate', $this->updates)) !== false) {
               unset($this->updates[$key]);
               unset($this->oldvalues['closedate']);
            }
         }

         // closedate must be > create date
         if ($this->fields["closedate"] < $this->fields["date"]) {
            Session::addMessageAfterRedirect(__('Invalid dates. Update cancelled.'), false, ERROR);
            if (($key = array_search('date', $this->updates)) !== false) {
               unset($this->updates[$key]);
               unset($this->oldvalues['date']);
            }
            if (($key = array_search('closedate', $this->updates)) !== false) {
               unset($this->updates[$key]);
               unset($this->oldvalues['closedate']);
            }
         }
      }

      if ((($key = array_search('status', $this->updates)) !== false)
          && $this->oldvalues['status'] == $this->fields['status']) {

         unset($this->updates[$key]);
         unset($this->oldvalues['status']);
      }

      // Status solved : check dates
      if (in_array($this->fields["status"], $this->getSolvedStatusArray())
          && (in_array("date", $this->updates) || in_array("solvedate", $this->updates))) {

         // Invalid dates : no change
         // solvedate must be > create date
         if ($this->fields["solvedate"] < $this->fields["date"]) {
            Session::addMessageAfterRedirect(__('Invalid dates. Update cancelled.'), false, ERROR);

            if (($key = array_search('date', $this->updates)) !== false) {
               unset($this->updates[$key]);
               unset($this->oldvalues['date']);
            }
            if (($key = array_search('solvedate', $this->updates)) !== false) {
               unset($this->updates[$key]);
               unset($this->oldvalues['solvedate']);
            }
         }
      }

      // Manage come back to waiting state
      if (!is_null($this->fields['begin_waiting_date'])
         && ($key = array_search('status', $this->updates)) !== false
         && (
            $this->oldvalues['status'] == self::WAITING
            // From solved to another state than closed
            || (
               in_array($this->oldvalues["status"], $this->getSolvedStatusArray())
               && !in_array($this->fields["status"], $this->getClosedStatusArray())
            )
            // From closed to any open state
            || (
               in_array($this->oldvalues["status"], $this->getClosedStatusArray())
               && in_array($this->fields["status"], $this->getNotSolvedStatusArray())
            )
         )
      ) {

         // Compute ticket waiting time use calendar if exists
         $calendar     = new Calendar();
         $calendars_id = $this->getCalendar();
         $delay_time   = 0;

         // Compute ticket waiting time use calendar if exists
         // Using calendar
         if (($calendars_id > 0)
             && $calendar->getFromDB($calendars_id)) {
            $delay_time = $calendar->getActiveTimeBetween($this->fields['begin_waiting_date'],
                                                          $_SESSION["glpi_currenttime"]);
         } else { // Not calendar defined
            $delay_time = strtotime($_SESSION["glpi_currenttime"])
                           -strtotime($this->fields['begin_waiting_date']);
         }

         // SLA case : compute sla_ttr duration
         if (isset($this->fields['slas_id_ttr']) && ($this->fields['slas_id_ttr'] > 0)) {
            $sla = new SLA();
            if ($sla->getFromDB($this->fields['slas_id_ttr'])) {
               $sla->setTicketCalendar($calendars_id);
               $delay_time_sla  = $sla->getActiveTimeBetween($this->fields['begin_waiting_date'],
                                                             $_SESSION["glpi_currenttime"]);
               $this->updates[] = "sla_waiting_duration";
               $this->fields["sla_waiting_duration"] += $delay_time_sla;
            }

            // Compute new time_to_resolve
            $this->updates[]                 = "time_to_resolve";
            $this->fields['time_to_resolve'] = $sla->computeDate($this->fields['date'],
                                                                 $this->fields["sla_waiting_duration"]);
            // Add current level to do
            $sla->addLevelToDo($this);

         } else {
            // Using calendar
            if (($calendars_id > 0)
                && $calendar->getFromDB($calendars_id)
                && $calendar->hasAWorkingDay()) {
               if ($this->fields['time_to_resolve'] > 0) {
                  // compute new due date using calendar
                  $this->updates[]                 = "time_to_resolve";
                  $this->fields['time_to_resolve'] = $calendar->computeEndDate($this->fields['time_to_resolve'],
                                                                               $delay_time);
               }

            } else { // Not calendar defined
               if ($this->fields['time_to_resolve'] > 0) {
                  // compute new due date : no calendar so add computed delay_time
                  $this->updates[]                 = "time_to_resolve";
                  $this->fields['time_to_resolve'] = date('Y-m-d H:i:s',
                                                          $delay_time + strtotime($this->fields['time_to_resolve']));
               }
            }
         }

         // OLA case : compute ola_ttr duration
         if (isset($this->fields['olas_id_ttr']) && ($this->fields['olas_id_ttr'] > 0)) {
            $ola = new OLA();
            if ($ola->getFromDB($this->fields['olas_id_ttr'])) {
               $ola->setTicketCalendar($calendars_id);
               $delay_time_ola  = $ola->getActiveTimeBetween($this->fields['begin_waiting_date'],
                                                             $_SESSION["glpi_currenttime"]);
               $this->updates[]                      = "ola_waiting_duration";
               $this->fields["ola_waiting_duration"] += $delay_time_ola;
            }

            // Compute new internal_time_to_resolve
            $this->updates[]                          = "internal_time_to_resolve";
            $this->fields['internal_time_to_resolve'] = $ola->computeDate($this->fields['ola_ttr_begin_date'],
                                                                          $this->fields["ola_waiting_duration"]);
            // Add current level to do
            $ola->addLevelToDo($this, $this->fields["olalevels_id_ttr"]);

         } else if (array_key_exists("internal_time_to_resolve", $this->fields)) {
            // Change doesn't have internal_time_to_resolve
            // Using calendar
            if (($calendars_id > 0)
                && $calendar->getFromDB($calendars_id)
                && $calendar->hasAWorkingDay()) {
               if ($this->fields['internal_time_to_resolve'] > 0) {
                  // compute new internal_time_to_resolve using calendar
                  $this->updates[]                          = "internal_time_to_resolve";
                  $this->fields['internal_time_to_resolve'] = $calendar->computeEndDate(
                                                                              $this->fields['internal_time_to_resolve'],
                                                                              $delay_time);
               }

            } else { // Not calendar defined
               if ($this->fields['internal_time_to_resolve'] > 0) {
                  // compute new internal_time_to_resolve : no calendar so add computed delay_time
                  $this->updates[]                          = "internal_time_to_resolve";
                  $this->fields['internal_time_to_resolve'] = date('Y-m-d H:i:s',
                                                                   $delay_time +
                                                                   strtotime($this->fields['internal_time_to_resolve']));
               }
            }
         }

         $this->updates[]                   = "waiting_duration";
         $this->fields["waiting_duration"] += $delay_time;

         // Reset begin_waiting_date
         $this->updates[]                    = "begin_waiting_date";
         $this->fields["begin_waiting_date"] = 'NULL';
      }

      // Set begin waiting date if needed
      if ((($key = array_search('status', $this->updates)) !== false)
          && (($this->fields['status'] == self::WAITING)
              || in_array($this->fields["status"], $this->getSolvedStatusArray()))) {

         $this->updates[]                    = "begin_waiting_date";
         $this->fields["begin_waiting_date"] = $_SESSION["glpi_currenttime"];

         // Specific for tickets
         if (isset($this->fields['slas_id_ttr']) && ($this->fields['slas_id_ttr'] > 0)) {
            SLA::deleteLevelsToDo($this);
         }

         if (isset($this->fields['olas_id_ttr']) && ($this->fields['olas_id_ttr'] > 0)) {
            OLA::deleteLevelsToDo($this);
         }
      }

      // solve_delay_stat : use delay between opendate and solvedate
      if (in_array("solvedate", $this->updates)) {
         $this->updates[]                  = "solve_delay_stat";
         $this->fields['solve_delay_stat'] = $this->computeSolveDelayStat();
      }
      // close_delay_stat : use delay between opendate and closedate
      if (in_array("closedate", $this->updates)) {
         $this->updates[]                  = "close_delay_stat";
         $this->fields['close_delay_stat'] = $this->computeCloseDelayStat();
      }

      //Look for reopening
      $statuses = array_merge(
         $this->getSolvedStatusArray(),
         $this->getClosedStatusArray()
      );
      if (($key = array_search('status', $this->updates)) !== false
         && in_array($this->oldvalues['status'], $statuses)
         && !in_array($this->fields['status'], $statuses)
      ) {
         $users_id_reject = 0;
         // set last updater if interactive user
         if (!Session::isCron()) {
            $users_id_reject = Session::getLoginUserID();
         }

         //Mark existing solutions as refused
         $DB->update(
            ITILSolution::getTable(), [
               'status'             => CommonITILValidation::REFUSED,
               'users_id_approval'  => $users_id_reject,
               'date_approval'      => date('Y-m-d H:i:s')
            ], [
               'WHERE'  => [
                  'itemtype'  => static::getType(),
                  'items_id'  => $this->getID()
               ],
               'ORDER'  => [
                  'date_creation DESC',
                  'id DESC'
               ],
               'LIMIT'  => 1
            ]
         );

         //Delete existing survey
         $inquest = new TicketSatisfaction();
         $inquest->delete(['tickets_id' => $this->getID()]);
      }

      if (isset($this->input['_accepted'])) {
         //Mark last solution as approved
         $DB->update(
            ITILSolution::getTable(), [
               'status'             => CommonITILValidation::ACCEPTED,
               'users_id_approval'  => Session::getLoginUserID(),
               'date_approval'      => date('Y-m-d H:i:s')
            ], [
               'WHERE'  => [
                  'itemtype'  => static::getType(),
                  'items_id'  => $this->getID()
               ],
               'ORDER'  => [
                  'date_creation DESC',
                  'id DESC'
               ],
               'LIMIT'  => 1
            ]
         );
      }

      // Do not take into account date_mod if no update is done
      if ((count($this->updates) == 1)
          && (($key = array_search('date_mod', $this->updates)) !== false)) {
         unset($this->updates[$key]);
      }
   }


   function prepareInputForAdd($input) {
      global $CFG_GLPI;

      // save value before clean;
      $title = ltrim($input['name']);

      // Set default status to avoid notice
      if (!isset($input["status"])) {
         $input["status"] = self::INCOMING;
      }

      if (!isset($input["urgency"])
          || !($CFG_GLPI['urgency_mask']&(1<<$input["urgency"]))) {
         $input["urgency"] = 3;
      }
      if (!isset($input["impact"])
          || !($CFG_GLPI['impact_mask']&(1<<$input["impact"]))) {
         $input["impact"] = 3;
      }

      $canpriority = true;
      if ($this->getType() == 'Ticket') {
         $canpriority = Session::haveRight(Ticket::$rightname, Ticket::CHANGEPRIORITY);
      }

      if ($canpriority && !isset($input["priority"]) || !$canpriority) {
         $input["priority"] = $this->computePriority($input["urgency"], $input["impact"]);
      }

      // set last updater if interactive user
      if (!Session::isCron() && ($last_updater = Session::getLoginUserID(true))) {
         $input['users_id_lastupdater'] = $last_updater;
      }

      // No Auto set Import for external source
      if (!isset($input['_auto_import'])) {
         if (!isset($input["_users_id_requester"])) {
            if ($uid = Session::getLoginUserID()) {
               $input["_users_id_requester"] = $uid;
            }
         }
      }

      // No Auto set Import for external source
      if (($uid = Session::getLoginUserID())
          && !isset($input['_auto_import'])) {
         $input["users_id_recipient"] = $uid;
      } else if (isset($input["_users_id_requester"]) && $input["_users_id_requester"]
                 && !isset($input["users_id_recipient"])) {
         if (!is_array($input['_users_id_requester'])) {
            $input["users_id_recipient"] = $input["_users_id_requester"];
         }
      }

      // No name set name
      $input["name"]    = ltrim($input["name"]);
      $input['content'] = ltrim($input['content']);
      if (empty($input["name"])) {
         // Build name based on content

         // Unsanitize
         $content = Sanitizer::unsanitize($input['content'], true);

         // Get unformatted text
         $name = RichText::getTextFromHtml($content, false);

         // Shorten result
         $name = Toolbox::substr(preg_replace('/\s{2,}/', ' ', $name), 0, 70);

         // Sanitize result
         $input['name'] = Sanitizer::sanitize($name, true);
      }

      // Set default dropdown
      $dropdown_fields = ['entities_id', 'itilcategories_id'];
      foreach ($dropdown_fields as $field) {
         if (!isset($input[$field])) {
            $input[$field] = 0;
         }
      }

      $input = $this->computeDefaultValuesForAdd($input);

      // Do not check mandatory on auto import (mailgates)
      $key = $this->getTemplateFormFieldName();
      if (!isset($input['_auto_import'])) {
         if (isset($input[$key]) && $input[$key]) {
            $tt_class = $this->getType() . 'Template';
            $tt = new $tt_class;
            if ($tt->getFromDBWithData($input[$key])) {
               if (count($tt->mandatory)) {
                  $mandatory_missing = [];
                  $fieldsname        = $tt->getAllowedFieldsNames(true);
                  foreach ($tt->mandatory as $key => $val) {
                     // for title if mandatory (restore initial value)
                     if ($key == 'name') {
                        $input['name']                     = $title;
                     }
                     // Check only defined values : Not defined not in form
                     if (isset($input[$key])) {
                        // If content is also predefined need to be different from predefined value
                        if (($key == 'content')
                              && isset($tt->predefined['content'])) {
                           // Clean new lines to be fix encoding
                           if (strcmp(preg_replace("/\r?\n/", "",
                                                   Html::cleanPostForTextArea($input[$key])),
                                       preg_replace("/\r?\n/", "",
                                                   $tt->predefined['content'])) == 0) {
                              Session::addMessageAfterRedirect(
                                 __('You cannot use predefined description verbatim'),
                                 false,
                                 ERROR
                              );
                              $mandatory_missing[$key] = $fieldsname[$val];
                           }
                        }

                        if (empty($input[$key]) || ($input[$key] == 'NULL')
                              || (is_array($input[$key])
                                 && ($input[$key] === [0 => "0"]))) {

                           $mandatory_missing[$key] = $fieldsname[$val];
                        }
                     }

                     if (($key == '_add_validation')
                           && !empty($input['users_id_validate'])
                           && isset($input['users_id_validate'][0])
                           && ($input['users_id_validate'][0] > 0)) {

                        unset($mandatory_missing['_add_validation']);
                     }

                     if (static::getType() === Ticket::getType()) {
                        // For time_to_resolve and time_to_own : check also slas
                        // For internal_time_to_resolve and internal_time_to_own : check also olas
                        foreach ([SLM::TTR, SLM::TTO] as $slmType) {
                           list($dateField, $slaField) = SLA::getFieldNames($slmType);
                           if (($key == $dateField)
                              && isset($input[$slaField]) && ($input[$slaField] > 0)
                              && isset($mandatory_missing[$dateField])) {
                              unset($mandatory_missing[$dateField]);
                           }
                           list($dateField, $olaField) = OLA::getFieldNames($slmType);
                           if (($key == $dateField)
                              && isset($input[$olaField]) && ($input[$olaField] > 0)
                              && isset($mandatory_missing[$dateField])) {
                              unset($mandatory_missing[$dateField]);
                           }
                        }
                     }

                     // For document mandatory
                     if (($key == '_documents_id')
                           && !isset($input['_filename'])
                           && !isset($input['_tag_filename'])
                           && !isset($input['_content'])
                           && !isset($input['_tag_content'])
                           && !isset($input['_stock_image'])
                           && !isset($input['_tag_stock_image'])) {

                        $mandatory_missing[$key] = $fieldsname[$val];
                     }
                  }

                  if (count($mandatory_missing)) {
                     //TRANS: %s are the fields concerned
                     $message = sprintf(
                        __('Mandatory fields are not filled. Please correct: %s'),
                        implode(", ", $mandatory_missing)
                     );
                     Session::addMessageAfterRedirect($message, false, ERROR);
                     return false;
                  }
               }
            }
         }
      }

      return $input;
   }

   /**
    * Compute default values for Add
    * (to be passed in prepareInputForAdd before and after rules if needed)
    *
    * @since 0.84
    *
    * @param $input
    *
    * @return string
   **/
   function computeDefaultValuesForAdd($input) {

      if (!isset($input["status"])) {
         $input["status"] = self::INCOMING;
      }

      if (!isset($input["date"]) || empty($input["date"])) {
         $input["date"] = $_SESSION["glpi_currenttime"];
      }

      if (isset($input["status"]) && in_array($input["status"], $this->getSolvedStatusArray())) {
         if (isset($input["date"])) {
            $input["solvedate"] = $input["date"];
         } else {
            $input["solvedate"] = $_SESSION["glpi_currenttime"];
         }
      }

      if (isset($input["status"]) && in_array($input["status"], $this->getClosedStatusArray())) {
         if (isset($input["date"])) {
            $input["closedate"] = $input["date"];
         } else {
            $input["closedate"] = $_SESSION["glpi_currenttime"];
         }
         $input['solvedate'] = $input["closedate"];
      }

      // Set begin waiting time if status is waiting
      if (isset($input["status"]) && ($input["status"] == self::WAITING)) {
         $input['begin_waiting_date'] = $input['date'];
      }

      return $input;
   }


   function post_addItem() {

      // Handle "_tasktemplates_id" special input
      $this->handleTaskTemplateInput();

      // Handle "_itilfollowuptemplates_id" special input
      $this->handleITILFollowupTemplateInput();

      // Add document if needed, without notification for file input
      $this->input = $this->addFiles($this->input, ['force_update' => true]);
      // Add document if needed, without notification for textarea
      $this->input = $this->addFiles($this->input, ['name' => 'content', 'force_update' => true]);

      // Add default document if set in template
      if (isset($this->input['_documents_id'])
          && is_array($this->input['_documents_id'])
          && count($this->input['_documents_id'])) {
         $docitem = new Document_Item();
         foreach ($this->input['_documents_id'] as $docID) {
            $docitem->add(['documents_id' => $docID,
                                '_do_notif'    => false,
                                'itemtype'     => $this->getType(),
                                'items_id'     => $this->fields['id']]);
         }
      }

      // handle actors changes
      $this->updateActors();

      $useractors = null;
      // Add user groups linked to ITIL objects
      if (!empty($this->userlinkclass)) {
         $useractors = new $this->userlinkclass();
      }
      $groupactors = null;
      if (!empty($this->grouplinkclass)) {
         $groupactors = new $this->grouplinkclass();
      }
      $supplieractors = null;
      if (!empty($this->supplierlinkclass)) {
         $supplieractors = new $this->supplierlinkclass();
      }

      // "do not compute" flag set by business rules for "takeintoaccount_delay_stat" field
      $do_not_compute_takeintoaccount = $this->isTakeIntoAccountComputationBlocked($this->input);

      if (!is_null($useractors)) {
         $user_input = [
            $useractors->getItilObjectForeignKey() => $this->fields['id'],
            '_do_not_compute_takeintoaccount'      => $do_not_compute_takeintoaccount,
            '_from_object'                         => true,
         ];

         if (isset($this->input["_users_id_requester"])) {

            if (is_array($this->input["_users_id_requester"])) {
               $tab_requester = $this->input["_users_id_requester"];
            } else {
               $tab_requester   = [];
               $tab_requester[] = $this->input["_users_id_requester"];
            }

            $requesterToAdd = [];
            foreach ($tab_requester as $key_requester => $requester) {
               if (in_array($requester, $requesterToAdd)) {
                  // This requester ID is already added;
                  continue;
               }

               $input2 = [
                  'users_id' => $requester,
                  'type'     => CommonITILActor::REQUESTER,
               ] + $user_input;

               if (isset($this->input["_users_id_requester_notif"])) {
                  foreach ($this->input["_users_id_requester_notif"] as $key => $val) {
                     if (isset($val[$key_requester])) {
                        $input2[$key] = $val[$key_requester];
                     }
                  }
               }

               //empty actor
               if ($input2['users_id'] == 0
                   && (!isset($input2['alternative_email'])
                       || empty($input2['alternative_email']))) {
                  continue;
               } else if ($requester != 0) {
                  $requesterToAdd[] = $requester;
               }

               $useractors->add($input2);
            }
         }

         if (isset($this->input["_users_id_observer"])) {

            if (is_array($this->input["_users_id_observer"])) {
               $tab_observer = $this->input["_users_id_observer"];
            } else {
               $tab_observer   = [];
               $tab_observer[] = $this->input["_users_id_observer"];
            }

            $observerToAdd = [];
            foreach ($tab_observer as $key_observer => $observer) {
               if (in_array($observer, $observerToAdd)) {
                  // This observer ID is already added;
                  continue;
               }

               $input2 = [
                  'users_id' => $observer,
                  'type'     => CommonITILActor::OBSERVER,
               ] + $user_input;

               if (isset($this->input["_users_id_observer_notif"])) {
                  foreach ($this->input["_users_id_observer_notif"] as $key => $val) {
                     if (isset($val[$key_observer])) {
                        $input2[$key] = $val[$key_observer];
                     }
                  }
               }

               //empty actor
               if ($input2['users_id'] == 0
                   && (!isset($input2['alternative_email'])
                       || empty($input2['alternative_email']))) {
                  continue;
               } else if ($observer != 0) {
                  $observerToAdd[] = $observer;
               }

               $useractors->add($input2);
            }
         }

         if (isset($this->input["_users_id_assign"])) {

            if (is_array($this->input["_users_id_assign"])) {
               $tab_assign = $this->input["_users_id_assign"];
            } else {
               $tab_assign   = [];
               $tab_assign[] = $this->input["_users_id_assign"];
            }

            $assignToAdd = [];
            foreach ($tab_assign as $key_assign => $assign) {
               if (in_array($assign, $assignToAdd)) {
                  // This assigned user ID is already added;
                  continue;
               }

               $input2 = [
                  'users_id' => $assign,
                  'type'     => CommonITILActor::ASSIGN,
               ] + $user_input;

               if (isset($this->input["_users_id_assign_notif"])) {
                  foreach ($this->input["_users_id_assign_notif"] as $key => $val) {
                     if (isset($val[$key_assign])) {
                        $input2[$key] = $val[$key_assign];
                     }
                  }
               }

               //empty actor
               if ($input2['users_id'] == 0
                   && (!isset($input2['alternative_email'])
                       || empty($input2['alternative_email']))) {
                  continue;
               } else if ($assign != 0) {
                  $assignToAdd[] = $assign;
               }

               $useractors->add($input2);
            }
         }
      }

      if (!is_null($groupactors)) {
         $group_input = [
            $groupactors->getItilObjectForeignKey() => $this->fields['id'],
            '_do_not_compute_takeintoaccount'       => $do_not_compute_takeintoaccount,
            '_from_object'                          => true,
         ];

         if (isset($this->input["_groups_id_requester"])) {
            $groups_id_requester = $this->input["_groups_id_requester"];
            if (!is_array($this->input["_groups_id_requester"])) {
               $groups_id_requester = [$this->input["_groups_id_requester"]];
            } else {
               $groups_id_requester = $this->input["_groups_id_requester"];
            }
            foreach ($groups_id_requester as $groups_id) {
               if ($groups_id > 0) {
                  $groupactors->add(
                     [
                        'groups_id' => $groups_id,
                        'type'      => CommonITILActor::REQUESTER,
                     ] + $group_input
                  );
               }
            }
         }

         if (isset($this->input["_groups_id_assign"])) {
            if (!is_array($this->input["_groups_id_assign"])) {
               $groups_id_assign = [$this->input["_groups_id_assign"]];
            } else {
               $groups_id_assign = $this->input["_groups_id_assign"];
            }
            foreach ($groups_id_assign as $groups_id) {
               if ($groups_id > 0) {
                  $groupactors->add(
                     [
                        'groups_id' => $groups_id,
                        'type'      => CommonITILActor::ASSIGN,
                     ] + $group_input
                  );
               }
            }
         }

         if (isset($this->input["_groups_id_observer"])) {
            if (!is_array($this->input["_groups_id_observer"])) {
               $groups_id_observer = [$this->input["_groups_id_observer"]];
            } else {
               $groups_id_observer = $this->input["_groups_id_observer"];
            }
            foreach ($groups_id_observer as $groups_id) {
               if ($groups_id > 0) {
                  $groupactors->add(
                     [
                        'groups_id' => $groups_id,
                        'type'      => CommonITILActor::OBSERVER,
                     ] + $group_input
                  );
               }
            }
         }
      }

      if (!is_null($supplieractors)) {
         $supplier_input = [
            $supplieractors->getItilObjectForeignKey() => $this->fields['id'],
            '_do_not_compute_takeintoaccount'          => $do_not_compute_takeintoaccount,
            '_from_object'                             => true,
         ];

         if (isset($this->input["_suppliers_id_assign"])
             && ($this->input["_suppliers_id_assign"] > 0)) {

            if (is_array($this->input["_suppliers_id_assign"])) {
               $tab_assign = $this->input["_suppliers_id_assign"];
            } else {
               $tab_assign   = [];
               $tab_assign[] = $this->input["_suppliers_id_assign"];
            }

            $supplierToAdd = [];
            foreach ($tab_assign as $key_assign => $assign) {
               if (in_array($assign, $supplierToAdd)) {
                  // This assigned supplier ID is already added;
                  continue;
               }
               $input3 = [
                  'suppliers_id' => $assign,
                  'type'         => CommonITILActor::ASSIGN,
               ] + $supplier_input;

               if (isset($this->input["_suppliers_id_assign_notif"])) {
                  foreach ($this->input["_suppliers_id_assign_notif"] as $key => $val) {
                     $input3[$key] = $val[$key_assign];
                  }
               }

               //empty supplier
               if ($input3['suppliers_id'] == 0
                   && (!isset($input3['alternative_email'])
                       || empty($input3['alternative_email']))) {
                  continue;
               } else if ($assign != 0) {
                  $supplierToAdd[] = $assign;
               }

               $supplieractors->add($input3);
            }
         }
      }

      // Additional actors
      $this->addAdditionalActors($this->input);

      parent::post_addItem();
   }

   /**
    * @see Glpi\Features\Clonable::post_clone
    */
   public function post_clone($source, $history) {
      global $DB;
      $update = [];
      if (isset($source->fields['users_id_lastupdater'])) {
         $update['users_id_lastupdater'] = $source->fields['users_id_lastupdater'];
      }
      if (isset($source->fields['status'])) {
         $update['status'] = $source->fields['status'];
      }
      $DB->update(
         $this->getTable(),
         $update,
         ['id' => $this->getID()]
      );
   }

   public function getCloneRelations(): array {
      return [];
   }

   /**
    * @since 0.84
    * @since 0.85 must have param $input
   **/
   private function addAdditionalActors($input) {

      $useractors = null;
      // Add user groups linked to ITIL objects
      if (!empty($this->userlinkclass)) {
         $useractors = new $this->userlinkclass();
      }
      $groupactors = null;
      if (!empty($this->grouplinkclass)) {
         $groupactors = new $this->grouplinkclass();
      }
      $supplieractors = null;
      if (!empty($this->supplierlinkclass)) {
         $supplieractors = new $this->supplierlinkclass();
      }

      // "do not compute" flag set by business rules for "takeintoaccount_delay_stat" field
      $do_not_compute_takeintoaccount = $this->isTakeIntoAccountComputationBlocked($input);

      // Additional groups actors
      if (!is_null($groupactors)) {
         $group_input = [
            '_do_not_compute_takeintoaccount'       => $do_not_compute_takeintoaccount,
            '_from_object'                          => true,
         ];

         // Requesters
         if (isset($input['_additional_groups_requesters'])
             && is_array($input['_additional_groups_requesters'])
             && count($input['_additional_groups_requesters'])) {
            foreach ($input['_additional_groups_requesters'] as $tmp) {
               if ($tmp > 0) {

                  $crit = [
                     $groupactors->getItilObjectForeignKey() => $this->fields['id'],
                     'type'      => CommonITILActor::REQUESTER,
                     'groups_id' => $tmp,
                  ];

                  if (!$groupactors->getFromDBByCrit($crit)) {
                     $groupactors->add($crit + $group_input);
                  }

               }
            }
         }

         // Observers
         if (isset($input['_additional_groups_observers'])
             && is_array($input['_additional_groups_observers'])
             && count($input['_additional_groups_observers'])) {
            foreach ($input['_additional_groups_observers'] as $tmp) {
               if ($tmp > 0) {
                  $crit = [
                     $groupactors->getItilObjectForeignKey() => $this->fields['id'],
                     'type'      => CommonITILActor::OBSERVER,
                     'groups_id' => $tmp,
                  ];

                  if (!$groupactors->getFromDBByCrit($crit)) {
                     $groupactors->add($crit + $group_input);
                  }
               }
            }
         }

         // Assigns
         if (isset($input['_additional_groups_assigns'])
             && is_array($input['_additional_groups_assigns'])
             && count($input['_additional_groups_assigns'])) {
            foreach ($input['_additional_groups_assigns'] as $tmp) {
               if ($tmp > 0) {
                  $crit = [
                     $groupactors->getItilObjectForeignKey() => $this->fields['id'],
                     'type'      => CommonITILActor::ASSIGN,
                     'groups_id' => $tmp,
                  ];

                  if (!$groupactors->getFromDBByCrit($crit)) {
                     $groupactors->add($crit + $group_input);
                  }
               }
            }
         }
      }

      // Additional suppliers actors
      if (!is_null($supplieractors)) {
         $supplier_input = [
            $supplieractors->getItilObjectForeignKey() => $this->fields['id'],
            '_do_not_compute_takeintoaccount'          => $do_not_compute_takeintoaccount,
            '_from_object'                             => true,
         ];

         // Assigns
         if (isset($input['_additional_suppliers_assigns'])
             && is_array($input['_additional_suppliers_assigns'])
             && count($input['_additional_suppliers_assigns'])) {

            $input2 = [
               'type' => CommonITILActor::ASSIGN,
            ] + $supplier_input;

            foreach ($input["_additional_suppliers_assigns"] as $tmp) {
               if (isset($tmp['suppliers_id'])) {
                  foreach ($tmp as $key => $val) {
                     $input2[$key] = $val;
                  }
                  $supplieractors->add($input2);
               }
            }
         }
      }

      // Additional actors : using default notification parameters
      if (!is_null($useractors)) {
         $user_input = [
            $useractors->getItilObjectForeignKey() => $this->fields['id'],
            '_do_not_compute_takeintoaccount'      => $do_not_compute_takeintoaccount,
            '_from_object'                         => true,
         ];

         // Observers : for mailcollector
         if (isset($input["_additional_observers"])
             && is_array($input["_additional_observers"])
             && count($input["_additional_observers"])) {

            $input2 = [
               'type' => CommonITILActor::OBSERVER,
            ] + $user_input;

            foreach ($input["_additional_observers"] as $tmp) {
               if (isset($tmp['users_id'])) {
                  foreach ($tmp as $key => $val) {
                     $input2[$key] = $val;
                  }
                  $useractors->add($input2);
               }
            }
         }

         if (isset($input["_additional_assigns"])
             && is_array($input["_additional_assigns"])
             && count($input["_additional_assigns"])) {

            $input2 = [
               'type' => CommonITILActor::ASSIGN,
            ] + $user_input;

            foreach ($input["_additional_assigns"] as $tmp) {
               if (isset($tmp['users_id'])) {
                  foreach ($tmp as $key => $val) {
                     $input2[$key] = $val;
                  }
                  $useractors->add($input2);
               }
            }
         }
         if (isset($input["_additional_requesters"])
             && is_array($input["_additional_requesters"])
             && count($input["_additional_requesters"])) {

            $input2 = [
               'type' => CommonITILActor::REQUESTER,
            ] + $user_input;

            foreach ($input["_additional_requesters"] as $tmp) {
               if (isset($tmp['users_id'])) {
                  foreach ($tmp as $key => $val) {
                     $input2[$key] = $val;
                  }
                  $useractors->add($input2);
               }
            }
         }
      }
   }


   /**
    * Compute Priority
    *
    * @since 0.84
    *
    * @param $urgency   integer from 1 to 5
    * @param $impact    integer from 1 to 5
    *
    * @return integer from 1 to 5 (priority)
   **/
   static function computePriority($urgency, $impact) {
      global $CFG_GLPI;

      if (isset($CFG_GLPI[static::MATRIX_FIELD][$urgency][$impact])) {
         return $CFG_GLPI[static::MATRIX_FIELD][$urgency][$impact];
      }
      // Failback to trivial
      return round(($urgency+$impact)/2);
   }


   /**
    * Dropdown of ITIL object priority
    *
    * @since  version 0.84 new proto
    *
    * @param $options array of options
    *       - name     : select name (default is urgency)
    *       - value    : default value (default 0)
    *       - showtype : list proposed : normal, search (default normal)
    *       - wthmajor : boolean with major priority ?
    *       - display  : boolean if false get string
    *
    * @return string id of the select
   **/
   static function dropdownPriority(array $options = []) {

      $p = [
         'name'      => 'priority',
         'value'     => 0,
         'showtype'  => 'normal',
         'display'   => true,
         'withmajor' => false,
         'templateResult'    => "templateItilPriority",
         'templateSelection' => "templateItilPriority",
      ];

      if (is_array($options) && count($options)) {
         foreach ($options as $key => $val) {
            $p[$key] = $val;
         }
      }

      $values = [];

      if ($p['showtype'] == 'search') {
         $values[0]  = static::getPriorityName(0);
         $values[-5] = static::getPriorityName(-5);
         $values[-4] = static::getPriorityName(-4);
         $values[-3] = static::getPriorityName(-3);
         $values[-2] = static::getPriorityName(-2);
         $values[-1] = static::getPriorityName(-1);
      }

      if (($p['showtype'] == 'search')
          || $p['withmajor']) {
         $values[6] = static::getPriorityName(6);
      }
      $values[5] = static::getPriorityName(5);
      $values[4] = static::getPriorityName(4);
      $values[3] = static::getPriorityName(3);
      $values[2] = static::getPriorityName(2);
      $values[1] = static::getPriorityName(1);

      return Dropdown::showFromArray($p['name'], $values, $p);
   }


   /**
    * Get ITIL object priority Name
    *
    * @param integer $value priority ID
   **/
   static function getPriorityName($value) {

      switch ($value) {
         case 6 :
            return _x('priority', 'Major');

         case 5 :
            return _x('priority', 'Very high');

         case 4 :
            return _x('priority', 'High');

         case 3 :
            return _x('priority', 'Medium');

         case 2 :
            return _x('priority', 'Low');

         case 1 :
            return _x('priority', 'Very low');

         // No standard one :
         case 0 :
            return _x('priority', 'All');
         case -1 :
            return _x('priority', 'At least very low');
         case -2 :
            return _x('priority', 'At least low');
         case -3 :
            return _x('priority', 'At least medium');
         case -4 :
            return _x('priority', 'At least high');
         case -5 :
            return _x('priority', 'At least very high');

         default :
            // Return $value if not define
            return $value;

      }
   }


   /**
    * Dropdown of ITIL object Urgency
    *
    * @since 0.84 new proto
    *
    * @param $options array of options
    *       - name     : select name (default is urgency)
    *       - value    : default value (default 0)
    *       - showtype : list proposed : normal, search (default normal)
    *       - display  : boolean if false get string
    *
    * @return string id of the select
   **/
   static function dropdownUrgency(array $options = []) {
      global $CFG_GLPI;

      $p = [
         'name'     => 'urgency',
         'value'    => 0,
         'showtype' => 'normal',
         'display'  => true,
      ];

      if (is_array($options) && count($options)) {
         foreach ($options as $key => $val) {
            $p[$key] = $val;
         }
      }

      $values = [];

      if ($p['showtype'] == 'search') {
         $values[0]  = static::getUrgencyName(0);
         $values[-5] = static::getUrgencyName(-5);
         $values[-4] = static::getUrgencyName(-4);
         $values[-3] = static::getUrgencyName(-3);
         $values[-2] = static::getUrgencyName(-2);
         $values[-1] = static::getUrgencyName(-1);
      }

      if (isset($CFG_GLPI[static::URGENCY_MASK_FIELD])) {
         if (($p['showtype'] == 'search')
             || ($CFG_GLPI[static::URGENCY_MASK_FIELD] & (1<<5))) {
            $values[5]  = static::getUrgencyName(5);
         }

         if (($p['showtype'] == 'search')
             || ($CFG_GLPI[static::URGENCY_MASK_FIELD] & (1<<4))) {
            $values[4]  = static::getUrgencyName(4);
         }

         $values[3]  = static::getUrgencyName(3);

         if (($p['showtype'] == 'search')
             || ($CFG_GLPI[static::URGENCY_MASK_FIELD] & (1<<2))) {
            $values[2]  = static::getUrgencyName(2);
         }

         if (($p['showtype'] == 'search')
             || ($CFG_GLPI[static::URGENCY_MASK_FIELD] & (1<<1))) {
            $values[1]  = static::getUrgencyName(1);
         }
      }

      return Dropdown::showFromArray($p['name'], $values, $p);
   }


   /**
    * Get ITIL object Urgency Name
    *
    * @param integer $value urgency ID
   **/
   static function getUrgencyName($value) {

      switch ($value) {
         case 5 :
            return _x('urgency', 'Very high');

         case 4 :
            return _x('urgency', 'High');

         case 3 :
            return _x('urgency', 'Medium');

         case 2 :
            return _x('urgency', 'Low');

         case 1 :
            return _x('urgency', 'Very low');

         // No standard one :
         case 0 :
            return _x('urgency', 'All');
         case -1 :
            return _x('urgency', 'At least very low');
         case -2 :
            return _x('urgency', 'At least low');
         case -3 :
            return _x('urgency', 'At least medium');
         case -4 :
            return _x('urgency', 'At least high');
         case -5 :
            return _x('urgency', 'At least very high');

         default :
            // Return $value if not define
            return $value;

      }
   }


   /**
    * Dropdown of ITIL object Impact
    *
    * @since 0.84 new proto
    *
    * @param $options   array of options
    *  - name     : select name (default is impact)
    *  - value    : default value (default 0)
    *  - showtype : list proposed : normal, search (default normal)
    *  - display  : boolean if false get string
    *
    * \
    * @return string id of the select
   **/
   static function dropdownImpact(array $options = []) {
      global $CFG_GLPI;

      $p = [
         'name'     => 'impact',
         'value'    => 0,
         'showtype' => 'normal',
         'display'  => true,
      ];

      if (is_array($options) && count($options)) {
         foreach ($options as $key => $val) {
            $p[$key] = $val;
         }
      }
      $values = [];

      if ($p['showtype'] == 'search') {
         $values[0]  = static::getImpactName(0);
         $values[-5] = static::getImpactName(-5);
         $values[-4] = static::getImpactName(-4);
         $values[-3] = static::getImpactName(-3);
         $values[-2] = static::getImpactName(-2);
         $values[-1] = static::getImpactName(-1);
      }

      if (isset($CFG_GLPI[static::IMPACT_MASK_FIELD])) {
         if (($p['showtype'] == 'search')
             || ($CFG_GLPI[static::IMPACT_MASK_FIELD] & (1<<5))) {
            $values[5]  = static::getImpactName(5);
         }

         if (($p['showtype'] == 'search')
             || ($CFG_GLPI[static::IMPACT_MASK_FIELD] & (1<<4))) {
            $values[4]  = static::getImpactName(4);
         }

         $values[3]  = static::getImpactName(3);

         if (($p['showtype'] == 'search')
             || ($CFG_GLPI[static::IMPACT_MASK_FIELD] & (1<<2))) {
            $values[2]  = static::getImpactName(2);
         }

         if (($p['showtype'] == 'search')
             || ($CFG_GLPI[static::IMPACT_MASK_FIELD] & (1<<1))) {
            $values[1]  = static::getImpactName(1);
         }
      }

      return Dropdown::showFromArray($p['name'], $values, $p);
   }


   /**
    * Get ITIL object Impact Name
    *
    * @param integer $value impact ID
   **/
   static function getImpactName($value) {

      switch ($value) {
         case 5 :
            return _x('impact', 'Very high');

         case 4 :
            return _x('impact', 'High');

         case 3 :
            return _x('impact', 'Medium');

         case 2 :
            return _x('impact', 'Low');

         case 1 :
            return _x('impact', 'Very low');

         // No standard one :
         case 0 :
            return _x('impact', 'All');
         case -1 :
            return _x('impact', 'At least very low');
         case -2 :
            return _x('impact', 'At least low');
         case -3 :
            return _x('impact', 'At least medium');
         case -4 :
            return _x('impact', 'At least high');
         case -5 :
            return _x('impact', 'At least very high');

         default :
            // Return $value if not define
            return $value;
      }
   }


   /**
    * Get the ITIL object status list
    *
    * @param $withmetaforsearch boolean (false by default)
    *
    * @return array
   **/
   static function getAllStatusArray($withmetaforsearch = false) {

      // To be overridden by class
      $tab = [];

      return $tab;
   }


   /**
    * Get the ITIL object closed status list
    *
    * @since 0.83
    *
    * @return array
   **/
   static function getClosedStatusArray() {

      // To be overridden by class
      $tab = [];
      return $tab;
   }


   /**
    * Get the ITIL object solved status list
    *
    * @since 0.83
    *
    * @return array
   **/
   static function getSolvedStatusArray() {

      // To be overridden by class
      $tab = [];
      return $tab;
   }

   /**
    * Get the ITIL object all status list without solved and closed status
    *
    * @since 9.2.1
    *
    * @return array
   **/
   static function getNotSolvedStatusArray() {
      $all = static::getAllStatusArray();
      foreach (static::getSolvedStatusArray() as $status) {
         if (isset($all[$status])) {
            unset($all[$status]);
         }
      }
      foreach (static::getClosedStatusArray() as $status) {
         if (isset($all[$status])) {
            unset($all[$status]);
         }
      }
      $nosolved = array_keys($all);

      return $nosolved;
   }


   /**
    * Get the ITIL object new status list
    *
    * @since 0.83.8
    *
    * @return array
   **/
   static function getNewStatusArray() {

      // To be overriden by class
      $tab = [];
      return $tab;
   }


   /**
    * Get the ITIL object process status list
    *
    * @since 0.83
    *
    * @return array
   **/
   static function getProcessStatus() {

      // To be overridden by class
      $tab = [];
      return $tab;
   }


   /**
    * check is the user can change from / to a status
    *
    * @since 0.84
    *
    * @param integer $old value of old/current status
    * @param integer $new value of target status
    *
    * @return boolean
   **/
   static function isAllowedStatus($old, $new) {

      if (isset($_SESSION['glpiactiveprofile'][static::STATUS_MATRIX_FIELD][$old][$new])
          && !$_SESSION['glpiactiveprofile'][static::STATUS_MATRIX_FIELD][$old][$new]) {
         return false;
      }

      if (array_key_exists(static::STATUS_MATRIX_FIELD,
                           $_SESSION['glpiactiveprofile'])) { // maybe not set for post-only
         return true;
      }

      return false;
   }


   /**
    * Check if an itil object is still in an open status
    *
    * @since 10.0
    *
    * @return bool
    */
   function isNotSolved() {
      return !in_array(
         $this->fields['status'],
         array_merge(
            $this->getSolvedStatusArray(),
            $this->getClosedStatusArray()
         )
      );
   }

   /**
    * Check if an itil object has a solved status
    *
    * @since 10.0
    *
    * @param bool $include_closed do we want ticket with closed status also ?
    *
    * @return bool
    */
   function isSolved(bool $include_closed = false) {
      $status = $this->getSolvedStatusArray();
      if ($include_closed) {
         $status = array_merge($status, $this->getClosedStatusArray());
      }

      return in_array(
         $this->fields['status'],
         $status
      );
   }

   /**
    * Check if an itil object has a closed status
    *
    * @since 10.0
    *
    * @return bool
    */
   function isClosed() {
      return in_array(
         $this->fields['status'],
         $this->getClosedStatusArray()
      );
   }


   /**
    * Get the ITIL object status allowed for a current status
    *
    * @since 0.84 new proto
    *
    * @param integer $current   status
    *
    * @return array
   **/
   static function getAllowedStatusArray($current) {

      $tab = static::getAllStatusArray();
      if (!isset($current)) {
         $current = self::INCOMING;
      }

      foreach (array_keys($tab) as $status) {
         if (($status != $current)
             && !static::isAllowedStatus($current, $status)) {
            unset($tab[$status]);
         }
      }
      return $tab;
   }

   /**
    * Is the ITIL object status exists for the object
    *
    * @since 0.85
    *
    * @param integer $status   status
    *
    * @return boolean
   **/
   static function isStatusExists($status) {

      $tab = static::getAllStatusArray();

      return isset($tab[$status]);
   }

   /**
    * Dropdown of object status
    *
    * @since 0.84 new proto
    *
    * @param $options   array of options
    *  - name     : select name (default is status)
    *  - value    : default value (default self::INCOMING)
    *  - showtype : list proposed : normal, search or allowed (default normal)
    *  - display  : boolean if false get string
    *
    * @return string|integer Output string if display option is set to false,
    *                        otherwise random part of dropdown id
   **/
   static function dropdownStatus(array $options = []) {

      $p = [
         'name'              => 'status',
         'showtype'          => 'normal',
         'display'           => true,
         'templateResult'    => "templateItilStatus",
         'templateSelection' => "templateItilStatus",
      ];

      if (is_array($options) && count($options)) {
         foreach ($options as $key => $val) {
            $p[$key] = $val;
         }
      }

      if (!isset($p['value']) || empty($p['value'])) {
         $p['value']     = self::INCOMING;
      }

      switch ($p['showtype']) {
         case 'allowed' :
            $tab = static::getAllowedStatusArray($p['value']);
            break;

         case 'search' :
            $tab = static::getAllStatusArray(true);
            break;

         default :
            $tab = static::getAllStatusArray(false);
            break;
      }

      return Dropdown::showFromArray($p['name'], $tab, $p);
   }


   /**
    * Get ITIL object status Name
    *
    * @since 0.84
    *
    * @param integer $value     status ID
   **/
   static function getStatus($value) {

      $tab  = static::getAllStatusArray(true);
      // Return $value if not defined
      return (isset($tab[$value]) ? $tab[$value] : $value);
   }


   /**
    * get field part name corresponding to actor type
    *
    * @param $type      integer : user type
    *
    * @since 0.84.6
    *
    * @return string|boolean Field part or false if not applicable
   **/
   static function getActorFieldNameType($type) {

      switch ($type) {
         case CommonITILActor::REQUESTER :
            return 'requester';

         case CommonITILActor::OBSERVER :
            return 'observer';

         case CommonITILActor::ASSIGN :
            return 'assign';

         default :
            return false;
      }
   }

   /**
    * display a value according to a field
    *
    * @since 0.83
    *
    * @param $field     String         name of the field
    * @param $values    String / Array with the value to display
    * @param $options   Array          of option
    *
    * @return a string
   **/
   static function getSpecificValueToDisplay($field, $values, array $options = []) {

      if (!is_array($values)) {
         $values = [$field => $values];
      }
      switch ($field) {
         case 'status':
            return static::getStatus($values[$field]);

         case 'urgency':
            return static::getUrgencyName($values[$field]);

         case 'impact':
            return static::getImpactName($values[$field]);

         case 'priority':
            return static::getPriorityName($values[$field]);

         case 'global_validation' :
            return CommonITILValidation::getStatus($values[$field]);

      }
      return parent::getSpecificValueToDisplay($field, $values, $options);
   }


   /**
    * @since 0.84
    *
    * @param $field
    * @param $name            (default '')
    * @param $values          (default '')
    * @param $options   array
   **/
   static function getSpecificValueToSelect($field, $name = '', $values = '', array $options = []) {

      if (!is_array($values)) {
         $values = [$field => $values];
      }
      $options['display'] = false;

      switch ($field) {
         case 'status' :
            $options['name']  = $name;
            $options['value'] = $values[$field];
            return static::dropdownStatus($options);

         case 'impact' :
            $options['name']  = $name;
            $options['value'] = $values[$field];
            return static::dropdownImpact($options);

         case 'urgency' :
            $options['name']  = $name;
            $options['value'] = $values[$field];
            return static::dropdownUrgency($options);

         case 'priority' :
            $options['name']  = $name;
            $options['value'] = $values[$field];
            return static::dropdownPriority($options);

         case 'global_validation' :
            $options['global'] = true;
            $options['value']  = $values[$field];
            return CommonITILValidation::dropdownStatus($name, $options);
      }
      return parent::getSpecificValueToSelect($field, $name, $values, $options);
   }


   /**
    * @since 0.85
    *
    * @see CommonDBTM::showMassiveActionsSubForm()
   **/
   static function showMassiveActionsSubForm(MassiveAction $ma) {
      global $CFG_GLPI;

      switch ($ma->getAction()) {
         case 'add_task' :
            $itemtype = $ma->getItemtype(true);
            $tasktype = $itemtype.'Task';
            if ($ttype = getItemForItemtype($tasktype)) {
               $ttype->showMassiveActionAddTaskForm();
               return true;
            }
            return false;

         case 'add_actor' :
            $types            = [0                          => Dropdown::EMPTY_VALUE,
                                      CommonITILActor::REQUESTER => _n('Requester', 'Requesters', 1),
                                      CommonITILActor::OBSERVER  => _n('Watcher', 'Watchers', 1),
                                      CommonITILActor::ASSIGN    => __('Assigned to')];
            $rand             = Dropdown::showFromArray('actortype', $types);

            $paramsmassaction = ['actortype' => '__VALUE__'];

            Ajax::updateItemOnSelectEvent("dropdown_actortype$rand", "show_massiveaction_field",
                                          $CFG_GLPI["root_doc"].
                                             "/ajax/dropdownMassiveActionAddActor.php",
                                          $paramsmassaction);
            echo "<span id='show_massiveaction_field'>&nbsp;</span>\n";
            return true;
         case 'update_notif' :

            Dropdown::showYesNo('use_notification');
            echo "<br><br>";
            echo Html::submit(_x('button', 'Post'), ['name' => 'massiveaction']);
            return true;
            return true;
      }
      return parent::showMassiveActionsSubForm($ma);
   }


   /**
    * @since 0.85
    *
    * @see CommonDBTM::processMassiveActionsForOneItemtype()
   **/
   static function processMassiveActionsForOneItemtype(MassiveAction $ma, CommonDBTM $item,
                                                       array $ids) {

      switch ($ma->getAction()) {
         case 'add_actor' :
            $input = $ma->getInput();
            foreach ($ids as $id) {
               $input2 = ['id' => $id];
               if (isset($input['_itil_requester'])) {
                  $input2['_itil_requester'] = $input['_itil_requester'];
               }
               if (isset($input['_itil_observer'])) {
                  $input2['_itil_observer'] = $input['_itil_observer'];
               }
               if (isset($input['_itil_assign'])) {
                  $input2['_itil_assign'] = $input['_itil_assign'];
               }
               if ($item->can($id, UPDATE)) {
                  if ($item->update($input2)) {
                     $ma->itemDone($item->getType(), $id, MassiveAction::ACTION_OK);
                  } else {
                     $ma->itemDone($item->getType(), $id, MassiveAction::ACTION_KO);
                     $ma->addMessage($item->getErrorMessage(ERROR_ON_ACTION));
                  }
               } else {
                  $ma->itemDone($item->getType(), $id, MassiveAction::ACTION_NORIGHT);
                  $ma->addMessage($item->getErrorMessage(ERROR_RIGHT));
               }
            }
            return;

         case 'update_notif' :
            $input = $ma->getInput();
            foreach ($ids as $id) {
               if ($item->can($id, UPDATE)) {
                  $linkclass = new $item->userlinkclass();
                  foreach ($linkclass->getActors($id) as $users) {
                     foreach ($users as $data) {
                        $data['use_notification'] = $input['use_notification'];
                        $linkclass->update($data);
                     }
                  }
                  $linkclass = new $item->supplierlinkclass();
                  foreach ($linkclass->getActors($id) as $users) {
                     foreach ($users as $data) {
                        $data['use_notification'] = $input['use_notification'];
                        $linkclass->update($data);
                     }
                  }

                  $ma->itemDone($item->getType(), $id, MassiveAction::ACTION_OK);
               } else {
                  $ma->itemDone($item->getType(), $id, MassiveAction::ACTION_NORIGHT);
                  $ma->addMessage($item->getErrorMessage(ERROR_RIGHT));
               }
            }
            return;

         case 'add_task' :
            if (!($task = getItemForItemtype($item->getType().'Task'))) {
               $ma->itemDone($item->getType(), $ids, MassiveAction::ACTION_KO);
               break;
            }
            $field = $item->getForeignKeyField();

            $input = $ma->getInput();

            foreach ($ids as $id) {
               if ($item->getFromDB($id)) {
                  $input2 = [
                     $field              => $id,
                     'taskcategories_id' => $input['taskcategories_id'],
                     'actiontime'        => $input['actiontime'],
                     'state'             => $input['state'],
                     'content'           => $input['content']
                  ];
                  if ($task->can(-1, CREATE, $input2)) {
                     if ($task->add($input2)) {
                        $ma->itemDone($item->getType(), $id, MassiveAction::ACTION_OK);
                     } else {
                        $ma->itemDone($item->getType(), $id, MassiveAction::ACTION_KO);
                        $ma->addMessage($item->getErrorMessage(ERROR_ON_ACTION));
                     }
                  } else {
                     $ma->itemDone($item->getType(), $id, MassiveAction::ACTION_NORIGHT);
                     $ma->addMessage($item->getErrorMessage(ERROR_RIGHT));
                  }
               } else {
                  $ma->itemDone($item->getType(), $id, MassiveAction::ACTION_KO);
                  $ma->addMessage($item->getErrorMessage(ERROR_NOT_FOUND));
               }
            }
            return;
      }
      parent::processMassiveActionsForOneItemtype($ma, $item, $ids);
   }


   /**
    * @since 0.85
   **/
   function getSearchOptionsMain() {
      global $DB;

      $tab = [];

      $tab[] = [
         'id'                 => 'common',
         'name'               => __('Characteristics')
      ];

      $tab[] = [
         'id'                 => '1',
         'table'              => $this->getTable(),
         'field'              => 'name',
         'name'               => __('Title'),
         'datatype'           => 'itemlink',
         'searchtype'         => 'contains',
         'massiveaction'      => false,
         'additionalfields'   => ['id', 'content', 'status']
      ];

      $tab[] = [
         'id'                 => '21',
         'table'              => $this->getTable(),
         'field'              => 'content',
         'name'               => __('Description'),
         'massiveaction'      => false,
         'datatype'           => 'text',
         'htmltext'           => true
      ];

      $tab[] = [
         'id'                 => '2',
         'table'              => $this->getTable(),
         'field'              => 'id',
         'name'               => __('ID'),
         'massiveaction'      => false,
         'datatype'           => 'number'
      ];

      $tab[] = [
         'id'                 => '12',
         'table'              => $this->getTable(),
         'field'              => 'status',
         'name'               => __('Status'),
         'searchtype'         => 'equals',
         'datatype'           => 'specific'
      ];

      $tab[] = [
         'id'                 => '10',
         'table'              => $this->getTable(),
         'field'              => 'urgency',
         'name'               => __('Urgency'),
         'searchtype'         => 'equals',
         'datatype'           => 'specific'
      ];

      $tab[] = [
         'id'                 => '11',
         'table'              => $this->getTable(),
         'field'              => 'impact',
         'name'               => __('Impact'),
         'searchtype'         => 'equals',
         'datatype'           => 'specific'
      ];

      $tab[] = [
         'id'                 => '3',
         'table'              => $this->getTable(),
         'field'              => 'priority',
         'name'               => __('Priority'),
         'searchtype'         => 'equals',
         'datatype'           => 'specific'
      ];

      $tab[] = [
         'id'                 => '15',
         'table'              => $this->getTable(),
         'field'              => 'date',
         'name'               => __('Opening date'),
         'datatype'           => 'datetime',
         'massiveaction'      => false
      ];

      $tab[] = [
         'id'                 => '16',
         'table'              => $this->getTable(),
         'field'              => 'closedate',
         'name'               => __('Closing date'),
         'datatype'           => 'datetime',
         'massiveaction'      => false
      ];

      $tab[] = [
         'id'                 => '18',
         'table'              => $this->getTable(),
         'field'              => 'time_to_resolve',
         'name'               => __('Time to resolve'),
         'datatype'           => 'datetime',
         'maybefuture'        => true,
         'massiveaction'      => false,
         'additionalfields'   => ['status']
      ];

      $tab[] = [
         'id'                 => '151',
         'table'              => $this->getTable(),
         'field'              => 'time_to_resolve',
         'name'               => __('Time to resolve + Progress'),
         'massiveaction'      => false,
         'nosearch'           => true,
         'additionalfields'   => ['status']
      ];

      $tab[] = [
         'id'                 => '82',
         'table'              => $this->getTable(),
         'field'              => 'is_late',
         'name'               => __('Time to resolve exceeded'),
         'datatype'           => 'bool',
         'massiveaction'      => false,
         'computation'        => self::generateSLAOLAComputation('time_to_resolve')
      ];

      $tab[] = [
         'id'                 => '17',
         'table'              => $this->getTable(),
         'field'              => 'solvedate',
         'name'               => __('Resolution date'),
         'datatype'           => 'datetime',
         'massiveaction'      => false
      ];

      $tab[] = [
         'id'                 => '19',
         'table'              => $this->getTable(),
         'field'              => 'date_mod',
         'name'               => __('Last update'),
         'datatype'           => 'datetime',
         'massiveaction'      => false
      ];

      $newtab = [
         'id'                 => '7',
         'table'              => 'glpi_itilcategories',
         'field'              => 'completename',
         'name'               => _n('Category', 'Categories', 1),
         'datatype'           => 'dropdown'
      ];

      if (!Session::isCron() // no filter for cron
          && Session::getCurrentInterface() == 'helpdesk') {
         $newtab['condition']         = ['is_helpdeskvisible' => 1];
      }
      $tab[] = $newtab;

      $tab[] = [
         'id'                 => '80',
         'table'              => 'glpi_entities',
         'field'              => 'completename',
         'name'               => Entity::getTypeName(1),
         'massiveaction'      => false,
         'datatype'           => 'dropdown'
      ];

      $tab[] = [
         'id'                 => '45',
         'table'              => $this->getTable(),
         'field'              => 'actiontime',
         'name'               => __('Total duration'),
         'datatype'           => 'timestamp',
         'massiveaction'      => false,
         'nosearch'           => true
      ];

      $newtab = [
         'id'                 => '64',
         'table'              => 'glpi_users',
         'field'              => 'name',
         'linkfield'          => 'users_id_lastupdater',
         'name'               => __('Last edit by'),
         'massiveaction'      => false,
         'datatype'           => 'dropdown',
         'right'              => 'all'
      ];

      // Filter search fields for helpdesk
      if (!Session::isCron() // no filter for cron
          && Session::getCurrentInterface() != 'central') {
         // last updater no search
         $newtab['nosearch'] = true;
      }
      $tab[] = $newtab;

      // add objectlock search options
      $tab = array_merge($tab, ObjectLock::rawSearchOptionsToAdd(get_class($this)));

      // For ITIL template
      $tab[] = [
         'id'                 => '142',
         'table'              => 'glpi_documents',
         'field'              => 'name',
         'name'               => Document::getTypeName(Session::getPluralNumber()),
         'forcegroupby'       => true,
         'usehaving'          => true,
         'nosearch'           => true,
         'nodisplay'          => true,
         'datatype'           => 'dropdown',
         'massiveaction'      => false,
         'joinparams'         => [
            'jointype'           => 'items_id',
            'beforejoin'         => [
               'table'              => 'glpi_documents_items',
               'joinparams'         => [
                  'jointype'           => 'itemtype_item'
               ]
            ]
         ]
      ];

      $tab[] = [
         'id'                 => '400',
         'table'              => PendingReason::getTable(),
         'field'              => 'name',
         'name'               => PendingReason::getTypeName(1),
         'massiveaction'      => false,
         'searchtype'         => ['equals', 'notequals'],
         'datatype'           => 'dropdown',
         'joinparams'         => [
            'jointype'           => 'items_id',
            'beforejoin'         => [
               'table'              => PendingReason_Item::getTable(),
               'joinparams'         => [
                  'jointype'           => 'itemtype_item'
               ]
            ]
         ]
      ];

      return $tab;
   }


   /**
    * @since 0.85
   **/
   function getSearchOptionsSolution() {
      global $DB;
      $tab = [];

      $tab[] = [
         'id'                 => 'solution',
         'name'               => ITILSolution::getTypeName(1)
      ];

      $tab[] = [
         'id'                 => '23',
         'table'              => 'glpi_solutiontypes',
         'field'              => 'name',
         'name'               => SolutionType::getTypeName(1),
         'datatype'           => 'dropdown',
         'forcegroupby'       => true,
         'joinparams'         => [
            'beforejoin'         => [
               'table'              => ITILSolution::getTable(),
               'joinparams'         => [
                  'jointype'           => 'itemtype_item',
               ]
            ]
         ]
      ];

      $tab[] = [
         'id'                 => '24',
         'table'              => ITILSolution::getTable(),
         'field'              => 'content',
         'name'               => ITILSolution::getTypeName(1),
         'datatype'           => 'text',
         'htmltext'           => true,
         'massiveaction'      => false,
         'forcegroupby'       => true,
         'joinparams'         => [
            'jointype'           => 'itemtype_item'
         ]
      ];

      $tab[] = [
         'id'                  => '38',
         'table'               => ITILSolution::getTable(),
         'field'               => 'status',
         'name'                => __('Any solution status'),
         'datatype'            => 'specific',
         'searchtype'          => ['equals', 'notequals'],
         'searchequalsonfield' => true,
         'massiveaction'       => false,
         'forcegroupby'        => true,
         'joinparams'          => [
            'jointype' => 'itemtype_item'
         ]
      ];

      $tab[] = [
         'id'                  => '39',
         'table'               => ITILSolution::getTable(),
         'field'               => 'status',
         'name'                => __('Last solution status'),
         'datatype'            => 'specific',
         'searchtype'          => ['equals', 'notequals'],
         'searchequalsonfield' => true,
         'massiveaction'       => false,
         'forcegroupby'        => true,
         'joinparams'          => [
            'jointype'  => 'itemtype_item',
            // Get only last created solution
            'condition' => [
               'NEWTABLE.id'  => ['=', new QuerySubQuery([
                  'SELECT' => 'id',
                  'FROM'   => ITILSolution::getTable(),
                  'WHERE'  => [
                     ITILSolution::getTable() . '.items_id' => new QueryExpression($DB->quoteName('REFTABLE.id')),
                     ITILSolution::getTable() . '.itemtype' => static::getType()
                  ],
                  'ORDER'  => ITILSolution::getTable() . '.id DESC',
                  'LIMIT'  => 1
               ])]
            ]
         ]
      ];

      return $tab;
   }


   function getSearchOptionsStats() {
      $tab = [];

      $tab[] = [
         'id'                 => 'stats',
         'name'               => __('Statistics')
      ];

      $tab[] = [
         'id'                 => '154',
         'table'              => $this->getTable(),
         'field'              => 'solve_delay_stat',
         'name'               => __('Resolution time'),
         'datatype'           => 'timestamp',
         'forcegroupby'       => true,
         'massiveaction'      => false
      ];

      $tab[] = [
         'id'                 => '152',
         'table'              => $this->getTable(),
         'field'              => 'close_delay_stat',
         'name'               => __('Closing time'),
         'datatype'           => 'timestamp',
         'forcegroupby'       => true,
         'massiveaction'      => false
      ];

      $tab[] = [
         'id'                 => '153',
         'table'              => $this->getTable(),
         'field'              => 'waiting_duration',
         'name'               => __('Waiting time'),
         'datatype'           => 'timestamp',
         'forcegroupby'       => true,
         'massiveaction'      => false
      ];

      return $tab;
   }


   function getSearchOptionsActors() {
      $tab = [];

      $tab[] = [
         'id'                 => 'requester',
         'name'               => _n('Requester', 'Requesters', 1)
      ];

      $newtab = [
         'id'                 => '4', // Also in Ticket_User::post_addItem() and Log::getHistoryData()
         'table'              => 'glpi_users',
         'field'              => 'name',
         'datatype'           => 'dropdown',
         'right'              => 'all',
         'name'               => _n('Requester', 'Requesters', 1),
         'forcegroupby'       => true,
         'massiveaction'      => false,
         'joinparams'         => [
            'beforejoin'         => [
               'table'              => getTableForItemType($this->userlinkclass),
               'joinparams'         => [
                  'jointype'           => 'child',
                  'condition'          => ['NEWTABLE.type' => CommonITILActor::REQUESTER]
               ]
            ]
         ]
      ];

      if (!Session::isCron() // no filter for cron
          && Session::getCurrentInterface() == 'helpdesk') {
         $newtab['right']       = 'id';
      }
      $tab[] = $newtab;

      $newtab = [
         'id'                 => '71',  // Also in Group_Ticket::post_addItem() and Log::getHistoryData()
         'table'              => 'glpi_groups',
         'field'              => 'completename',
         'datatype'           => 'dropdown',
         'name'               => _n('Requester group', 'Requester groups', 1),
         'forcegroupby'       => true,
         'massiveaction'      => false,
         'condition'          => ['is_requester' => 1],
         'joinparams'         => [
            'beforejoin'         => [
               'table'              => getTableForItemType($this->grouplinkclass),
               'joinparams'         => [
                  'jointype'           => 'child',
                  'condition'          => ['NEWTABLE.type' => CommonITILActor::REQUESTER]
               ]
            ]
         ]
      ];

      if (!Session::isCron() // no filter for cron
          && Session::getCurrentInterface() == 'helpdesk') {
         $newtab['condition'] = array_merge(
            $newtab['condition'],
            ['id' => [$_SESSION['glpigroups']]]
         );
      }
      $tab[] = $newtab;

      $newtab = [
         'id'                 => '22',
         'table'              => 'glpi_users',
         'field'              => 'name',
         'datatype'           => 'dropdown',
         'right'              => 'all',
         'linkfield'          => 'users_id_recipient',
         'name'               => __('Writer')
      ];

      if (!Session::isCron() // no filter for cron
          && Session::getCurrentInterface() == 'helpdesk') {
         $newtab['right']       = 'id';
      }
      $tab[] = $newtab;

      $tab[] = [
         'id'                 => 'observer',
         'name'               => _n('Watcher', 'Watchers', 1)
      ];

      $tab[] = [
         'id'                 => '66', // Also in Ticket_User::post_addItem() and Log::getHistoryData()
         'table'              => 'glpi_users',
         'field'              => 'name',
         'datatype'           => 'dropdown',
         'right'              => 'all',
         'name'               => _n('Watcher', 'Watchers', 1),
         'forcegroupby'       => true,
         'massiveaction'      => false,
         'joinparams'         => [
            'beforejoin'         => [
               'table'              => getTableForItemType($this->userlinkclass),
               'joinparams'         => [
                  'jointype'           => 'child',
                  'condition'          => ['NEWTABLE.type' => CommonITILActor::OBSERVER]
               ]
            ]
         ]
      ];

      $tab[] = [
         'id'                 => '65', // Also in Group_Ticket::post_addItem() and Log::getHistoryData()
         'table'              => 'glpi_groups',
         'field'              => 'completename',
         'datatype'           => 'dropdown',
         'name'               => _n('Watcher group', 'Watcher groups', 1),
         'forcegroupby'       => true,
         'massiveaction'      => false,
         'condition'          => ['is_watcher' => 1],
         'joinparams'         => [
            'beforejoin'         => [
               'table'              => getTableForItemType($this->grouplinkclass),
               'joinparams'         => [
                  'jointype'           => 'child',
                  'condition'          => ['NEWTABLE.type' => CommonITILActor::OBSERVER]
               ]
            ]
         ]
      ];

      $tab[] = [
         'id'                 => 'assign',
         'name'               => __('Assigned to')
      ];

      $tab[] = [
         'id'                 => '5', // Also in Ticket_User::post_addItem() and Log::getHistoryData()
         'table'              => 'glpi_users',
         'field'              => 'name',
         'datatype'           => 'dropdown',
         'right'              => 'own_ticket',
         'name'               => __('Technician'),
         'forcegroupby'       => true,
         'massiveaction'      => false,
         'joinparams'         => [
            'beforejoin'         => [
               'table'              => getTableForItemType($this->userlinkclass),
               'joinparams'         => [
                  'jointype'           => 'child',
                  'condition'          => ['NEWTABLE.type' => CommonITILActor::ASSIGN]
               ]
            ]
         ]
      ];

      $tab[] = [
         'id'                 => '6', // Also in Supplier_Ticket::post_addItem() and Log::getHistoryData()
         'table'              => 'glpi_suppliers',
         'field'              => 'name',
         'datatype'           => 'dropdown',
         'name'               => __('Assigned to a supplier'),
         'forcegroupby'       => true,
         'massiveaction'      => false,
         'joinparams'         => [
            'beforejoin'         => [
               'table'              => getTableForItemType($this->supplierlinkclass),
               'joinparams'         => [
                  'jointype'           => 'child',
                  'condition'          => ['NEWTABLE.type' => CommonITILActor::ASSIGN]
               ]
            ]
         ]
      ];

      $tab[] = [
         'id'                 => '8', // Also in Group_Ticket::post_addItem() and Log::getHistoryData()
         'table'              => 'glpi_groups',
         'field'              => 'completename',
         'datatype'           => 'dropdown',
         'name'               => __('Technician group'),
         'forcegroupby'       => true,
         'massiveaction'      => false,
         'condition'          => ['is_assign' => 1],
         'joinparams'         => [
            'beforejoin'         => [
               'table'              => getTableForItemType($this->grouplinkclass),
               'joinparams'         => [
                  'jointype'           => 'child',
                  'condition'          => ['NEWTABLE.type' => CommonITILActor::ASSIGN]
               ]
            ]
         ]
      ];

      $tab[] = [
         'id'                 => 'notification',
         'name'               => _n('Notification', 'Notifications', Session::getPluralNumber())
      ];

      $tab[] = [
         'id'                 => '35',
         'table'              => getTableForItemType($this->userlinkclass),
         'field'              => 'use_notification',
         'name'               => __('Email followup'),
         'datatype'           => 'bool',
         'massiveaction'      => false,
         'joinparams'         => [
            'jointype'           => 'child',
            'condition'          => ['NEWTABLE.type' => CommonITILActor::REQUESTER]
         ]
      ];

      $tab[] = [
         'id'                 => '34',
         'table'              => getTableForItemType($this->userlinkclass),
         'field'              => 'alternative_email',
         'name'               => __('Email for followup'),
         'datatype'           => 'email',
         'massiveaction'      => false,
         'joinparams'         => [
            'jointype'           => 'child',
            'condition'          => ['NEWTABLE.type' => CommonITILActor::REQUESTER]
         ]
      ];

      return $tab;
   }

   static function generateSLAOLAComputation($type, $table = "TABLE") {
      global $DB;

      switch ($type) {
         case 'internal_time_to_own':
         case 'time_to_own':
            return 'IF('.$DB->quoteName($table.'.'.$type).' IS NOT NULL
            AND '.$DB->quoteName($table.'.status').' <> '.self::WAITING.'
            AND ('.$DB->quoteName($table.'.takeintoaccount_delay_stat').'
                        > TIME_TO_SEC(TIMEDIFF('.$DB->quoteName($table.'.'.$type).',
                                               '.$DB->quoteName($table.'.date').'))
                 OR ('.$DB->quoteName($table.'.takeintoaccount_delay_stat').' = 0
                      AND '.$DB->quoteName($table.'.'.$type).' < NOW())),
            1, 0)';
            break;

         case 'internal_time_to_resolve':
         case 'time_to_resolve':
            return 'IF(' . $DB->quoteName($table.'.'.$type) . ' IS NOT NULL
            AND ' . $DB->quoteName($table.'.status') . ' <> 4
            AND (' . $DB->quoteName($table.'.solvedate') . ' > ' . $DB->quoteName($table.'.'.$type) . '
                  OR (' . $DB->quoteName($table.'.solvedate') . ' IS NULL
                     AND ' . $DB->quoteName($table.'.'.$type) . ' < NOW())),
            1, 0)';
            break;
      }
   }

   /**
    * Get status icon
    *
    * @since 9.3
    *
    * @return string
    */
   public static function getStatusIcon($status) {
      $class = static::getStatusClass($status);
      $label = static::getStatus($status);
      return "<i class='$class' title='$label' data-bs-toggle='tooltip'></i>";
   }

   /**
    * Get status class
    *
    * @since 9.3
    *
    * @return string
    */
   public static function getStatusClass($status) {
      $class = null;
      $solid = true;

      switch ($status) {
         case self::INCOMING :
            $class = 'circle';
            break;
         case self::ASSIGNED :
            $class = 'circle';
            $solid = false;
            break;
         case self::PLANNED :
            $class = 'calendar';
            break;
         case self::WAITING :
            $class = 'circle';
            break;
         case self::SOLVED :
            $class = 'circle';
            $solid = false;
            break;
         case self::CLOSED :
            $class = 'circle';
            break;
         case self::ACCEPTED :
            $class = 'check-circle';
            break;
         case self::OBSERVED :
            $class = 'eye';
            break;
         case self::EVALUATION :
            $class = 'circle';
            $solid = false;
            break;
         case self::APPROVAL :
            $class = 'question-circle';
            break;
         case self::TEST :
            $class = 'question-circle';
            break;
         case self::QUALIFICATION :
            $class = 'circle';
            $solid = false;
            break;
         case Change::REFUSED :
            $class = 'times-circle';
            $solid = false;
            break;
         case Change::CANCELED :
            $class = 'ban';
            break;
      }

      return $class == null
         ? ''
         : 'itilstatus ' . ($solid ? 'fas fa-' : 'far fa-') . $class.
         " ".static::getStatusKey($status);
   }

   /**
    * Get status key
    *
    * @since 9.3
    *
    * @return string
    */
   public static function getStatusKey($status) {
      $key = '';
      switch ($status) {
         case self::INCOMING :
            $key = 'new';
            break;
         case self::ASSIGNED :
            $key = 'assigned';
            break;
         case self::PLANNED :
            $key = 'planned';
            break;
         case self::WAITING :
            $key = 'waiting';
            break;
         case self::SOLVED :
            $key = 'solved';
            break;
         case self::CLOSED :
            $key = 'closed';
            break;
         case self::ACCEPTED :
            $key = 'accepted';
            break;
         case self::OBSERVED :
            $key = 'observe';
            break;
         case self::EVALUATION :
            $key = 'eval';
            break;
         case self::APPROVAL :
            $key = 'approval';
            break;
         case self::TEST :
            $key = 'test';
            break;
         case self::QUALIFICATION :
            $key = 'qualif';
            break;
      }
      return $key;
   }


   /**
    * show actor add div
    *
    * @param $type         string   actor type
    * @param $rand_type    integer  rand value of div to use
    * @param $entities_id  integer  entity ID
    * @param $is_hidden    array    of hidden fields (if empty consider as not hidden)
    * @param $withgroup    boolean  allow adding a group (true by default)
    * @param $withsupplier boolean  allow adding a supplier (only one possible in ASSIGN case)
    *                               (false by default)
    * @param $inobject     boolean  display in ITIL object ? (true by default)
    *
    * @return void|boolean Nothing if displayed, false if not applicable
   **/
   function showActorAddForm($type, $rand_type, $entities_id, $is_hidden = [],
                             $withgroup = true, $withsupplier = false, $inobject = true) {
      global $CFG_GLPI;

      $types = ['user'  => User::getTypeName(1)];

      if ($withgroup) {
         $types['group'] = Group::getTypeName(1);
      }

      if ($withsupplier
          && ($type == CommonITILActor::ASSIGN)) {
         $types['supplier'] = Supplier::getTypeName(1);
      }

      $typename = static::getActorFieldNameType($type);
      switch ($type) {
         case CommonITILActor::REQUESTER :
            if (isset($is_hidden['_users_id_requester']) && $is_hidden['_users_id_requester']) {
               unset($types['user']);
            }
            if (isset($is_hidden['_groups_id_requester']) && $is_hidden['_groups_id_requester']) {
               unset($types['group']);
            }
            break;

         case CommonITILActor::OBSERVER :
            if (isset($is_hidden['_users_id_observer']) && $is_hidden['_users_id_observer']) {
               unset($types['user']);
            }
            if (isset($is_hidden['_groups_id_observer']) && $is_hidden['_groups_id_observer']) {
               unset($types['group']);
            }
            break;

         case CommonITILActor::ASSIGN :
            if (isset($is_hidden['_users_id_assign']) && $is_hidden['_users_id_assign']) {
               unset($types['user']);
            }
            if (isset($is_hidden['_groups_id_assign']) && $is_hidden['_groups_id_assign']) {
               unset($types['group']);
            }
            if (isset($types['supplier'])
               && isset($is_hidden['_suppliers_id_assign']) && $is_hidden['_suppliers_id_assign']) {
               unset($types['supplier']);
            }
            break;

         default :
            return false;
      }

      echo "<div ".($inobject?"style='display:none'":'')." id='itilactor$rand_type' class='actor-dropdown'>";
      $rand   = Dropdown::showFromArray("_itil_".$typename."[_type]", $types,
                                        ['display_emptychoice' => true]);
      $params = ['type'            => '__VALUE__',
                      'actortype'       => $typename,
                      'itemtype'        => $this->getType(),
                      'allow_email'     => (($type == CommonITILActor::OBSERVER)
                                            || $type == CommonITILActor::REQUESTER),
                      'entity_restrict' => $entities_id,
                      'use_notif'       => Entity::getUsedConfig('is_notif_enable_default', $entities_id, '', 1)];

      Ajax::updateItemOnSelectEvent("dropdown__itil_".$typename."[_type]$rand",
                                    "showitilactor".$typename."_$rand",
                                    $CFG_GLPI["root_doc"]."/ajax/dropdownItilActors.php",
                                    $params);
      echo "<span id='showitilactor".$typename."_$rand' class='actor-dropdown'>&nbsp;</span>";
      if ($inobject) {
         echo "<hr>";
      }
      echo "</div>";
   }


   /**
    * show user add div on creation
    *
    * @param $type      integer  actor type
    * @param $options   array    options for default values ($options of showForm)
    *
    * @return integer Random part of inputs ids
   **/
   function showActorAddFormOnCreate($type, array $options) {
      global $CFG_GLPI;

      $typename = static::getActorFieldNameType($type);

      $itemtype = $this->getType();

      // For ticket templates : mandatories
      $key = $this->getTemplateFormFieldName();
      if (isset($options[$key])) {
         echo $options[$key]->getMandatoryMark("_users_id_".$typename);
      }

      $right = $options["_right"] ?? $this->getDefaultActorRightSearch($type);

      if ($options["_users_id_".$typename] == 0 && !isset($_REQUEST["_users_id_$typename"]) && !isset($this->input["_users_id_$typename"])) {
         $options["_users_id_".$typename] = $this->getDefaultActor($type);
      }
      $rand = $options['rand'] ?? mt_rand();
      $actor_name = '_users_id_'.$typename;
      if ($type == CommonITILActor::OBSERVER) {
         $actor_name = '_users_id_'.$typename.'[]';
      }
      $params = [
         'name'   => $actor_name,
         'value'  => $options["_users_id_".$typename],
         'right'  => $right,
         'rand'   => $rand,
         'width'  => "95%",
         'entity' => $options['entities_id'] ?? $options['entity_restrict']
      ];

      //only for active ldap and corresponding right
      $ldap_methods = getAllDataFromTable('glpi_authldaps', ['is_active' => 1]);
      if (count($ldap_methods)
            && Session::haveRight('user', User::IMPORTEXTAUTHUSERS)) {
         $params['ldap_import'] = true;
      }

      if ($this->userentity_oncreate
          && ($type == CommonITILActor::REQUESTER)) {
         $params['on_change'] = 'this.form.submit()';
         unset($params['entity']);
      }

      $params['_user_index'] = 0;
      if (isset($options['_user_index'])) {
         $params['_user_index'] = $options['_user_index'];
      }

      if ($CFG_GLPI['notifications_mailing']) {
         $paramscomment = [
            'value'            => '__VALUE__',
            'field'            => "_users_id_".$typename."_notif",
            '_user_index'      => $params['_user_index'],
            'allow_email'      => $type == CommonITILActor::REQUESTER
                               || $type == CommonITILActor::OBSERVER,
            'use_notification' => $options["_users_id_".$typename."_notif"]['use_notification']
         ];
         if (isset($options["_users_id_".$typename."_notif"]['alternative_email'])) {
            $paramscomment['alternative_email']
               = $options["_users_id_".$typename."_notif"]['alternative_email'];
         }
         $params['toupdate'] = [
            'value_fieldname' => 'value',
            'to_update'       => "notif_".$typename."_$rand",
            'url'             => $CFG_GLPI["root_doc"]."/ajax/uemailUpdate.php",
            'moreparams'      => $paramscomment];

      }

      if (($itemtype == 'Ticket')
          && ($type == CommonITILActor::ASSIGN)) {
         $toupdate = [];
         if (isset($params['toupdate']) && is_array($params['toupdate'])) {
            $toupdate[] = $params['toupdate'];
         }
         $toupdate[] = [
            'value_fieldname' => 'value',
            'to_update'       => "countassign_$rand",
            'url'             => $CFG_GLPI["root_doc"]."/ajax/ticketassigninformation.php",
            'moreparams'      => ['users_id_assign' => '__VALUE__']
         ];
         $params['toupdate'] = $toupdate;
      }

      // List all users in the active entities
      echo "<div class='text-nowrap'>";
      User::dropdown($params);

      if ($itemtype == 'Ticket') {

         // display opened tickets for user
         if (($type == CommonITILActor::REQUESTER)
             && ($options["_users_id_".$typename] > 0)
             && (Session::getCurrentInterface() != "helpdesk")) {

            $options2 = [
               'criteria' => [
                  [
                     'field'      => 4, // users_id
                     'searchtype' => 'equals',
                     'value'      => $options["_users_id_".$typename],
                     'link'       => 'AND',
                  ],
                  [
                     'field'      => 12, // status
                     'searchtype' => 'equals',
                     'value'      => 'notold',
                     'link'       => 'AND',
                  ],
               ],
               'reset'    => 'reset',
            ];

            $url = $this->getSearchURL()."?".Toolbox::append_params($options2, '&amp;');

            echo "<a href='$url' title=\"".__s('Processing')."\" class='badge bg-secondary ms-1'>";
            echo $this->countActiveObjectsForUser($options["_users_id_".$typename]);
            echo "</a>";
         }
      }
      echo "</div>";

      if ($itemtype == 'Ticket') {
         // Display active tickets for a tech
         // Need to update information on dropdown changes
         if ($type == CommonITILActor::ASSIGN) {
            echo "<span id='countassign_$rand'>";
            echo "</span>";

            echo "<script type='text/javascript'>";
            echo "$(function() {";
            Ajax::updateItemJsCode("countassign_$rand",
                                   $CFG_GLPI["root_doc"]."/ajax/ticketassigninformation.php",
                                   ['users_id_assign' => '__VALUE__'],
                                   "dropdown__users_id_".$typename.$rand);
            echo "});</script>";
         }
      }

      if ($CFG_GLPI['notifications_mailing']) {
         echo "<div id='notif_".$typename."_$rand' class='mt-2'>";
         echo "</div>";

         echo "<script type='text/javascript'>";
         echo "$(function() {";
         Ajax::updateItemJsCode("notif_".$typename."_$rand",
                                $CFG_GLPI["root_doc"]."/ajax/uemailUpdate.php", $paramscomment,
                                "dropdown_".$actor_name.$rand);
         echo "});</script>";
      }

      return $rand;
   }


   /**
    * @param $actiontime
   **/
   static function getActionTime($actiontime) {
      return Html::timestampToString($actiontime, false);
   }


   /**
    * @param $ID
    * @param $itemtype
    * @param $link      (default 0)
   **/
   static function getAssignName($ID, $itemtype, $link = 0) {

      switch ($itemtype) {
         case 'User' :
            if ($ID == 0) {
               return "";
            }
            return getUserName($ID, $link);

         case 'Supplier' :
         case 'Group' :
            $item = new $itemtype();
            if ($item->getFromDB($ID)) {
               if ($link) {
                  return $item->getLink(['comments' => true]);
               }
               return $item->getNameID();
            }
            return "";
      }
   }

   /**
    * Form to add a solution to an ITIL object
    *
    * @since 0.84
    * @since 9.2 Signature has changed
    *
    * @param CommonITILObject $item item instance
    *
    * @param $entities_id
   **/
   static function showMassiveSolutionForm(CommonITILObject $item) {
      $solution = new ITILSolution();
      $solution->showForm(
         null,
         [
            'parent' => $item,
            'entity' => $item->getEntityID(),
            'noform' => true,
            'nokb'   => true
         ]
      );
   }


   /**
    * Update date mod of the ITIL object
    *
    * @param $ID                    integer  ID of the ITIL object
    * @param $no_stat_computation   boolean  do not cumpute take into account stat (false by default)
    * @param $users_id_lastupdater  integer  to force last_update id (default 0 = not used)
   **/
   function updateDateMod($ID, $no_stat_computation = false, $users_id_lastupdater = 0) {
      global $DB;

      if ($this->getFromDB($ID)) {
         // Force date mod and lastupdater
         $update = ['date_mod' => $_SESSION['glpi_currenttime']];

         // set last updater if interactive user
         if (!Session::isCron()) {
            $update['users_id_lastupdater'] = Session::getLoginUserID();
         } else if ($users_id_lastupdater > 0) {
            $update['users_id_lastupdater'] = $users_id_lastupdater;
         }

         $DB->update(
            $this->getTable(),
            $update,
            ['id' => $ID]
         );
      }
   }


   /**
    * Update actiontime of the object based on actiontime of the tasks
    *
    * @param integer $ID ID of the object
    *
    * @return boolean : success
   **/
   function updateActionTime($ID) {
      global $DB;

      $tot       = 0;
      $tasktable = getTableForItemType($this->getType().'Task');

      $result = $DB->request([
         'SELECT' => ['SUM' => 'actiontime as sumtime'],
         'FROM'   => $tasktable,
         'WHERE'  => [$this->getForeignKeyField() => $ID]
      ])->current();
      $sum = $result['sumtime'];
      if (!is_null($sum)) {
         $tot += $sum;
      }

      $result = $DB->update(
         $this->getTable(), [
            'actiontime' => $tot
         ], [
            'id' => $ID
         ]
      );
      return $result;
   }


   /**
    * Get all available types to which an ITIL object can be assigned
   **/
   static function getAllTypesForHelpdesk() {
      global $PLUGIN_HOOKS, $CFG_GLPI;

      /// TODO ticket_types -> itil_types

      $types = [];
      $ptypes = [];
      //Types of the plugins (keep the plugin hook for right check)
      if (isset($PLUGIN_HOOKS['assign_to_ticket'])) {
         foreach (array_keys($PLUGIN_HOOKS['assign_to_ticket']) as $plugin) {
            if (!Plugin::isPluginActive($plugin)) {
               continue;
            }
            $ptypes = Plugin::doOneHook($plugin, 'AssignToTicket', $ptypes);
         }
      }
      asort($ptypes);
      //Types of the core (after the plugin for robustness)
      foreach ($CFG_GLPI["ticket_types"] as $itemtype) {
         if ($item = getItemForItemtype($itemtype)) {
            if (!isPluginItemType($itemtype) // No plugin here
                && isset($_SESSION["glpiactiveprofile"]["helpdesk_item_type"])
                  && in_array($itemtype, $_SESSION["glpiactiveprofile"]["helpdesk_item_type"])) {
               $types[$itemtype] = $item->getTypeName(1);
            }
         }
      }
      asort($types); // core type first... asort could be better ?

      // Drop not available plugins
      foreach (array_keys($ptypes) as $itemtype) {
         if (!isset($_SESSION["glpiactiveprofile"]["helpdesk_item_type"])
             || !in_array($itemtype, $_SESSION["glpiactiveprofile"]["helpdesk_item_type"])) {
            unset($ptypes[$itemtype]);
         }
      }

      $types = array_merge($types, $ptypes);
      return $types;
   }


   /**
    * Check if it's possible to assign ITIL object to a type (core or plugin)
    *
    * @param string $itemtype the object's type
    *
    * @return true if ticket can be assign to this type, false if not
   **/
   static function isPossibleToAssignType($itemtype) {

      if (in_array($itemtype, $_SESSION["glpiactiveprofile"]["helpdesk_item_type"])) {
         return true;
      }
      return false;
   }


   /**
    * Compute solve delay stat of the current ticket
   **/
   function computeSolveDelayStat() {

      if (isset($this->fields['id'])
          && !empty($this->fields['date'])
          && !empty($this->fields['solvedate'])) {

         $calendars_id = $this->getCalendar();
         $calendar     = new Calendar();

         // Using calendar
         if (($calendars_id > 0)
             && $calendar->getFromDB($calendars_id)) {
            return max(0, $calendar->getActiveTimeBetween($this->fields['date'],
                                                          $this->fields['solvedate'])
                                                            -$this->fields["waiting_duration"]);
         }
         // Not calendar defined
         return max(0, strtotime($this->fields['solvedate'])-strtotime($this->fields['date'])
                       -$this->fields["waiting_duration"]);
      }
      return 0;
   }


   /**
    * Compute close delay stat of the current ticket
   **/
   function computeCloseDelayStat() {

      if (isset($this->fields['id'])
          && !empty($this->fields['date'])
          && !empty($this->fields['closedate'])) {

         $calendars_id = $this->getCalendar();
         $calendar     = new Calendar();

         // Using calendar
         if (($calendars_id > 0)
             && $calendar->getFromDB($calendars_id)) {
            return max(0, $calendar->getActiveTimeBetween($this->fields['date'],
                                                          $this->fields['closedate'])
                                                             -$this->fields["waiting_duration"]);
         }
         // Not calendar defined
         return max(0, strtotime($this->fields['closedate'])-strtotime($this->fields['date'])
                       -$this->fields["waiting_duration"]);
      }
      return 0;
   }


   function showStats() {

      if (!$this->canView()
          || !isset($this->fields['id'])) {
         return false;
      }

      $this->showStatsDates();
      Plugin::doHook(Hooks::SHOW_ITEM_STATS, $this);
      $this->showStatsTimes();
   }

   function showStatsDates() {
      echo "<table class='tab_cadre_fixe'>";
      echo "<tr><th colspan='2'>"._n('Date', 'Dates', Session::getPluralNumber())."</th></tr>";

      echo "<tr class='tab_bg_2'><td>".__('Opening date')."</td>";
      echo "<td>".Html::convDateTime($this->fields['date'])."</td></tr>";

      echo "<tr class='tab_bg_2'><td>".__('Time to resolve')."</td>";
      echo "<td>".Html::convDateTime($this->fields['time_to_resolve'])."</td></tr>";

      if (!$this->isNotSolved()) {
         echo "<tr class='tab_bg_2'><td>".__('Resolution date')."</td>";
         echo "<td>".Html::convDateTime($this->fields['solvedate'])."</td></tr>";
      }

      if (in_array($this->fields['status'], $this->getClosedStatusArray())) {
         echo "<tr class='tab_bg_2'><td>".__('Closing date')."</td>";
         echo "<td>".Html::convDateTime($this->fields['closedate'])."</td></tr>";
      }
      echo "</table>";
   }

   function showStatsTimes() {
      echo "<div class='dates_timelines'>";
      echo "<table class='tab_cadre_fixe'>";
      echo "<tr><th colspan='2'>"._n('Time', 'Times', Session::getPluralNumber())."</th></tr>";

      if (isset($this->fields['takeintoaccount_delay_stat'])) {
         echo "<tr class='tab_bg_2'><td>".__('Take into account')."</td><td>";
         if ($this->fields['takeintoaccount_delay_stat'] > 0) {
            echo Html::timestampToString($this->fields['takeintoaccount_delay_stat'], 0, false);
         } else {
            echo '&nbsp;';
         }
         echo "</td></tr>";
      }

      if (!$this->isNotSolved()) {
         echo "<tr class='tab_bg_2'><td>".__('Resolution')."</td><td>";

         if ($this->fields['solve_delay_stat'] > 0) {
            echo Html::timestampToString($this->fields['solve_delay_stat'], 0, false);
         } else {
            echo '&nbsp;';
         }
         echo "</td></tr>";
      }

      if (in_array($this->fields['status'], $this->getClosedStatusArray())) {
         echo "<tr class='tab_bg_2'><td>".__('Closure')."</td><td>";
         if ($this->fields['close_delay_stat'] > 0) {
            echo Html::timestampToString($this->fields['close_delay_stat'], true, false);
         } else {
            echo '&nbsp;';
         }
         echo "</td></tr>";
      }

      echo "<tr class='tab_bg_2'><td>".__('Pending')."</td><td>";
      if ($this->fields['waiting_duration'] > 0) {
         echo Html::timestampToString($this->fields['waiting_duration'], 0, false);
      } else {
         echo '&nbsp;';
      }
      echo "</td></tr>";

      echo "</table>";
      echo "</div>";
   }


   /** Get users_ids of itil object between 2 dates
    *
    * @param string $date1 begin date
    * @param string $date2 end date
    *
    * @return array contains the distinct users_ids which have itil object
   **/
   function getUsedAuthorBetween($date1 = '', $date2 = '') {
      global $DB;

      $linkclass = new $this->userlinkclass();
      $linktable = $linkclass->getTable();

      $ctable = $this->getTable();
      $criteria = [
         'SELECT'          => [
            'glpi_users.id AS users_id',
            'glpi_users.name AS name',
            'glpi_users.realname AS realname',
            'glpi_users.firstname AS firstname'
         ],
         'DISTINCT' => true,
         'FROM'            => $ctable,
         'LEFT JOIN'       => [
            $linktable  => [
               'ON' => [
                  $linktable  => $this->getForeignKeyField(),
                  $ctable     => 'id', [
                     'AND' => [
                        "$linktable.type"    => CommonITILActor::REQUESTER
                     ]
                  ]
               ]
            ]
         ],
         'INNER JOIN'      => [
            'glpi_users'   => [
               'ON' => [
                  $linktable     => 'users_id',
                  'glpi_users'   => 'id'
               ]
            ]
         ],
         'WHERE'           => [
            "$ctable.is_deleted" => 0
         ] + getEntitiesRestrictCriteria($ctable),
         'ORDERBY'         => [
            'realname',
            'firstname',
            'name'
         ]
      ];

      if (!empty($date1) || !empty($date2)) {
         $criteria['WHERE'][] = [
            'OR' => [
               getDateCriteria("$ctable.date", $date1, $date2),
               getDateCriteria("$ctable.closedate", $date1, $date2),
            ]
         ];
      }

      $iterator = $DB->request($criteria);
      $tab    = [];
      foreach ($iterator as $line) {
         $tab[] = [
            'id'   => $line['users_id'],
            'link' => formatUserName(
               $line['users_id'],
               $line['name'],
               $line['realname'],
               $line['firstname'],
               1
            )
         ];
      }
      return $tab;
   }


   /** Get recipient of itil object between 2 dates
    *
    * @param string $date1 begin date
    * @param string $date2 end date
    *
    * @return array contains the distinct recipents which have itil object
   **/
   function getUsedRecipientBetween($date1 = '', $date2 = '') {
      global $DB;

      $ctable = $this->getTable();
      $criteria = [
         'SELECT'          => [
            'glpi_users.id AS user_id',
            'glpi_users.name AS name',
            'glpi_users.realname AS realname',
            'glpi_users.firstname AS firstname'
         ],
         'DISTINCT'        => true,
         'FROM'            => $ctable,
         'LEFT JOIN'       => [
            'glpi_users'   => [
               'ON' => [
                  $ctable        => 'users_id_recipient',
                  'glpi_users'   => 'id'
               ]
            ]
         ],
         'WHERE'           => [
            "$ctable.is_deleted" => 0
         ] + getEntitiesRestrictCriteria($ctable),
         'ORDERBY'         => [
            'realname',
            'firstname',
            'name'
         ]
      ];

      if (!empty($date1) || !empty($date2)) {
         $criteria['WHERE'][] = [
            'OR' => [
               getDateCriteria("$ctable.date", $date1, $date2),
               getDateCriteria("$ctable.closedate", $date1, $date2),
            ]
         ];
      }

      $iterator = $DB->request($criteria);
      $tab    = [];

      foreach ($iterator as $line) {
         $tab[] = [
            'id'   => $line['user_id'],
            'link' => formatUserName(
               $line['user_id'],
               $line['name'],
               $line['realname'],
               $line['firstname'],
               1
            )
         ];
      }
      return $tab;
   }


   /** Get groups which have itil object between 2 dates
    *
    * @param string $date1 begin date
    * @param string $date2 end date
    *
    * @return array contains the distinct groups of tickets
   **/
   function getUsedGroupBetween($date1 = '', $date2 = '') {
      global $DB;

      $linkclass = new $this->grouplinkclass();
      $linktable = $linkclass->getTable();

      $ctable = $this->getTable();
      $criteria = [
         'SELECT' => [
            'glpi_groups.id',
            'glpi_groups.completename'
         ],
         'DISTINCT'        => true,
         'FROM'            => $ctable,
         'LEFT JOIN'       => [
            $linktable  => [
               'ON' => [
                  $linktable  => $this->getForeignKeyField(),
                  $ctable     => 'id', [
                     'AND' => [
                        "$linktable.type"    => CommonITILActor::REQUESTER
                     ]
                  ]
               ]
            ]
         ],
         'INNER JOIN'      => [
            'glpi_groups'   => [
               'ON' => [
                  $linktable     => 'groups_id',
                  'glpi_groups'   => 'id'
               ]
            ]
         ],
         'WHERE'           => [
            "$ctable.is_deleted" => 0
         ] + getEntitiesRestrictCriteria($ctable),
         'ORDERBY'         => [
            'glpi_groups.completename'
         ]
      ];

      if (!empty($date1) || !empty($date2)) {
         $criteria['WHERE'][] = [
            'OR' => [
               getDateCriteria("$ctable.date", $date1, $date2),
               getDateCriteria("$ctable.closedate", $date1, $date2),
            ]
         ];
      }

      $iterator = $DB->request($criteria);
      $tab    = [];

      foreach ($iterator as $line) {
         $tab[] = [
            'id'   => $line['id'],
            'link' => $line['completename'],
         ];
      }
      return $tab;
   }


   /** Get recipient of itil object between 2 dates
    *
    * @param string  $date1 begin date
    * @param string  $date2 end date
    * @param boolean $title indicates if stat if by title (true) or type (false)
    *
    * @return array contains the distinct recipents which have tickets
   **/
   function getUsedUserTitleOrTypeBetween($date1 = '', $date2 = '', $title = true) {
      global $DB;

      $linkclass = new $this->userlinkclass();
      $linktable = $linkclass->getTable();

      if ($title) {
         $table = "glpi_usertitles";
         $field = "usertitles_id";
      } else {
         $table = "glpi_usercategories";
         $field = "usercategories_id";
      }

      $ctable = $this->getTable();
      $criteria = [
         'SELECT'          => "glpi_users.$field",
         'DISTINCT'        => true,
         'FROM'            => $ctable,
         'INNER JOIN'      => [
            $linktable  => [
               'ON' => [
                  $linktable  => $this->getForeignKeyField(),
                  $ctable     => 'id'
               ]
            ],
            'glpi_users'   => [
               'ON' => [
                  $linktable     => 'users_id',
                  'glpi_users'   => 'id'
               ]
            ]
         ],
         'LEFT JOIN'       => [
            $table         => [
               'ON' => [
                  'glpi_users'   => $field,
                  $table         => 'id'
               ]
            ]
         ],
         'WHERE'           => [
            "$ctable.is_deleted" => 0
         ] + getEntitiesRestrictCriteria($ctable),
         'ORDERBY'         => [
            "glpi_users.$field"
         ]
      ];

      if (!empty($date1) || !empty($date2)) {
         $criteria['WHERE'][] = [
            'OR' => [
               getDateCriteria("$ctable.date", $date1, $date2),
               getDateCriteria("$ctable.closedate", $date1, $date2),
            ]
         ];
      }

      $iterator = $DB->request($criteria);
      $tab    = [];
      foreach ($iterator as $line) {
         $tab[] = [
            'id'   => $line[$field],
            'link' => Dropdown::getDropdownName($table, $line[$field]),
         ];
      }
      return $tab;
   }


   /**
    * Get priorities of itil object between 2 dates
    *
    * @param string $date1 begin date
    * @param string $date2 end date
    *
    * @return array contains the distinct priorities of tickets
   **/
   function getUsedPriorityBetween($date1 = '', $date2 = '') {
      global $DB;

      $ctable = $this->getTable();
      $criteria = [
         'SELECT'          => 'priority',
         'DISTINCT'        => true,
         'FROM'            => $ctable,
         'WHERE'           => [
            "$ctable.is_deleted" => 0
         ] + getEntitiesRestrictCriteria($ctable),
         'ORDERBY'         => 'priority'
      ];

      if (!empty($date1) || !empty($date2)) {
         $criteria['WHERE'][] = [
            'OR' => [
               getDateCriteria("$ctable.date", $date1, $date2),
               getDateCriteria("$ctable.closedate", $date1, $date2),
            ]
         ];
      }

      $iterator = $DB->request($criteria);
      $tab    = [];
      foreach ($iterator as $line) {
         $tab[] = [
            'id'   => $line['priority'],
            'link' => static::getPriorityName($line['priority']),
         ];
      }
      return $tab;
   }


   /**
    * Get urgencies of itil object between 2 dates
    *
    * @param string $date1 begin date
    * @param string $date2 end date
    *
    * @return array contains the distinct priorities of tickets
   **/
   function getUsedUrgencyBetween($date1 = '', $date2 = '') {
      global $DB;

      $ctable = $this->getTable();
      $criteria = [
         'SELECT'          => 'urgency',
         'DISTINCT'        => true,
         'FROM'            => $ctable,
         'WHERE'           => [
            "$ctable.is_deleted" => 0
         ] + getEntitiesRestrictCriteria($ctable),
         'ORDERBY'         => 'urgency'
      ];

      if (!empty($date1) || !empty($date2)) {
         $criteria['WHERE'][] = [
            'OR' => [
               getDateCriteria("$ctable.date", $date1, $date2),
               getDateCriteria("$ctable.closedate", $date1, $date2),
            ]
         ];
      }

      $iterator = $DB->request($criteria);
      $tab    = [];

      foreach ($iterator as $line) {
         $tab[] = [
            'id'   => $line['urgency'],
            'link' => static::getUrgencyName($line['urgency']),
         ];
      }
      return $tab;
   }


   /**
    * Get impacts of itil object between 2 dates
    *
    * @param string $date1 begin date
    * @param string $date2 end date
    *
    * @return array contains the distinct priorities of tickets
   **/
   function getUsedImpactBetween($date1 = '', $date2 = '') {
      global $DB;

      $ctable = $this->getTable();
      $criteria = [
         'SELECT'          => 'impact',
         'DISTINCT'        => true,
         'FROM'            => $ctable,
         'WHERE'           => [
            "$ctable.is_deleted" => 0
         ] + getEntitiesRestrictCriteria($ctable),
         'ORDERBY'         => 'impact'
      ];

      if (!empty($date1) || !empty($date2)) {
         $criteria['WHERE'][] = [
            'OR' => [
               getDateCriteria("$ctable.date", $date1, $date2),
               getDateCriteria("$ctable.closedate", $date1, $date2),
            ]
         ];
      }

      $iterator = $DB->request($criteria);
      $tab    = [];

      foreach ($iterator as $line) {
         $tab[] = [
            'id'   => $line['impact'],
            'link' => static::getImpactName($line['impact']),
         ];
      }
      return $tab;
   }


   /**
    * Get request types of itil object between 2 dates
    *
    * @param string $date1 begin date
    * @param string $date2 end date
    *
    * @return array contains the distinct request types of tickets
   **/
   function getUsedRequestTypeBetween($date1 = '', $date2 = '') {
      global $DB;

      $ctable = $this->getTable();
      $criteria = [
         'SELECT'          => 'requesttypes_id',
         'DISTINCT'        => true,
         'FROM'            => $ctable,
         'WHERE'           => [
            "$ctable.is_deleted" => 0
         ] + getEntitiesRestrictCriteria($ctable),
         'ORDERBY'         => 'requesttypes_id'
      ];

      if (!empty($date1) || !empty($date2)) {
         $criteria['WHERE'][] = [
            'OR' => [
               getDateCriteria("$ctable.date", $date1, $date2),
               getDateCriteria("$ctable.closedate", $date1, $date2),
            ]
         ];
      }

      $iterator = $DB->request($criteria);
      $tab    = [];
      foreach ($iterator as $line) {
         $tab[] = [
            'id'   => $line['requesttypes_id'],
            'link' => Dropdown::getDropdownName('glpi_requesttypes', $line['requesttypes_id']),
         ];
      }
      return $tab;
   }


   /**
    * Get solution types of itil object between 2 dates
    *
    * @param string $date1 begin date
    * @param string $date2 end date
    *
    * @return array contains the distinct request types of tickets
   **/
   function getUsedSolutionTypeBetween($date1 = '', $date2 = '') {
      global $DB;

      $ctable = $this->getTable();
      $criteria = [
         'SELECT'          => 'solutiontypes_id',
         'DISTINCT'        => true,
         'FROM'            => ITILSolution::getTable(),
         'INNER JOIN'      => [
            $ctable   => [
               'ON' => [
                  ITILSolution::getTable()   => 'items_id',
                  $ctable                    => 'id'
               ]
            ]
         ],
         'WHERE'           => [
            ITILSolution::getTable() . ".itemtype" => $this->getType(),
            "$ctable.is_deleted"                   => 0
         ] + getEntitiesRestrictCriteria($ctable),
         'ORDERBY'         => 'solutiontypes_id'
      ];

      if (!empty($date1) || !empty($date2)) {
         $criteria['WHERE'][] = [
            'OR' => [
               getDateCriteria("$ctable.date", $date1, $date2),
               getDateCriteria("$ctable.closedate", $date1, $date2),
            ]
         ];
      }

      $iterator = $DB->request($criteria);
      $tab    = [];
      foreach ($iterator as $line) {
         $tab[] = [
            'id'   => $line['solutiontypes_id'],
            'link' => Dropdown::getDropdownName('glpi_solutiontypes', $line['solutiontypes_id']),
         ];
      }
      return $tab;
   }


   /** Get users which have intervention assigned to  between 2 dates
    *
    * @param string $date1 begin date
    * @param string $date2 end date
    *
    * @return array contains the distinct users which have any intervention assigned to.
   **/
   function getUsedTechBetween($date1 = '', $date2 = '') {
      global $DB;

      $linkclass = new $this->userlinkclass();
      $linktable = $linkclass->getTable();
      $showlink = User::canView();

      $ctable = $this->getTable();
      $criteria = [
         'SELECT'          => [
            'glpi_users.id AS users_id',
            'glpi_users.name AS name',
            'glpi_users.realname AS realname',
            'glpi_users.firstname AS firstname'
         ],
         'DISTINCT'        => true,
         'FROM'            => $ctable,
         'LEFT JOIN'       => [
            $linktable  => [
               'ON' => [
                  $linktable  => $this->getForeignKeyField(),
                  $ctable     => 'id', [
                     'AND' => [
                        "$linktable.type"    => CommonITILActor::ASSIGN
                     ]
                  ]
               ]
            ],
            'glpi_users'   => [
               'ON' => [
                  $linktable     => 'users_id',
                  'glpi_users'   => 'id'
               ]
            ]
         ],
         'WHERE'           => [
            "$ctable.is_deleted" => 0
         ] + getEntitiesRestrictCriteria($ctable),
         'ORDERBY'         => [
            'realname',
            'firstname',
            'name'
         ]
      ];

      if (!empty($date1) || !empty($date2)) {
         $criteria['WHERE'][] = [
            'OR' => [
               getDateCriteria("$ctable.date", $date1, $date2),
               getDateCriteria("$ctable.closedate", $date1, $date2),
            ]
         ];
      }

      $iterator = $DB->request($criteria);
      $tab    = [];

      foreach ($iterator as $line) {
         $tab[] = [
            'id'   => $line['users_id'],
            'link' => formatUserName($line['users_id'], $line['name'], $line['realname'], $line['firstname'], $showlink),
         ];
      }
      return $tab;
   }


   /** Get users which have followup assigned to  between 2 dates
    *
    * @param string $date1 begin date
    * @param string $date2 end date
    *
    * @return array contains the distinct users which have any followup assigned to.
   **/
   function getUsedTechTaskBetween($date1 = '', $date2 = '') {
      global $DB;

      $linktable = getTableForItemType($this->getType().'Task');
      $showlink = User::canView();

      $ctable = $this->getTable();
      $criteria = [
         'SELECT'          => [
            'glpi_users.id AS users_id',
            'glpi_users.name AS name',
            'glpi_users.realname AS realname',
            'glpi_users.firstname AS firstname'
         ],
         'DISTINCT' => true,
         'FROM'            => $ctable,
         'LEFT JOIN'       => [
            $linktable  => [
               'ON' => [
                  $linktable  => $this->getForeignKeyField(),
                  $ctable     => 'id'
               ]
            ],
            'glpi_users'   => [
               'ON' => [
                  $linktable     => 'users_id',
                  'glpi_users'   => 'id'
               ]
            ],
            'glpi_profiles_users'   => [
               'ON' => [
                  'glpi_users'            => 'id',
                  'glpi_profiles_users'   => 'users_id'
               ]
            ],
            'glpi_profiles'         => [
               'ON' => [
                  'glpi_profiles'         => 'id',
                  'glpi_profiles_users'   => 'profiles_id'
               ]
            ],
            'glpi_profilerights'    => [
               'ON' => [
                  'glpi_profiles'      => 'id',
                  'glpi_profilerights' => 'profiles_id'
               ]
            ]
         ],
         'WHERE'           => [
            "$ctable.is_deleted"          => 0,
            'glpi_profilerights.name'     => 'ticket',
            'glpi_profilerights.rights'   => ['&', Ticket::OWN],
            "$linktable.users_id"         => ['<>', 0],
            ['NOT'                        => ["$linktable.users_id" => null]]
         ] + getEntitiesRestrictCriteria($ctable),
         'ORDERBY'         => [
            'realname',
            'firstname',
            'name'
         ]
      ];

      if (!empty($date1) || !empty($date2)) {
         $criteria['WHERE'][] = [
            'OR' => [
               getDateCriteria("$ctable.date", $date1, $date2),
               getDateCriteria("$ctable.closedate", $date1, $date2),
            ]
         ];
      }

      $iterator = $DB->request($criteria);
      $tab    = [];

      foreach ($iterator as $line) {
         $tab[] = [
            'id'   => $line['users_id'],
            'link' => formatUserName($line['users_id'], $line['name'], $line['realname'], $line['firstname'], $showlink),
         ];
      }
      return $tab;
   }


   /** Get enterprises which have itil object assigned to between 2 dates
    *
    * @param string $date1 begin date
    * @param string $date2 end date
    *
    * @return array contains the distinct enterprises which have any tickets assigned to.
   **/
   function getUsedSupplierBetween($date1 = '', $date2 = '') {
      global $DB;

      $linkclass = new $this->supplierlinkclass();
      $linktable = $linkclass->getTable();

      $ctable = $this->getTable();
      $criteria = [
         'SELECT'          => [
            'glpi_suppliers.id AS suppliers_id_assign',
            'glpi_suppliers.name AS name'
         ],
         'DISTINCT'        => true,
         'FROM'            => $ctable,
         'LEFT JOIN'       => [
            $linktable        => [
               'ON' => [
                  $linktable  => $this->getForeignKeyField(),
                  $ctable     => 'id', [
                     'AND' => [
                        "$linktable.type"    => CommonITILActor::ASSIGN
                     ]
                  ]
               ]
            ],
            'glpi_suppliers'  => [
               'ON' => [
                  $linktable        => 'suppliers_id',
                  'glpi_suppliers'  => 'id'
               ]
            ]
         ],
         'WHERE'           => [
            "$ctable.is_deleted" => 0
         ] + getEntitiesRestrictCriteria($ctable),
         'ORDERBY'         => [
            'name'
         ]
      ];

      if (!empty($date1) || !empty($date2)) {
         $criteria['WHERE'][] = [
            'OR' => [
               getDateCriteria("$ctable.date", $date1, $date2),
               getDateCriteria("$ctable.closedate", $date1, $date2),
            ]
         ];
      }

      $iterator = $DB->request($criteria);
      $tab    = [];
      foreach ($iterator as $line) {
         $tab[] = [
            'id'   => $line['suppliers_id_assign'],
            'link' => '<a href="' . Supplier::getFormURLWithID($line['suppliers_id_assign']) . '">' . $line['name'] . '</a>',
         ];
      }
      return $tab;
   }


   /** Get groups assigned to itil object between 2 dates
    *
    * @param string $date1 begin date
    * @param string $date2 end date
    *
    * @return array contains the distinct groups assigned to a tickets
   **/
   function getUsedAssignGroupBetween($date1 = '', $date2 = '') {
      global $DB;

      $linkclass = new $this->grouplinkclass();
      $linktable = $linkclass->getTable();

      $ctable = $this->getTable();
      $criteria = [
         'SELECT' => [
            'glpi_groups.id',
            'glpi_groups.completename'
         ],
         'DISTINCT'        => true,
         'FROM'            => $ctable,
         'LEFT JOIN'       => [
            $linktable  => [
               'ON' => [
                  $linktable  => $this->getForeignKeyField(),
                  $ctable     => 'id', [
                     'AND' => [
                        "$linktable.type"    => CommonITILActor::ASSIGN
                     ]
                  ]
               ]
            ],
            'glpi_groups'   => [
               'ON' => [
                  $linktable     => 'groups_id',
                  'glpi_groups'   => 'id'
               ]
            ]
         ],
         'WHERE'           => [
            "$ctable.is_deleted" => 0
         ] + getEntitiesRestrictCriteria($ctable),
         'ORDERBY'         => [
            'glpi_groups.completename'
         ]
      ];

      if (!empty($date1) || !empty($date2)) {
         $criteria['WHERE'][] = [
            'OR' => [
               getDateCriteria("$ctable.date", $date1, $date2),
               getDateCriteria("$ctable.closedate", $date1, $date2),
            ]
         ];
      }

      $iterator = $DB->request($criteria);
      $tab    = [];
      foreach ($iterator as $line) {
         $tab[] = [
            'id'   => $line['id'],
            'link' => $line['completename'],
         ];
      }
      return $tab;
   }


   /**
    * Display a line for an object
    *
    * @since 0.85 (befor in each object with differents parameters)
    *
    * @param $id                 Integer  ID of the object
    * @param $options            array of options
    *      output_type            : Default output type (see Search class / default Search::HTML_OUTPUT)
    *      row_num                : row num used for display
    *      type_for_massiveaction : itemtype for massive action
    *      id_for_massaction      : default 0 means no massive action
    *
    * @since 10.0.0 "followups" option has been dropped
    */
   static function showShort($id, $options = []) {
      global $DB;

      $p = [
         'output_type'            => Search::HTML_OUTPUT,
         'row_num'                => 0,
         'type_for_massiveaction' => 0,
         'id_for_massiveaction'   => 0,
         'followups'              => false,
         'ticket_stats'           => false,
      ];

      if (count($options)) {
         foreach ($options as $key => $val) {
            $p[$key] = $val;
         }
      }

      $rand = mt_rand();

      /// TODO to be cleaned. Get datas and clean display links

      // Prints a job in short form
      // Should be called in a <table>-segment
      // Print links or not in case of user view
      // Make new job object and fill it from database, if success, print it
      $item         = new static();

      $candelete   = static::canDelete();
      $canupdate   = Session::haveRight(static::$rightname, UPDATE);
      $showprivate = Session::haveRight('followup', ITILFollowup::SEEPRIVATE);
      $align       = "class='left'";
      $align_desc  = "class='left'";

      if ($item->getFromDB($id)) {
         $item_num = 1;
         $bgcolor  = $_SESSION["glpipriority_".$item->fields["priority"]];

         echo Search::showNewLine($p['output_type'], $p['row_num']%2, $item->isDeleted());

         $check_col = '';
         if (($candelete || $canupdate)
             && ($p['output_type'] == Search::HTML_OUTPUT)
             && $p['id_for_massiveaction']) {

            $check_col = Html::getMassiveActionCheckBox($p['type_for_massiveaction'], $p['id_for_massiveaction']);
         }
         echo Search::showItem($p['output_type'], $check_col, $item_num, $p['row_num'], $align);

         // First column
         $first_col = sprintf(__('%1$s: %2$s'), __('ID'), $item->fields["id"]);
         if ($p['output_type'] == Search::HTML_OUTPUT) {
            $first_col .= "&nbsp;".static::getStatusIcon($item->fields["status"]);
         } else {
            $first_col = sprintf(__('%1$s - %2$s'), $first_col,
                                 static::getStatus($item->fields["status"]));
         }

         echo Search::showItem($p['output_type'], $first_col, $item_num, $p['row_num'], $align);

         // Second column
         if ($item->fields['status'] == static::CLOSED) {
            $second_col = sprintf(__('Closed on %s'),
                                  ($p['output_type'] == Search::HTML_OUTPUT?'<br>':'').
                                    Html::convDateTime($item->fields['closedate']));
         } else if ($item->fields['status'] == static::SOLVED) {
            $second_col = sprintf(__('Solved on %s'),
                                  ($p['output_type'] == Search::HTML_OUTPUT?'<br>':'').
                                    Html::convDateTime($item->fields['solvedate']));
         } else if ($item->fields['begin_waiting_date']) {
            $second_col = sprintf(__('Put on hold on %s'),
                                  ($p['output_type'] == Search::HTML_OUTPUT?'<br>':'').
                                    Html::convDateTime($item->fields['begin_waiting_date']));
         } else if ($item->fields['time_to_resolve']) {
            $second_col = sprintf(__('%1$s: %2$s'), __('Time to resolve'),
                                  ($p['output_type'] == Search::HTML_OUTPUT?'<br>':'').
                                    Html::convDateTime($item->fields['time_to_resolve']));
         } else {
            $second_col = sprintf(__('Opened on %s'),
                                  ($p['output_type'] == Search::HTML_OUTPUT?'<br>':'').
                                    Html::convDateTime($item->fields['date']));
         }

         echo Search::showItem($p['output_type'], $second_col, $item_num, $p['row_num'], $align." width=130");

         // Second BIS column
         $second_col = Html::convDateTime($item->fields["date_mod"]);
         echo Search::showItem($p['output_type'], $second_col, $item_num, $p['row_num'], $align." width=90");

         // Second TER column
         if (count($_SESSION["glpiactiveentities"]) > 1) {
            $second_col = Dropdown::getDropdownName('glpi_entities', $item->fields['entities_id']);
            echo Search::showItem($p['output_type'], $second_col, $item_num, $p['row_num'],
                                  $align." width=100");
         }

         // Third Column
         echo Search::showItem($p['output_type'],
                               "<span class='b'>".static::getPriorityName($item->fields["priority"]).
                                 "</span>",
                               $item_num, $p['row_num'], "$align bgcolor='$bgcolor'");

         // Fourth Column
         $fourth_col = "";

         foreach ($item->getUsers(CommonITILActor::REQUESTER) as $d) {
            $userdata    = getUserName($d["users_id"], 2);
            $fourth_col .= sprintf(__('%1$s %2$s'),
                                    "<span class='b'>".$userdata['name']."</span>",
                                    Html::showToolTip($userdata["comment"],
                                                      ['link'    => $userdata["link"],
                                                            'display' => false]));
            $fourth_col .= "<br>";
         }

         foreach ($item->getGroups(CommonITILActor::REQUESTER) as $d) {
            $fourth_col .= Dropdown::getDropdownName("glpi_groups", $d["groups_id"]);
            $fourth_col .= "<br>";
         }

         echo Search::showItem($p['output_type'], $fourth_col, $item_num, $p['row_num'], $align);

         // Fifth column
         $fifth_col = "";

         foreach ($item->getUsers(CommonITILActor::ASSIGN) as $d) {
            if (Session::getCurrentInterface() == 'helpdesk'
               && !empty($anon_name = User::getAnonymizedNameForUser(
                  $d['users_id'],
                  $item->getEntityID()
               ))
            ) {
               $fifth_col .= $anon_name;
            } else {
               $userdata   = getUserName($d["users_id"], 2);
               $fifth_col .= sprintf(__('%1$s %2$s'),
                                    "<span class='b'>".$userdata['name']."</span>",
                                    Html::showToolTip($userdata["comment"],
                                                      ['link'    => $userdata["link"],
                                                            'display' => false]));
            }

            $fifth_col .= "<br>";
         }

         foreach ($item->getGroups(CommonITILActor::ASSIGN) as $d) {
            if (Session::getCurrentInterface() == 'helpdesk'
               && !empty($anon_name = Group::getAnonymizedName($item->getEntityID()))
            ) {
               $fifth_col .= $anon_name;
            } else {
               $fifth_col .= Dropdown::getDropdownName("glpi_groups", $d["groups_id"]);
            }
            $fifth_col .= "<br>";
         }

         foreach ($item->getSuppliers(CommonITILActor::ASSIGN) as $d) {
            $fifth_col .= Dropdown::getDropdownName("glpi_suppliers", $d["suppliers_id"]);
            $fifth_col .= "<br>";
         }

         echo Search::showItem($p['output_type'], $fifth_col, $item_num, $p['row_num'], $align);

         // Eigth column
         $name_column = "<span class='b'>".$item->getName()."</span>&nbsp;";

         // Add link
         if ($item->canViewItem()) {
            $name_column  = sprintf(
               __('%1$s (%2$s)'),
               "<a id='".$item->getType().$item->fields["id"]."$rand' href=\"".$item->getLinkURL()."\">$name_column</a>",
               sprintf(
                  __('%1$s - %2$s'),
                  $item->numberOfFollowups($showprivate),
                  $item->numberOfTasks($showprivate)
               )
            );
         }

         if ($p['output_type'] == Search::HTML_OUTPUT) {
            $name_column = sprintf(__('%1$s %2$s'), $name_column,
                                    Html::showToolTip(RichText::getSafeHtml($item->fields['content'], true),
                                                      ['display' => false,
                                                            'applyto' => $item->getType().$item->fields["id"].
                                                                           $rand]));
         }

         if (!$p['ticket_stats']) {

            // Sixth Colum
            // Ticket : simple link to item
            $sixth_col  = "";
            $is_deleted = false;
            $item_ticket = new Item_Ticket();
            $data = $item_ticket->find(['tickets_id' => $item->fields['id']]);

            if ($item->getType() == 'Ticket') {
               if (!empty($data)) {
                  foreach ($data as $val) {
                     if (!empty($val["itemtype"]) && ($val["items_id"] > 0)) {
                        if ($object = getItemForItemtype($val["itemtype"])) {
                           if ($object->getFromDB($val["items_id"])) {
                              $is_deleted = $object->isDeleted();

                              $sixth_col .= $object->getTypeName();
                              $sixth_col .= " - <span class='b'>";
                              if ($item->canView()) {
                                 $sixth_col .= $object->getLink();
                              } else {
                                 $sixth_col .= $object->getNameID();
                              }
                              $sixth_col .= "</span><br>";
                           }
                        }
                     }
                  }
               } else {
                  $sixth_col = __('General');
               }

               echo Search::showItem($p['output_type'], $sixth_col, $item_num, $p['row_num'], ($is_deleted ? " class='center deleted' " : $align));
            }

            // Seventh column
            echo Search::showItem($p['output_type'],
                                 "<span class='b'>".
                                    Dropdown::getDropdownName('glpi_itilcategories',
                                                            $item->fields["itilcategories_id"]).
                                 "</span>",
                                 $item_num, $p['row_num'], $align);

            echo Search::showItem($p['output_type'], $name_column, $item_num, $p['row_num'],
                                 $align_desc." width='200'");

            //tenth column
            $tenth_column  = '';
            $planned_infos = '';

            $tasktype      = $item->getType()."Task";
            $plan          = new $tasktype();
            $items         = [];

            $result = $DB->request(
               [
                  'FROM'  => $plan->getTable(),
                  'WHERE' => [
                     $item->getForeignKeyField() => $item->fields['id'],
                  ],
               ]
            );
            foreach ($result as $plan) {

               if (isset($plan['begin']) && $plan['begin']) {
                  $items[$plan['id']] = $plan['id'];
                  $planned_infos .= sprintf(__('From %s').
                                             ($p['output_type'] == Search::HTML_OUTPUT?'<br>':''),
                                          Html::convDateTime($plan['begin']));
                  $planned_infos .= sprintf(__('To %s').
                                             ($p['output_type'] == Search::HTML_OUTPUT?'<br>':''),
                                          Html::convDateTime($plan['end']));
                  if ($plan['users_id_tech']) {
                     $planned_infos .= sprintf(__('By %s').
                                                ($p['output_type'] == Search::HTML_OUTPUT?'<br>':''),
                                             getUserName($plan['users_id_tech']));
                  }
                  $planned_infos .= "<br>";
               }

            }

            $tenth_column = count($items);
            if ($tenth_column) {
               $tenth_column = "<span class='pointer'
                                 id='".$item->getType().$item->fields["id"]."planning$rand'>".
                                 $tenth_column.'</span>';
               $tenth_column = sprintf(__('%1$s %2$s'), $tenth_column,
                                       Html::showToolTip($planned_infos,
                                                         ['display' => false,
                                                               'applyto' => $item->getType().
                                                                              $item->fields["id"].
                                                                              "planning".$rand]));
            }

            echo Search::showItem($p['output_type'], $tenth_column, $item_num, $p['row_num'],
                                 $align_desc." width='150'");
         } else {
            echo Search::showItem($p['output_type'], $name_column, $item_num, $p['row_num'], $align_desc." width='200'");

            $takeintoaccountdelay_column = "";
            // Show only for tickets taken into account
            if ($item->fields['takeintoaccount_delay_stat'] > 0) {
               $takeintoaccountdelay_column = Html::timestampToString($item->fields['takeintoaccount_delay_stat']);
            }
            echo Search::showItem($p['output_type'], $takeintoaccountdelay_column, $item_num, $p['row_num'], $align_desc." width='150'");

            $solvedelay_column = "";
            // Show only for solved tickets
            if ($item->fields['solve_delay_stat'] > 0) {
               $solvedelay_column = Html::timestampToString($item->fields['solve_delay_stat']);
            }
            echo Search::showItem($p['output_type'], $solvedelay_column, $item_num, $p['row_num'], $align_desc." width='150'");

            $waiting_duration_column = Html::timestampToString($item->fields['waiting_duration']);
            echo Search::showItem($p['output_type'], $waiting_duration_column, $item_num, $p['row_num'], $align_desc." width='150'");
         }

         // Finish Line
         echo Search::showEndLine($p['output_type']);
      } else {
         echo "<tr class='tab_bg_2'>";
         echo "<td colspan='6' ><i>".__('No item in progress.')."</i></td></tr>";
      }
   }

   /**
    * @param integer $output_type Output type
    * @param string  $mass_id     id of the form to check all
    */
   static function commonListHeader(
      $output_type = Search::HTML_OUTPUT,
      $mass_id = '',
      array $params = []
   ) {
      $ticket_stats = $params['ticket_stats'] ?? false;

      // New Line for Header Items Line
      echo Search::showNewLine($output_type);
      // $show_sort if
      $header_num                      = 1;

      $items                           = [];
      $items[(empty($mass_id)?'&nbsp':Html::getCheckAllAsCheckbox($mass_id))] = '';
      $items[__('Status')]             = "status";
      $items[_n('Date', 'Dates', 1)]               = "date";
      $items[__('Last update')]        = "date_mod";

      if (count($_SESSION["glpiactiveentities"]) > 1) {
         $items[Entity::getTypeName(Session::getPluralNumber())] = "glpi_entities.completename";
      }

      $items[__('Priority')]           = "priority";
      $items[_n('Requester', 'Requesters', 1)]          = "users_id";
      $items[__('Assigned')]           = "users_id_assign";

      if (!$ticket_stats) {
         if (static::getType() == 'Ticket') {
            $items[_n('Associated element', 'Associated elements', Session::getPluralNumber())] = "";
         }
         $items[_n('Category', 'Categories', 1)]           = "glpi_itilcategories.completename";
         $items[__('Title')]              = "name";
         $items[__('Planification')]      = "glpi_tickettasks.begin";
      } else {
         $items[__('Title')]             = "name";
         $items[__('Take into account')] = "takeintoaccount_delay_stat";
         $items[__('Resolution')]        = "solve_delay_stat";
         $items[__('Pending')]           = "waiting_duration";
      }

      foreach (array_keys($items) as $key) {
         $link   = "";
         echo Search::showHeaderItem($output_type, $key, $header_num, $link);
      }

      // End Line for column headers
      echo Search::showEndLine($output_type);
   }


   /**
    * Get correct Calendar: Entity or Sla
    *
    * @since 0.90.4
    *
    **/
   function getCalendar() {
      return Entity::getUsedConfig('calendars_id', $this->fields['entities_id']);
   }


   /**
    * Summary of getTimelinePosition
    * Returns the position of the $sub_type for the $user_id in the timeline
    *
    * @param int $items_id is the id of the ITIL object
    * @param string $sub_type is ITILFollowup, Document_Item, TicketTask, TicketValidation or Solution
    * @param int $users_id
    * @since 9.2
    */
   static function getTimelinePosition($items_id, $sub_type, $users_id) {
      $itilobject = new static;
      $itilobject->fields['id'] = $items_id;
      $actors = $itilobject->getITILActors();

      // 1) rule for followups, documents, tasks and validations:
      //    Matrix for position of timeline objects
      //    R O A (R=Requester, O=Observer, A=AssignedTo)
      //    0 0 1 -> Right
      //    0 1 0 -> Left
      //    0 1 1 -> R
      //    1 0 0 -> L
      //    1 0 1 -> L
      //    1 1 0 -> L
      //    1 1 1 -> L
      //    if users_id is not in the actor list, then pos is left
      // 2) rule for solutions: always on the right side

      // default position is left
      $pos = self::TIMELINE_LEFT;

      $pos_matrix = [];
      $pos_matrix[0][0][1] = self::TIMELINE_RIGHT;
      $pos_matrix[0][1][1] = self::TIMELINE_RIGHT;

      switch ($sub_type) {
         case 'ITILFollowup':
         case 'Document_Item':
         case static::class.'Task':
         case static::class.'Validation':
            if (isset($actors[$users_id])) {
               $r = in_array(CommonITILActor::REQUESTER, $actors[$users_id]) ? 1 : 0;
               $o = in_array(CommonITILActor::OBSERVER, $actors[$users_id]) ? 1 : 0;
               $a = in_array(CommonITILActor::ASSIGN, $actors[$users_id]) ? 1 : 0;
               if (isset($pos_matrix[$r][$o][$a])) {
                  $pos = $pos_matrix[$r][$o][$a];
               }
            }
            break;
         case 'Solution':
            $pos = self::TIMELINE_RIGHT;
            break;
      }

      return $pos;
   }


   public function getTimelineItemtypes(): array {
      /** @var CommonITILObject $obj_type */
      $obj_type = static::getType();
      $foreign_key = static::getForeignKeyField();

      //check sub-items rights
      $tmp = [$foreign_key => $this->getID()];
      $fup = new ITILFollowup();
      $fup->getEmpty();
      $fup->fields['itemtype'] = $obj_type;
      $fup->fields['items_id'] = $this->getID();

      $task_class = $obj_type."Task";
      $task = new $task_class;

      $solved_statuses = static::getSolvedStatusArray();
      $closed_statuses = static::getClosedStatusArray();
      $solved_closed_statuses = array_merge($solved_statuses, $closed_statuses);

      $canadd_fup = $fup->can(-1, CREATE, $tmp) && !in_array($this->fields["status"], $solved_closed_statuses, true) || isset($_GET['_openfollowup']);
      $canadd_task = $task->can(-1, CREATE, $tmp) && !in_array($this->fields["status"], $solved_closed_statuses, true);
      $canadd_document = $canadd_fup || ($this->canAddItem('Document') && !in_array($this->fields["status"], $solved_closed_statuses, true));
      $canadd_solution = $obj_type::canUpdate() && $this->canSolve() && !in_array($this->fields["status"], $solved_statuses, true);

      $validation_class = $obj_type.'Validation';
      $canadd_validation = false;
      if (class_exists($validation_class)) {
         $validation = new $validation_class();
         $canadd_validation = $validation->can(-1, CREATE, $tmp) && !in_array($this->fields["status"], $solved_closed_statuses, true);
      }

      $itemtypes = [];

      if ($canadd_fup) {
         $itemtypes['answer'] = [
            'type'      => 'ITILFollowup',
            'class'     => 'ITILFollowup',
            'icon'      => 'far fa-comment',
            'label'     => _x('button', 'Answer'),
            'template'  => 'components/itilobject/timeline/form_followup.html.twig',
            'item'      => $fup
         ];
      }
      if ($canadd_task) {
         $itemtypes['task'] = [
            'type'      => 'ITILTask',
            'class'     => $task_class,
            'icon'      => 'fas fa-wrench',
            'label'     => _x('button', 'Create a task'),
            'template'  => 'components/itilobject/timeline/form_task.html.twig',
            'item'      => $task
         ];
      }
      if ($canadd_solution) {
         $itemtypes['solution'] = [
            'type'      => 'ITILSolution',
            'class'     => 'ITILSolution',
            'icon'      => 'fas fa-check',
            'label'     => _x('button', 'Add a solution'),
            'template'  => 'components/itilobject/timeline/form_solution.html.twig',
            'item'      => new ITILSolution()
         ];
      }
      if ($canadd_validation) {
         $itemtypes['validation'] = [
            'type'      => 'ITILValidation',
            'class'     => $validation_class,
            'icon'      => 'far fa-thumbs-up',
            'label'     => _x('button', 'Ask for validation'),
            'template'  => 'components/itilobject/timeline/form_validation.html.twig',
            'item'      => $validation
         ];
      }

      //TODO Call timeline_actions plugin hook

      return $itemtypes;
   }


   /**
    * Retrieves all timeline items for this ITILObject
    *
    * @param array $options Possible options:
    * - with_documents    : include documents elements
    * - with_logs         : include log entries
    * - with_validations  : include validation elements
    * - expose_private    : force presence of private items (followup/tasks), even if session does not allow it
    * - bypass_rights     : bypass current session rights
    * - sort_by_date_desc : false,
    * @since 9.4.0
    *
    * @param bool $with_logs include logs ?
    *
    * @return mixed[] Timeline items
    */
   function getTimelineItems(array $options = []) {

      $params = [
         'with_documents'    => true,
         'with_logs'         => true,
         'with_validations'  => true,
         'expose_private'    => false,
         'bypass_rights'     => false,
         'sort_by_date_desc' => false,
         'is_self_service'   => false,
      ];

      if (is_array($options) && count($options)) {
         foreach ($options as $key => $val) {
            $params[$key] = $val;
         }
      }

      $objType    = static::getType();
      $foreignKey = static::getForeignKeyField();
      $timeline = [];

      //checks rights
      $restrict_fup = $restrict_task = [];
      if (!$params['expose_private'] && !Session::haveRight("followup", ITILFollowup::SEEPRIVATE)) {
         $restrict_fup = [
            'OR' => [
               'is_private' => 0,
               'users_id'   => Session::getLoginUserID()
            ]
         ];
      }

      if ($params['is_self_service']) {
         $restrict_fup = [
            'is_private'   => 0
         ];
      }

      $restrict_fup['itemtype'] = static::getType();
      $restrict_fup['items_id'] = $this->getID();

      $taskClass = $objType."Task";
      $task_obj  = new $taskClass;
      if (!$params['expose_private'] && $task_obj->maybePrivate() && !Session::haveRight("task", CommonITILTask::SEEPRIVATE)) {
         $restrict_task = [
            'OR' => [
               'is_private'   => 0,
               'users_id'     => Session::getCurrentInterface() == "central"
                                    ? Session::getLoginUserID()
                                    : 0
            ]
         ];
      }

      if ($params['is_self_service']) {
         $restrict_task = [
               'is_private'   => 0
         ];
      }

      //add followups to timeline
      $fupClass     = 'ITILFollowup';
      $followup_obj = new $fupClass;
      if ($followup_obj->canview() || $params['bypass_rights']) {
         $followups = $followup_obj->find(['items_id'  => $this->getID()] + $restrict_fup, ['date DESC', 'id DESC']);
         foreach ($followups as $followups_id => $followup) {
            $followup_obj->getFromDB($followups_id);
            if ($followup_obj->canViewItem()) {
               $followup['can_edit'] = $followup_obj->canUpdateItem();
               $timeline["ITILFollowup_".$followups_id] = [
                  'type' => $fupClass,
                  'item' => $followup,
                  'itiltype' => 'Followup'
               ];
            }
         }
      }

      //add tasks to timeline
      if ($task_obj->canview() || $params['bypass_rights']) {
         $tasks = $task_obj->find([$foreignKey => $this->getID()] + $restrict_task, 'date DESC');
         foreach ($tasks as $tasks_id => $task) {
            $task_obj->getFromDB($tasks_id);
            if ($task_obj->canViewItem()) {
               $task['can_edit'] = $task_obj->canUpdateItem();
               $timeline[$task_obj::getType()."_".$tasks_id] = [
                  'type' => $taskClass,
                  'item' => $task,
                  'itiltype' => 'Task'
               ];
            }
         }
      }

      $solution_obj   = new ITILSolution();
      $solution_items = $solution_obj->find([
         'itemtype'  => static::getType(),
         'items_id'  => $this->getID()
      ]);
      foreach ($solution_items as $solution_item) {
         $timeline["ITILSolution_".$solution_item['id'] ] = [
            'type'     => 'Solution',
            'itiltype' => 'Solution',
            'item'     => [
               'id'                 => $solution_item['id'],
               'content'            => $solution_item['content'],
               'date'               => $solution_item['date_creation'],
               'users_id'           => $solution_item['users_id'],
               'solutiontypes_id'   => $solution_item['solutiontypes_id'],
               'can_edit'           => $objType::canUpdate() && $this->canSolve(),
               'timeline_position'  => self::TIMELINE_RIGHT,
               'users_id_editor'    => $solution_item['users_id_editor'],
               'date_mod'           => $solution_item['date_mod'],
               'users_id_approval'  => $solution_item['users_id_approval'],
               'date_approval'      => $solution_item['date_approval'],
               'status'             => $solution_item['status']
            ]
         ];
      }

      $validation_class = $objType."Validation";
      if (class_exists($validation_class) && $params['with_validations']
          && ($validation_class::canView() || $params['bypass_rights'])) {
         $valitation_obj   = new $validation_class;
         $validations = $valitation_obj->find([$foreignKey => $this->getID()]);
         foreach ($validations as $validations_id => $validation) {
            $canedit = $valitation_obj->can($validations_id, UPDATE);
            $cananswer = ($validation['users_id_validate'] === Session::getLoginUserID() &&
               $validation['status'] == CommonITILValidation::WAITING);
            $user = new User();
            $user->getFromDB($validation['users_id_validate']);
            $timeline["CommonITILValidation__".$validations_id] = [
               'type' => $validation_class,
               'item' => [
                  'id'        => $validations_id,
                  'date'      => $validation['submission_date'],
                  'content'   => __('Validation request')." => <i class='fas fa-user text-muted me-1'></i>".$user->getlink().
                                                 "<br>".$validation['comment_submission'],
                  'users_id'  => $validation['users_id'],
                  'can_edit'  => $canedit,
                  'can_answer'   => $cananswer,
                  'users_id_validate'  => $validation['users_id_validate'],
                  'timeline_position' => $validation['timeline_position']
               ],
               'itiltype' => 'Validation',
               'class'    => 'validation-request '.
                  ($validation['status'] == CommonITILValidation::WAITING  ? "validation-waiting"  : "").
                  ($validation['status'] == CommonITILValidation::ACCEPTED ? "validation-accepted" : "").
                  ($validation['status'] == CommonITILValidation::REFUSED  ? "validation-refused"  : ""),
            ];

            if (!empty($validation['validation_date'])) {
               $timeline["CommonITILValidation_".$validations_id] = [
                  'type' => $validation_class,
                  'item' => [
                     'id'        => $validations_id,
                     'date'      => $validation['validation_date'],
                     'content'   => __('Validation request answer')." : ". _sx('status',
                                                 ucfirst($validation_class::getStatus($validation['status'])))
                                                   ."<br>".$validation['comment_validation'],
                     'users_id'  => $validation['users_id_validate'],
                     'status'    => "status_".$validation['status'],
                     'can_edit'  => $canedit,
                     'timeline_position' => $validation['timeline_position'],
                  ],
                  'class'    => 'validation-answer',
                  'itiltype' => 'Validation'
               ];
            }
         }
      }

      //add documents to timeline
      if ($params['with_documents']) {
         $document_item_obj = new Document_Item();
         $document_obj      = new Document();
         $document_items    = $document_item_obj->find([
            $this->getAssociatedDocumentsCriteria($params['bypass_rights']),
            'timeline_position'  => ['>', self::NO_TIMELINE]
         ]);
         foreach ($document_items as $document_item) {
            $document_obj->getFromDB($document_item['documents_id']);

            $date = $document_item['date'] ?? $document_item['date_creation'];

            $item = $document_obj->fields;
            $item['date'] = $date;
            // #1476 - set date_mod and owner to attachment ones
            $item['date_mod'] = $document_item['date_mod'];
            $item['users_id'] = $document_item['users_id'];
            $item['documents_item_id'] = $document_item['id'];

            $item['timeline_position'] = $document_item['timeline_position'];

            $timeline_key = $document_item['itemtype']."_".$document_item['items_id'];
            if ($document_item['itemtype'] == static::getType()) {
               // document associated directly to itilobject
               $timeline["Document_".$document_item['documents_id']]
                  = ['type' => 'Document_Item', 'item' => $item];
            } else if (isset($timeline[$timeline_key])) {
               // document associated to a sub item of itilobject
               if (!isset($timeline[$timeline_key]['documents'])) {
                  $timeline[$timeline_key]['documents'] = [];
               }

               $docpath = GLPI_VAR_DIR."/".$item['filepath'];
               $is_image = Document::isImage($docpath);
               $sub_document = [
                  'type' => 'Document_Item',
                  'item' => $item
               ];
               if ($is_image) {
                  $sub_document['_is_image'] = true;
                  $sub_document['_size'] = getimagesize($docpath);
               }
               $timeline[$timeline_key]['documents'][] = $sub_document;
            }
<<<<<<< HEAD
=======
            if ($item_i['link']) {
               echo "<a href='{$item_i['link']}' target='_blank'><i class='fa fa-external-link'></i>{$item_i['name']}</a>";
            }
            if (!empty($item_i['mime'])) {
               echo "&nbsp;";
               echo Html::showToolTip(
                  sprintf(__('File size: %s'), Toolbox::getSize(filesize(GLPI_DOC_DIR . "/" . $item_i['filepath']))) . '<br>'
                  . sprintf(__('MIME type: %s'), $item_i['mime'])
               );
            }
            echo "<span class='buttons'>";
            echo "<a href='".Document::getFormURLWithID($item_i['id'])."' class='edit_document fa fa-eye pointer' title='".
                   _sx("button", "Show")."'>";
            echo "<span class='sr-only'>" . _sx('button', 'Show') . "</span></a>";

            $doc = new Document();
            $doc->getFromDB($item_i['id']);
            if ($doc->can($item_i['id'], UPDATE)) {
               echo '<form method="POST" action="' . static::getFormURL() . '" style="display:inline;">';
               echo Html::hidden('_glpi_csrf_token', ['value' => Session::getNewCSRFToken()]);
               echo Html::hidden('delete_document', ['value' => 1]);
               echo Html::hidden('documents_id', ['value' => $item_i['id']]);
               echo Html::hidden($foreignKey, ['value' => $this->getID()]);
               echo '<button type="submit" class="unstyled">';
               echo '<i class="delete_document fas fa-trash-alt pointer"
                        title="' .  _sx("button", "Delete permanently") . '"></i>';
               echo '<span class="sr-only">' . _sx('button', 'Delete permanently') . '</span></a>';
               echo '</form>';
            }
            echo "</span>";
         }

         echo "</div>"; // displayed_content
         echo "</div>"; //end h_content

         echo "</div>"; //end  h_info

         $timeline_index++;

         Plugin::doHook('post_show_item', ['item' => $obj, 'options' => $options]);

      } // end foreach timeline

      echo "<div class='break'></div>";

      // recall content
      echo "<div class='h_item middle'>";

      echo "<div class='h_info'>";
      echo "<div class='h_date'><i class='far fa-clock'></i>".Html::convDateTime($this->fields['date'])."</div>";
      echo "<div class='h_user'>";

      $user = new User();
      $display_requester = false;
      $requesters = $this->getUsers(CommonITILActor::REQUESTER);
      if (count($requesters) === 1) {
         $requester = reset($requesters);
         if ($requester['users_id'] > 0) {
            // Display requester identity only if there is only one requester
            // and only if it is not an anonymous user
            $display_requester = $user->getFromDB($requester['users_id']);
>>>>>>> e2718470
         }
      }

      if ($params['with_logs'] && Session::getCurrentInterface() == "central") {
         //add logs to timeline
         $log_items = Log::getHistoryData($this, 0, 0, [
            'OR' => [
               'id_search_option' => ['>', 0],
               'itemtype_link'    => ['User', 'Group', 'Supplier'],
            ]
         ]);

         foreach ($log_items as $log_item) {
            $content = $log_item['change'];
            if (strlen($log_item['field']) > 0) {
               $content = sprintf(__("%s: %s"), $log_item['field'], $content);
            }
            $content = "<i class='fas fa-history me-1' title='".__("Log entry")."' data-bs-toggle='tooltip'></i>".$content;
            $timeline["Log_" . $log_item['id'] ] = [
               'type'     => 'Log',
               'class'    => 'text-muted d-none',
               'item'     => [
                  'id'                 => $log_item['id'],
                  'content'            => $content,
                  'date'               => $log_item['date_mod'],
                  'users_id'           => 0,
                  'can_edit'           => false,
                  'timeline_position'  => self::TIMELINE_LEFT,
               ]
            ];
         }
      }

      //sort timeline items by date
      $reverse = $params['sort_by_date_desc'];
      usort($timeline, function($a, $b) use ($reverse) {
         $diff = strtotime($a['item']['date']) - strtotime($b['item']['date']);
         return $reverse ? 0 - $diff : $diff;
      });

      return $timeline;
   }


   /**
    * @since 9.4.0
    *
    * @param CommonDBTM $item The item whose form should be shown
    * @param integer $id ID of the item
    * @param mixed[] $params Array of extra parameters
    *
    * @return void
    */
   static function showSubForm(CommonDBTM $item, $id, $params) {

      if ($item instanceof Document_Item) {
         Document_Item::showAddFormForItem($params['parent'], '');

      } else if ($item->getType() == $params['parent']->getType()) {
         return self::showEditDescriptionForm($params['parent']);
      } else if (method_exists($item, "showForm")
                 && $item->can(-1, CREATE, $params)) {
         $item->showForm($id, $params);
      }
   }

   static function showEditDescriptionForm(CommonITILObject $item) {
      $can_requester = true;
      if (method_exists($item, "canRequesterUpdateItem")) {
         $can_requester = $item->canRequesterUpdateItem();
      }
      TemplateRenderer::getInstance()->display('components/itilobject/timeline/simple_form.html.twig', [
         'item'          => $item,
         'canupdate'     => (Session::getCurrentInterface() == "central" && $item->canUpdateItem()),
         'can_requester' => $can_requester,
      ]);
   }

   /**
    * Summary of getITILActors
    * Get the list of actors for the current Change
    * will return an assoc array of users_id => array of roles.
    *
    * @since 9.4.0
    *
    * @return array[] of array[] of users and roles
    */
   public function getITILActors() {
      global $DB;

      $users_table = $this->getTable() . '_users';
      switch ($this->getType()) {
         case 'Ticket':
            $groups_table = 'glpi_groups_tickets';
            break;
         case 'Problem':
            $groups_table = 'glpi_groups_problems';
            break;
         default:
            $groups_table = $this->getTable() . '_groups';
            break;
      }
      $fk = $this->getForeignKeyField();

      $subquery1 = new \QuerySubQuery([
         'SELECT'    => [
            'usr.id AS users_id',
            'tu.type AS type'
         ],
         'FROM'      => "$users_table AS tu",
         'LEFT JOIN' => [
            User::getTable() . ' AS usr' => [
               'ON' => [
                  'tu'  => 'users_id',
                  'usr' => 'id'
               ]
            ]
         ],
         'WHERE'     => [
            "tu.$fk" => $this->getID()
         ]
      ]);

      $subquery2 = new \QuerySubQuery([
         'SELECT'    => [
            'usr.id AS users_id',
            'gt.type AS type'
         ],
         'FROM'      => "$groups_table AS gt",
         'LEFT JOIN' => [
            Group_User::getTable() . ' AS gu'   => [
               'ON' => [
                  'gu'  => 'groups_id',
                  'gt'  => 'groups_id'
               ]
            ],
            User::getTable() . ' AS usr'        => [
               'ON' => [
                  'gu'  => 'users_id',
                  'usr' => 'id'
               ]
            ]
         ],
         'WHERE'     => [
            "gt.$fk" => $this->getID()
         ]
      ]);

      $union = new \QueryUnion([$subquery1, $subquery2], false, 'allactors');
      $iterator = $DB->request([
         'SELECT'          => [
            'users_id',
            'type'
         ],
         'DISTINCT'        => true,
         'FROM'            => $union
      ]);

      $users_keys = [];
      foreach ($iterator as $current_tu) {
         $users_keys[$current_tu['users_id']][] = $current_tu['type'];
      }

      return $users_keys;
   }


   /**
    * Number of followups of the object
    *
    * @param boolean $with_private true : all followups / false : only public ones (default 1)
    *
    * @return integer followup count
   **/
   function numberOfFollowups($with_private = true) {
      global $DB;

      $RESTRICT = [];
      if ($with_private !== true) {
         $RESTRICT['is_private'] = 0;
      }

      // Set number of followups
      $result = $DB->request([
         'COUNT'  => 'cpt',
         'FROM'   => 'glpi_itilfollowups',
         'WHERE'  => [
            'itemtype'  => $this->getType(),
            'items_id'  => $this->fields['id']
         ] + $RESTRICT
      ])->current();

      return $result['cpt'];
   }

   /**
    * Number of tasks of the object
    *
    * @param boolean $with_private true : all followups / false : only public ones (default 1)
    *
    * @return integer
   **/
   function numberOfTasks($with_private = true) {
      global $DB;

      $table = 'glpi_' . strtolower($this->getType()) . 'tasks';

      $RESTRICT = [];
      if ($with_private !== true && $this->getType() == 'Ticket') {
         //No private tasks for Problems and Changes
         $RESTRICT['is_private'] = 0;
      }

      // Set number of tasks
      $row = $DB->request([
         'COUNT'  => 'cpt',
         'FROM'   => $table,
         'WHERE'  => [
            $this->getForeignKeyField()   => $this->fields['id']
         ] + $RESTRICT
      ])->current();
      return (int)$row['cpt'];
   }

   /**
    * Check if input contains a flag set to prevent 'takeintoaccount' delay computation.
    *
    * @param array $input
    *
    * @return boolean
    */
   public function isTakeIntoAccountComputationBlocked($input) {
      return array_key_exists('_do_not_compute_takeintoaccount', $input)
         && $input['_do_not_compute_takeintoaccount'];
   }


   /**
    * Check if input contains a flag set to prevent status computation.
    *
    * @param array $input
    *
    * @return boolean
    */
   public function isStatusComputationBlocked(array $input) {
      return array_key_exists('_do_not_compute_status', $input)
         && $input['_do_not_compute_status'];
   }


   function addDefaultFormTab(array &$ong) {

      $timeline    = $this->getTimelineItems(['with_logs' => false]);
      $nb_elements = count($timeline);
      $label = $this->getTypeName(1);
      if ($nb_elements > 0) {
         $label.= " <span class='badge'>$nb_elements</span>";
      }

      $ong[$this->getType().'$main'] = $label;
      return $this;
   }


   /**
    * @see CommonGLPI::getAdditionalMenuOptions()
    *
    * @since 0.85
   **/
   static function getAdditionalMenuOptions() {
      $tplclass = self::getTemplateClass();
      if ($tplclass::canView()) {
         $menu = [
            $tplclass => [
               'title' => $tplclass::getTypeName(Session::getPluralNumber()),
               'page'  => $tplclass::getSearchURL(false),
               'icon'  => $tplclass::getIcon(),
               'links' => [
                  'search' => $tplclass::getSearchURL(false),
               ],
            ],
         ];

         if ($tplclass::canCreate()) {
            $menu[$tplclass]['links']['add'] = $tplclass::getFormURL(false);
         }
         return $menu;
      }
      return false;
   }


   /**
    * @see CommonGLPI::getAdditionalMenuLinks()
    *
    * @since 9.5.0
   **/
   static function getAdditionalMenuLinks() {
      $links = [];
      $tplclass = self::getTemplateClass();
      if ($tplclass::canView()) {
         $links['template'] = $tplclass::getSearchURL(false);
      }
      $links['summary_kanban'] = static::getFormURL(false).'?showglobalkanban=1';

      return $links;
   }


   /**
    * Get template to use
    * Use force_template first, then try on template define for type and category
    * then use default template of active profile of connected user and then use default entity one
    *
    * @param integer      $force_template     itiltemplate_id to use (case of preview for example)
    * @param integer|null $type               type of the ticket
    *                                         (use Ticket::INCIDENT_TYPE or Ticket::DEMAND_TYPE constants value)
    * @param integer      $itilcategories_id  ticket category
    * @param integer      $entities_id
    *
    * @return ITILTemplate
    *
    * @since 9.5.0
   **/
   function getITILTemplateToUse(
      $force_template = 0,
      $type = null,
      $itilcategories_id = 0,
      $entities_id = -1
   ) {
      if (!$type && $this->getType() != Ticket::getType()) {
         $type = true;
      }
      // Load template if available :
      $tplclass = static::getTemplateClass();
      $tt              = new $tplclass();
      $template_loaded = false;

      if ($force_template) {
         // with type and categ
         if ($tt->getFromDBWithData($force_template, true)) {
            $template_loaded = true;
         }
      }

      if (!$template_loaded
          && $type
          && $itilcategories_id) {

         $categ = new ITILCategory();
         if ($categ->getFromDB($itilcategories_id)) {
            $field = $this->getTemplateFieldName($type);

            if (!empty($categ->fields[$field]) && $categ->fields[$field]) {
               // without type and categ
               if ($tt->getFromDBWithData($categ->fields[$field], false)) {
                  $template_loaded = true;
               }
            }
         }
      }

      // If template loaded from type and category do not check after
      if ($template_loaded) {
         return $tt;
      }

      //Get template from profile
      if (!$template_loaded && $type) {
         $field = $this->getTemplateFieldName($type);
         $field = str_replace(['_incident', '_demand'], ['', ''], $field);
         // load default profile one if not already loaded
         if (isset($_SESSION['glpiactiveprofile'][$field])
            && $_SESSION['glpiactiveprofile'][$field]) {
            // with type and categ
            if ($tt->getFromDBWithData($_SESSION['glpiactiveprofile'][$field],
                                       true)) {
               $template_loaded = true;
            }
         }
      }

      //Get template from entity
      if (!$template_loaded
         && ($entities_id >= 0)) {
         // load default entity one if not already loaded
         if ($template_id = Entity::getUsedConfig(strtolower($this->getType()).'templates_id', $entities_id)) {
            // with type and categ
            if ($tt->getFromDBWithData($template_id, true)) {
               $template_loaded = true;
            }
         }
      }

      // Check if profile / entity set type and category and try to load template for these values
      if ($template_loaded) { // template loaded for profile or entity
         $newtype              = $type;
         $newitilcategories_id = $itilcategories_id;
         // Get predefined values for ticket template
         if (isset($tt->predefined['itilcategories_id']) && $tt->predefined['itilcategories_id']) {
            $newitilcategories_id = $tt->predefined['itilcategories_id'];
         }
         if (isset($tt->predefined['type']) && $tt->predefined['type']) {
            $newtype = $tt->predefined['type'];
         }
         if ($newtype
             && $newitilcategories_id) {

            $categ = new ITILCategory();
            if ($categ->getFromDB($newitilcategories_id)) {
               $field = $this->getTemplateFieldName($newtype);

               if (isset($categ->fields[$field]) && $categ->fields[$field]) {
                  // without type and categ
                  if ($tt->getFromDBWithData($categ->fields[$field], false)) {
                     $template_loaded = true;
                  }
               }
            }
         }
      }
      return $tt;
   }

   /**
    * Get template field name
    *
    * @param string $type Type, if any
    *
    * @return string
    */
   public function getTemplateFieldName($type = null) :string {
      $field = strtolower(static::getType()) . 'templates_id';
      if (static::getType() === Ticket::getType()) {
         switch ($type) {
            case Ticket::INCIDENT_TYPE:
               $field .= '_incident';
               break;

            case Ticket::DEMAND_TYPE:
               $field .= '_demand';
               break;

            case true:
               //for changes and problem, or from profiles
               break;

            default:
               $field = '';
               trigger_error('Missing type for Ticket template!', E_USER_WARNING);
               break;
         }
      }

      return $field;
   }

   /**
    * @since 9.5.0
    *
    * @param integer $entity entities_id usefull if function called by cron (default 0)
   **/
   abstract static function getDefaultValues($entity = 0);

   /**
    * Get template class name.
    *
    * @since 9.5.0
    *
    * @return string
    */
   public static function getTemplateClass() {
      return static::getType() . 'Template';
   }

   /**
    * Get template form field name
    *
    * @since 9.5.0
    *
    * @return string
    */
   public static function getTemplateFormFieldName() {
      return '_' . strtolower(static::getType()) . 'template';
   }

   /**
    * Get common request criteria
    *
    * @since 9.5.0
    *
    * @return array
    */
   public static function getCommonCriteria() {
      $fk = self::getForeignKeyField();
      $gtable = str_replace('glpi_', 'glpi_groups_', static::getTable());
      $itable = str_replace('glpi_', 'glpi_items_', static::getTable());
      if (self::getType() == 'Change') {
         $gtable = 'glpi_changes_groups';
         $itable = 'glpi_changes_items';
      }
      $utable = static::getTable() . '_users';
      $stable = static::getTable() . '_suppliers';
      if (self::getType() == 'Ticket') {
         $stable = 'glpi_suppliers_tickets';
      }
      $table = static::getTable();
      $criteria = [
         'SELECT'          => [
            "$table.*",
            'glpi_itilcategories.completename AS catname'
         ],
         'DISTINCT'        => true,
         'FROM'            => $table,
         'LEFT JOIN'       => [
            $gtable  => [
               'ON' => [
                  $table   => 'id',
                  $gtable  => $fk
               ]
            ],
            $utable  => [
               'ON' => [
                  $table   => 'id',
                  $utable  => $fk
               ]
            ],
            $stable  => [
               'ON' => [
                  $table   => 'id',
                  $stable  => $fk
               ]
            ],
            'glpi_itilcategories'      => [
               'ON' => [
                  $table                  => 'itilcategories_id',
                  'glpi_itilcategories'   => 'id'
               ]
            ],
            $itable  => [
               'ON' => [
                  $table   => 'id',
                  $itable  => $fk
               ]
            ]
         ],
         'ORDERBY'            => "$table.date_mod DESC"
      ];
      if (count($_SESSION["glpiactiveentities"]) > 1) {
         $criteria['LEFT JOIN']['glpi_entities'] = [
            'ON' => [
               'glpi_entities'   => 'id',
               $table            => 'entities_id'
            ]
         ];
         $criteria['SELECT'] = array_merge(
            $criteria['SELECT'], [
               'glpi_entities.completename AS entityname',
               "$table.entities_id AS entityID"
            ]
         );
      }
      return $criteria;
   }

   public function getForbiddenSingleMassiveActions() {
      $excluded = parent::getForbiddenSingleMassiveActions();

      if (isset($this->fields['global_validation']) && $this->fields['global_validation'] != CommonITILValidation::NONE) {
         //a validation has already been requested/done
         $excluded[] = 'TicketValidation:submit_validation';
      }

      $excluded[] = '*:add_actor';
      $excluded[] = '*:add_task';
      $excluded[] = '*:add_followup';

      return $excluded;
   }

   /**
    * Returns criteria that can be used to get documents related to current instance.
    *
    * @return array
    */
   public function getAssociatedDocumentsCriteria($bypass_rights = false): array {
      $task_class = $this->getType() . 'Task';

      $or_crits = [
         // documents associated to ITIL item directly
         [
            Document_Item::getTableField('itemtype') => $this->getType(),
            Document_Item::getTableField('items_id') => $this->getID(),
         ],
      ];

      // documents associated to followups
      if ($bypass_rights || ITILFollowup::canView()) {
         $fup_crits = [
            ITILFollowup::getTableField('itemtype') => $this->getType(),
            ITILFollowup::getTableField('items_id') => $this->getID(),
         ];
         if (!$bypass_rights && !Session::haveRight(ITILFollowup::$rightname, ITILFollowup::SEEPRIVATE)) {
            $fup_crits[] = [
               'OR' => ['is_private' => 0, 'users_id' => Session::getLoginUserID()],
            ];
         }
         $or_crits[] = [
            Document_Item::getTableField('itemtype') => ITILFollowup::getType(),
            Document_Item::getTableField('items_id') => new QuerySubQuery(
               [
                  'SELECT' => 'id',
                  'FROM'   => ITILFollowup::getTable(),
                  'WHERE'  => $fup_crits,
               ]
            ),
         ];
      }

      // documents associated to solutions
      if ($bypass_rights || ITILSolution::canView()) {
         $or_crits[] = [
            Document_Item::getTableField('itemtype') => ITILSolution::getType(),
            Document_Item::getTableField('items_id') => new QuerySubQuery(
               [
                  'SELECT' => 'id',
                  'FROM'   => ITILSolution::getTable(),
                  'WHERE'  => [
                     ITILSolution::getTableField('itemtype') => $this->getType(),
                     ITILSolution::getTableField('items_id') => $this->getID(),
                  ],
               ]
            ),
         ];
      }

      // documents associated to ticketvalidation
      $validation_class = static::getType() . 'Validation';
      if (class_exists($validation_class) && ($bypass_rights ||  $validation_class::canView())) {
         $or_crits[] = [
            Document_Item::getTableField('itemtype') => $validation_class::getType(),
            Document_Item::getTableField('items_id') => new QuerySubQuery(
               [
                  'SELECT' => 'id',
                  'FROM'   => $validation_class::getTable(),
                  'WHERE'  => [
                     $validation_class::getTableField($validation_class::$items_id) => $this->getID(),
                  ],
               ]
            ),
         ];
      }

      // documents associated to tasks
      if ($bypass_rights || $task_class::canView()) {
         $tasks_crit = [
            $this->getForeignKeyField() => $this->getID(),
         ];
         if (!$bypass_rights && !Session::haveRight($task_class::$rightname, CommonITILTask::SEEPRIVATE)) {
            $tasks_crit[] = [
               'OR' => ['is_private' => 0, 'users_id' => Session::getLoginUserID()],
            ];
         }
         $or_crits[] = [
            'glpi_documents_items.itemtype' => $task_class::getType(),
            'glpi_documents_items.items_id' => new QuerySubQuery(
               [
                  'SELECT' => 'id',
                  'FROM'   => $task_class::getTable(),
                  'WHERE'  => $tasks_crit,
               ]
            ),
         ];
      }

      return ['OR' => $or_crits];
   }

   /**
    * Check if this item is new
    *
    * @return bool
    */
   protected function isNew() {
      if (isset($this->input['status'])) {
         $status = $this->input['status'];
      } else if (isset($this->fields['status'])) {
         $status = $this->fields['status'];
      } else {
         throw new \LogicException("Can't get status value: no object loaded");
      }

      return $status == CommonITILObject::INCOMING;
   }

   /**
    * Retrieve linked items table name
    *
    * @since 9.5.0
    *
    * @return string
    */
   public static function getItemsTable() {
      switch (static::getType()) {
         case 'Change':
            return 'glpi_changes_items';
         case 'Problem':
            return 'glpi_items_problems';
         case 'Ticket':
            return 'glpi_items_tickets';
         default:
            throw new \RuntimeException('Unknown ITIL type ' . static::getType());
      }

   }


   public function getLinkedItems() :array {
      global $DB;

      $assets = $DB->request([
         'SELECT' => ["itemtype", "items_id"],
         'FROM'   => static::getItemsTable(),
         'WHERE'  => [$this->getForeignKeyField() => $this->getID()]
      ]);

      $assets = iterator_to_array($assets);

      $tab = [];
      foreach ($assets as $asset) {
         if (!class_exists($asset['itemtype'])) {
            //ignore if class does not exists (maybe a plugin)
            continue;
         }
         $tab[$asset['itemtype']][$asset['items_id']] = $asset['items_id'];
      }

      return $tab;
   }

   /**
    * Should impact tab be displayed? Check if there is a valid linked item
    *
    * @return boolean
    */
   protected function hasImpactTab() {
      foreach ($this->getLinkedItems() as $itemtype => $items) {
         $class = $itemtype;
         if (Impact::isEnabled($class) && Session::getCurrentInterface() === "central") {
            return true;
         }
      }
      return false;
   }

   /**
    * Get criteria needed to match objets with an "open" status (= not resolved
    * or closed)
    *
    * @return array
    */
   public static function getOpenCriteria(): array {
      $table = static::getTable();

      return [
         'NOT' => [
            "$table.status" => array_merge(
               static::getSolvedStatusArray(),
               static::getClosedStatusArray()
            )
         ]
      ];
   }

   public function handleItemsIdInput(): void {
      if (!empty($this->input['items_id'])) {
         $item_link_class = static::getItemLinkClass();
         $item_link = new $item_link_class();
         foreach ($this->input['items_id'] as $itemtype => $items) {
            foreach ($items as $items_id) {
               $item_link->add([
                  'items_id'                    => $items_id,
                  'itemtype'                    => $itemtype,
                  static::getForeignKeyField()  => $this->fields['id'],
                  '_disablenotif'               => true
               ]);
            }
         }
      }
   }

   abstract public static function getItemLinkClass(): string;
   /**
    * Handle "_tasktemplates_id" special input
    */
   public function handleTaskTemplateInput() {
      // Check input is valid
      if (!isset($this->input['_tasktemplates_id'])
         || !is_array($this->input['_tasktemplates_id'])
         || !count($this->input['_tasktemplates_id'])
      ) {
         return;
      }

      // Add tasks in tasktemplates if defined in itiltemplate
      $tasktemplate = new TaskTemplate;
      $itiltask_class = $this->getType().'Task';
      $itiltask   = new $itiltask_class;
      foreach ($this->input['_tasktemplates_id'] as $tasktemplates_id) {
         $tasktemplate->getFromDB($tasktemplates_id);

         // Parse twig template
         $tasktemplate_content = $tasktemplate->getRenderedContent($this);

         // Sanitize generated HTML before adding it in DB
         $tasktemplate_content = Sanitizer::sanitize($tasktemplate_content, true);

         $itiltask->add([
            'tasktemplates_id'            => $tasktemplates_id,
            'content'                     => $tasktemplate_content,
            'taskcategories_id'           => $tasktemplate->fields['taskcategories_id'],
            'actiontime'                  => $tasktemplate->fields['actiontime'],
            'state'                       => $tasktemplate->fields['state'],
            $this->getForeignKeyField()   => $this->fields['id'],
            'is_private'                  => $tasktemplate->fields['is_private'],
            'users_id_tech'               => $tasktemplate->fields['users_id_tech'],
            'groups_id_tech'              => $tasktemplate->fields['groups_id_tech'],
            '_disablenotif'               => true
         ]);
      }
   }

   /**
    * Handle "_itilfollowuptemplates_id" special input
    */
   public function handleITILFollowupTemplateInput(): void {
      // Check input is valid
      if (!isset($this->input['_itilfollowuptemplates_id'])
         || !is_array($this->input['_itilfollowuptemplates_id'])
         || !count($this->input['_itilfollowuptemplates_id'])
      ) {
         return;
      }

      // Add tasks in itilfollowup template if defined in itiltemplate
      foreach ($this->input['_itilfollowuptemplates_id'] as $fup_templates_id) {
         // Get template
         $fup_template = new ITILFollowupTemplate();
         if (!$fup_template->getFromDB($fup_templates_id)) {
            // Ingore if unable to load
            continue;
         };

         // Parse twig template
         $new_fup_content = $fup_template->getRenderedContent($this);

         // Sanitize generated HTML before adding it in DB
         $new_fup_content = Sanitizer::sanitize($new_fup_content, true);

         // Insert new followup from template
         $fup = new ITILFollowup();
         $fup->add([
            'itemtype'        => $this->getType(),
            'items_id'        => $this->getID(),
            'content'         => $new_fup_content,
            'is_private'      => $fup_template->fields['is_private'],
            'requesttypes_id' => $fup_template->fields['requesttypes_id'],
            '_disablenotif'   => true,
         ]);
      }
   }

   /**
    * Manage actors posted by itil form
    * New way to do it with a general array containing all item actors.
    * We compare to old actors (in case of items's update) to know which we need to remove/add/update
    *
    * @since 10.0.0

    * @return void
    */
   protected function updateActors() {
      if (!isset($this->input['_actors'])
         || !is_array($this->input['_actors'])
         || !count($this->input['_actors'])
      ) {
         return;
      }

      // reload actors
      $this->loadActors();

      // parse posted actors
      foreach ($this->input['_actors'] as $actortype_str => $actors) {
         $actortype = constant("CommonITILActor::".strtoupper($actortype_str));
         $existings = $this->getActorsForType($actortype);

         $added   = [];
         $updated = [];
         $deleted = [];

         // search for added/updated actors
         foreach ($actors as $actor) {
            $found = false;
            foreach ($existings as $existing) {
               if ($actor['itemtype'] == $existing['itemtype']
                   && $actor['items_id'] == $existing['items_id']) {
                  $found = true;

                  // check is modifications exists
                  if (isset($existing['use_notification'])
                      && ($actor['use_notification'] != $existing['use_notification']
                          || $actor['alternative_email'] != $existing['alternative_email'])) {
                     $updated[] = $actor + ['id' => $existing['id']];
                  }

                  // as actor is found, don't continue to list existings
                  break;
               }
            }

            if ($found === false) {
               $added[] = $actor;
            }
         }

         //search for deleted actors
         foreach ($existings as $existing) {
            $found = false;
            foreach ($actors as $actor) {
               if ($actor['itemtype'] == $existing['itemtype']
                   && $actor['items_id'] == $existing['items_id']) {
                  $found = true;
                  break;
               }
            }

            if ($found === false) {
               $deleted[] = $existing;
            }
         }

         // update actors
         foreach ($added as $actor) {
            $actor_obj = $this->getActorObjectForItem($actor['itemtype']);
            $actor_obj->add($actor + [
               $actor_obj::$items_id_1 => $this->fields['id'], // ex 'tickets_id' => 1
               $actor_obj::$items_id_2 => $actor['items_id'],   // ex 'users_id' => 1
               'type'                  => $actortype,
            ]);
         }
         foreach ($updated as $actor) {
            $actor_obj = $this->getActorObjectForItem($actor['itemtype']);
            $actor_obj->update($actor + [
               'type' => $actortype
            ]);
         }
         foreach ($deleted as $actor) {
            $actor_obj = $this->getActorObjectForItem($actor['itemtype']);
            $actor_obj->delete(['id' => $actor['id']]);
         }
      }

   }


   protected function getActorObjectForItem(string $itemtype = ""): CommonITILActor {
      switch ($itemtype) {
         case 'User':
            $actor = new $this->userlinkclass();
            break;
         case 'Group':
            $actor = new $this->grouplinkclass();
            break;
         case 'Supplier':
            $actor = new $this->supplierlinkclass();
            break;
      }
      return $actor;
   }


   /**
    * Fill the tech and the group from the category
    * @param array $input
    * @return array
    */
   protected function setTechAndGroupFromItilCategory($input) {
      if (($input['itilcategories_id'] > 0)
         && ((!isset($input['_users_id_assign']) || !$input['_users_id_assign'])
            || (!isset($input['_groups_id_assign']) || !$input['_groups_id_assign']))) {

         $cat = new ITILCategory();
         $cat->getFromDB($input['itilcategories_id']);
         if ((!isset($input['_users_id_assign']) || !$input['_users_id_assign'])
               && $cat->isField('users_id')) {
            $input['_users_id_assign'] = $cat->getField('users_id');
         }
         if ((!isset($input['_groups_id_assign']) || !$input['_groups_id_assign'])
               && $cat->isField('groups_id')) {
            $input['_groups_id_assign'] = $cat->getField('groups_id');
         }
      }

      return $input;
   }


   /**
    * Fill the tech and the group from the hardware
    * @param array $input
    * @return array
    */
   protected function setTechAndGroupFromHardware($input, $item) {
      if ($item != null) {
         // Auto assign tech from item
         if ((!isset($input['_users_id_assign']) || ($input['_users_id_assign'] == 0))
             && $item->isField('users_id_tech')) {
            $input['_users_id_assign'] = $item->getField('users_id_tech');
         }
         // Auto assign group from item
         if ((!isset($input['_groups_id_assign']) || ($input['_groups_id_assign'] == 0))
             && $item->isField('groups_id_tech')) {
            $input['_groups_id_assign'] = $item->getField('groups_id_tech');
         }
      }

      return $input;
   }

   /**
    * Replay setting auto assign if set in rules engine or by auto_assign_mode
    * Do not force status if status has been set by rules
    *
    * @param array $input
    *
    * @return array
    */
   protected function assign(array $input) {
      if (((isset($input["_users_id_assign"])
           && ((!is_array($input['_users_id_assign']) &&  $input["_users_id_assign"] > 0)
               || is_array($input['_users_id_assign']) && count($input['_users_id_assign']) > 0))
           || (isset($input["_groups_id_assign"])
           && ((!is_array($input['_groups_id_assign']) && $input["_groups_id_assign"] > 0)
               || is_array($input['_groups_id_assign']) && count($input['_groups_id_assign']) > 0))
           || (isset($input["_suppliers_id_assign"])
           && ((!is_array($input['_suppliers_id_assign']) && $input["_suppliers_id_assign"] > 0)
               || is_array($input['_suppliers_id_assign']) && count($input['_suppliers_id_assign']) > 0)))
          && (in_array($input['status'], $this->getNewStatusArray()))
          && !$this->isStatusComputationBlocked($input)) {
         $input["status"] = self::ASSIGNED;
      }

      return $input;
   }

   /**
    * Parameter class to be use for this item (user templates)
    * @return string class name
    */
   abstract public static function getContentTemplatesParametersClass(): string;

   static function getDataToDisplayOnKanban($ID, $criteria = []) {
      global $DB;

      $items      = [];

      $itil_table = static::getTable();
      $request = [
         'SELECT' => [
            $itil_table.'.*',
         ],
         'FROM'   => $itil_table,
         'WHERE'  => ['is_deleted' => 0] + $criteria,
      ] + getEntitiesRestrictCriteria();

      $iterator = $DB->request($request);
      foreach ($iterator as $data) {
         // Create a fake item to get just the actors without loading all other information about items.
         $temp_item = new static;
         $temp_item->fields['id'] = $data['id'];
         $temp_item->loadActors();

         // Build team member data
         $supported_teamtypes = [
            'User' => ['id', 'firstname', 'realname'],
            'Group' => ['id', 'name'],
            'Supplier' => ['id', 'name'],
         ];
         $members = [
            'User'      => $temp_item->getUsers(CommonITILActor::ASSIGN),
            'Group'     => $temp_item->getGroups(CommonITILActor::ASSIGN),
            'Supplier'   => $temp_item->getSuppliers(CommonITILActor::ASSIGN),
         ];
         $team = [];
         foreach ($supported_teamtypes as $itemtype => $fields) {
            $fields[] = 'id';
            $fields[] = new QueryExpression($DB->quoteValue($itemtype).' AS '.$DB->quoteName('itemtype'));

            $member_ids = array_map(static function($e) use($itemtype) {
               return $e[$itemtype::getForeignKeyField()];
            }, $members[$itemtype]);
            if (count($member_ids)) {
               $itemtable = $itemtype::getTable();
               $all_items = $DB->request([
                  'SELECT'    => $fields,
                  'FROM'      => $itemtable,
                  'WHERE'     => [
                     "{$itemtable}.id"   => $member_ids
                  ]
               ]);
               $all_members[$itemtype] = [];
               foreach ($all_items as $member_data) {
                  $team[] = $member_data;
               }
            }
         }

         $data['_itemtype'] = static::class;
         $data['_team'] = $team;
         if (static::class === Ticket::class) {
            $ticket_table = Ticket::getTable();
            $tt_table = Ticket_Ticket::getTable();
            $links = [];
            $link_iterator = $DB->request([
               'FROM'   => new \QueryUnion([
                  [
                     'SELECT' => [
                        new QueryExpression($DB::quoteName('tickets_id_1').' AS '.$DB::quoteName('tickets_id')),
                        'status'
                     ],
                     'FROM'   => $tt_table,
                     'LEFT JOIN' => [
                        $ticket_table => [
                           'ON'  => [
                              $ticket_table  => 'id',
                              $tt_table      => 'tickets_id_1'
                           ]
                        ]
                     ],
                     'WHERE'  => [
                        'tickets_id_1' => $data['id'],
                        'link' => Ticket_Ticket::PARENT_OF
                     ]
                  ],
                  [
                     'SELECT' => [
                        new QueryExpression($DB::quoteName('tickets_id_2').' AS '.$DB::quoteName('tickets_id')),
                        'status'
                     ],
                     'FROM'   => $tt_table,
                     'LEFT JOIN' => [
                        $ticket_table => [
                           'ON'  => [
                              $ticket_table  => 'id',
                              $tt_table      => 'tickets_id_1'
                           ]
                        ]
                     ],
                     'WHERE'  => [
                        'tickets_id_2' => $data['id'],
                        'link' => Ticket_Ticket::SON_OF
                     ]
                  ]
               ])
            ]);
            foreach ($link_iterator as $link_data) {
               $links[$link_data['tickets_id']] = $link_data;
            }
            if ($links) {
               if (count($links)) {
                  $data['_steps'] = $links;
               }
            }
         } else {
            $data['_steps'] = [];
         }
         $data['_readonly'] = false;
         $items[$data['id']] = $data;
      }

      return $items;
   }

   static function getKanbanColumns($ID, $column_field = null, $column_ids = [], $get_default = false) {
      if (!in_array($column_field, ['status'])) {
         return [];
      }

      $columns = [];
      $criteria = [];
      if (!empty($column_ids)) {
         $criteria = [
            'status'   => $column_ids
         ];
      }
      $items      = self::getDataToDisplayOnKanban($ID, $criteria);

      $extracolumns = self::getAllKanbanColumns($column_field, $column_ids, $get_default);
      foreach ($extracolumns as $column_id => $column) {
         $columns[$column_id] = $column;
      }

      foreach ($items as $item) {
         if (!array_key_exists($item[$column_field], $columns)) {
            continue;
         }
         $itemtype = $item['_itemtype'];
         $card = [
            'id'              => "{$itemtype}-{$item['id']}",
            'title'           => Html::link($item['name'], $itemtype::getFormURLWithID($item['id'])),
            'title_tooltip'   => Html::resume_text(RichText::getTextFromHtml($item['content'], false, true), 100),
            'is_deleted'      => $item['is_deleted'] ?? false,
         ];

         $content = "<div class='kanban-plugin-content'>";
         $plugin_content_pre = Plugin::doHookFunction('pre_kanban_content', [
            'itemtype' => $itemtype,
            'items_id' => $item['id'],
         ]);
         if (!empty($plugin_content_pre['content'])) {
            $content .= $plugin_content_pre['content'];
         }
         $content .= "</div>";
         // Core content
         $content .= "<div class='kanban-core-content'>";
         if (isset($item['_steps']) && count($item['_steps'])) {
            $done = count(array_filter($item['_steps'], static function($l) {
               return in_array($l['status'], static::getClosedStatusArray());
            }));
            $total = count($item['_steps']);
            $content .= "<div class='flex-break'></div>";
            $content .= sprintf(__('%s / %s tasks complete'), $done, $total);
         }
         $content .= "<div class='flex-break'></div>";

         $content .= "</div>";
         $content .= "<div class='kanban-plugin-content'>";
         $plugin_content_post = Plugin::doHookFunction('post_kanban_content', [
            'itemtype' => $itemtype,
            'items_id' => $item['id'],
         ]);
         if (!empty($plugin_content_post['content'])) {
            $content .= $plugin_content_post['content'];
         }
         $content .= "</div>";

         $card['content'] = $content;
         $card['_team'] = $item['_team'];
         $card['_readonly'] = $item['_readonly'];
         $card['_form_link'] = $itemtype::getFormUrlWithID($item['id']);
         $columns[$item[$column_field]]['items'][] = $card;
      }

      // If no specific columns were asked for, drop empty columns.
      // If specific columns were asked for, such as when loading a user's Kanban view, we must preserve them.
      // We always preserve the 'No Status' column.
      foreach ($columns as $column_id => $column) {
         if ($column_id !== 0 && !in_array($column_id, $column_ids) &&
            (!isset($column['items']) || !count($column['items']))) {
            unset($columns[$column_id]);
         }
      }
      return $columns;
   }

   static function showKanban($ID) {
      $itilitem = new static();

      if (($ID <= 0 && !Project::canView()) ||
         ($ID > 0 && (!$itilitem->getFromDB($ID) || !$itilitem->canView()))) {
         return false;
      }

      $supported_itemtypes = [];
      if (static::canCreate()) {
         $supported_itemtypes[static::class] = [
            'name' => static::getTypeName(1),
            'icon' => static::getIcon(),
            'fields' => [
               'name'   => [
                  'placeholder'  => __('Name')
               ],
               'content'   => [
                  'placeholder'  => __('Content'),
                  'type'         => 'textarea'
               ],
               'users_id'  => [
                  'type'         => 'hidden',
                  'value'        => $_SESSION['glpiID']
               ]
            ]
         ];
      }
      $column_field = [
         'id' => 'status',
         'extra_fields' => []
      ];

      $itemtype = static::class;
      $rights = [
         'create_item'                    => self::canCreate(),
         'delete_item'                    => self::canDelete(),
         'create_column'                  => false,
         'modify_view'                    => true,
         'order_card'                     => true,
         'create_card_limited_columns'    => []
      ];

      TemplateRenderer::getInstance()->display('components/kanban/kanban.html.twig', [
         'kanban_id'                   => 'kanban',
         'rights'                      => $rights,
         'supported_itemtypes'         => $supported_itemtypes,
         'max_team_images'             => 3,
         'column_field'                => $column_field,
         'item'                        => [
            'itemtype'  => $itemtype,
            'items_id'  => $ID
         ]
      ]);
   }

   static function getAllForKanban($active = true, $current_id = -1) {
      // ITIL items only have a global view
      $items = [
         -1 => __('Global')
      ];
      return $items;
   }

   static function getAllKanbanColumns($column_field = null, $column_ids = [], $get_default = false) {

      if ($column_field === null) {
         $column_field = 'status';
      }
      $columns = [];
      if ($column_field === null || $column_field === 'status') {
         $all_statuses = static::getAllStatusArray();
         foreach ($all_statuses as $status_id => $status) {
            $columns['status'][$status_id] = [
               'name'         => $status,
               'color_class'  => 'itilstatus '.static::getStatusKey($status_id),
               'drop_only'    => (int) $status_id === self::CLOSED
            ];
         }
      } else {
         return [];
      }
      return $columns[$column_field];
   }

   public function getTimelineStats(): array {
      global $DB;

      $stats = [
         'total_duration' => 0,
         'percent_done'   => 0,
      ];

      // compute itilobject duration
      $task_class  = $this->getType() . "Task";
      $task_table  = getTableForItemType($task_class);
      $foreign_key = $this->getForeignKeyField();

      $criteria = [
         'SELECT' => ['SUM' => 'actiontime AS actiontime'],
         'FROM'   => $task_table,
         'WHERE'  => [$foreign_key => $this->fields['id']]
      ];

      $req = $DB->request($criteria);
      if ($row = $req->current()) {
         $stats['total_duration'] = $row['actiontime'];
      }

      // compute itilobject percent done
      $criteria    = [
         $foreign_key => $this->fields['id'],
         'state'     => [Planning::TODO, Planning::DONE]
      ];
      $total_tasks = countElementsInTable($task_table, $criteria);
      $criteria    = [
         $foreign_key => $this->fields['id'],
         'state'      => Planning::DONE,
      ];
      $done_tasks = countElementsInTable($task_table, $criteria);
      if ($total_tasks != 0) {
         $stats['percent_done'] = floor(100 * $done_tasks / $total_tasks);
      }

      return $stats;
   }

   /**
    * Returns an instance of validation class, if it exists.
    *
    * @return CommonITILValidation|null
    */
   public static function getValidationClassInstance(): ?CommonITILValidation {
      $validation_class = static::class . 'Validation';
      if (class_exists($validation_class)) {
         return new $validation_class();
      }
      return null;
   }
}<|MERGE_RESOLUTION|>--- conflicted
+++ resolved
@@ -6306,7 +6306,7 @@
                   $timeline[$timeline_key]['documents'] = [];
                }
 
-               $docpath = GLPI_VAR_DIR."/".$item['filepath'];
+               $docpath = GLPI_DOC_DIR."/".$item['filepath'];
                $is_image = Document::isImage($docpath);
                $sub_document = [
                   'type' => 'Document_Item',
@@ -6318,70 +6318,6 @@
                }
                $timeline[$timeline_key]['documents'][] = $sub_document;
             }
-<<<<<<< HEAD
-=======
-            if ($item_i['link']) {
-               echo "<a href='{$item_i['link']}' target='_blank'><i class='fa fa-external-link'></i>{$item_i['name']}</a>";
-            }
-            if (!empty($item_i['mime'])) {
-               echo "&nbsp;";
-               echo Html::showToolTip(
-                  sprintf(__('File size: %s'), Toolbox::getSize(filesize(GLPI_DOC_DIR . "/" . $item_i['filepath']))) . '<br>'
-                  . sprintf(__('MIME type: %s'), $item_i['mime'])
-               );
-            }
-            echo "<span class='buttons'>";
-            echo "<a href='".Document::getFormURLWithID($item_i['id'])."' class='edit_document fa fa-eye pointer' title='".
-                   _sx("button", "Show")."'>";
-            echo "<span class='sr-only'>" . _sx('button', 'Show') . "</span></a>";
-
-            $doc = new Document();
-            $doc->getFromDB($item_i['id']);
-            if ($doc->can($item_i['id'], UPDATE)) {
-               echo '<form method="POST" action="' . static::getFormURL() . '" style="display:inline;">';
-               echo Html::hidden('_glpi_csrf_token', ['value' => Session::getNewCSRFToken()]);
-               echo Html::hidden('delete_document', ['value' => 1]);
-               echo Html::hidden('documents_id', ['value' => $item_i['id']]);
-               echo Html::hidden($foreignKey, ['value' => $this->getID()]);
-               echo '<button type="submit" class="unstyled">';
-               echo '<i class="delete_document fas fa-trash-alt pointer"
-                        title="' .  _sx("button", "Delete permanently") . '"></i>';
-               echo '<span class="sr-only">' . _sx('button', 'Delete permanently') . '</span></a>';
-               echo '</form>';
-            }
-            echo "</span>";
-         }
-
-         echo "</div>"; // displayed_content
-         echo "</div>"; //end h_content
-
-         echo "</div>"; //end  h_info
-
-         $timeline_index++;
-
-         Plugin::doHook('post_show_item', ['item' => $obj, 'options' => $options]);
-
-      } // end foreach timeline
-
-      echo "<div class='break'></div>";
-
-      // recall content
-      echo "<div class='h_item middle'>";
-
-      echo "<div class='h_info'>";
-      echo "<div class='h_date'><i class='far fa-clock'></i>".Html::convDateTime($this->fields['date'])."</div>";
-      echo "<div class='h_user'>";
-
-      $user = new User();
-      $display_requester = false;
-      $requesters = $this->getUsers(CommonITILActor::REQUESTER);
-      if (count($requesters) === 1) {
-         $requester = reset($requesters);
-         if ($requester['users_id'] > 0) {
-            // Display requester identity only if there is only one requester
-            // and only if it is not an anonymous user
-            $display_requester = $user->getFromDB($requester['users_id']);
->>>>>>> e2718470
          }
       }
 
