<?php
/**
 * ---------------------------------------------------------------------
 * GLPI - Gestionnaire Libre de Parc Informatique
 * Copyright (C) 2015-2018 Teclib' and contributors.
 *
 * http://glpi-project.org
 *
 * based on GLPI - Gestionnaire Libre de Parc Informatique
 * Copyright (C) 2003-2014 by the INDEPNET Development Team.
 *
 * ---------------------------------------------------------------------
 *
 * LICENSE
 *
 * This file is part of GLPI.
 *
 * GLPI is free software; you can redistribute it and/or modify
 * it under the terms of the GNU General Public License as published by
 * the Free Software Foundation; either version 2 of the License, or
 * (at your option) any later version.
 *
 * GLPI is distributed in the hope that it will be useful,
 * but WITHOUT ANY WARRANTY; without even the implied warranty of
 * MERCHANTABILITY or FITNESS FOR A PARTICULAR PURPOSE.  See the
 * GNU General Public License for more details.
 *
 * You should have received a copy of the GNU General Public License
 * along with GLPI. If not, see <http://www.gnu.org/licenses/>.
 * ---------------------------------------------------------------------
 */

if (!defined('GLPI_ROOT')) {
   die("Sorry. You can't access this file directly");
}

/**
 * CommonITILObject Class
**/
abstract class CommonITILObject extends CommonDBTM {

   /// Users by type
   protected $users       = [];
   public $userlinkclass  = '';
   /// Groups by type
   protected $groups      = [];
   public $grouplinkclass = '';

   /// Suppliers by type
   protected $suppliers      = [];
   public $supplierlinkclass = '';

   /// Use user entity to select entity of the object
   protected $userentity_oncreate = false;


   /// From CommonDBTM
   public $notificationqueueonaction = true;

   const MATRIX_FIELD         = '';
   const URGENCY_MASK_FIELD   = '';
   const IMPACT_MASK_FIELD    = '';
   const STATUS_MATRIX_FIELD  = '';


   // STATUS
   const INCOMING      = 1; // new
   const ASSIGNED      = 2; // assign
   const PLANNED       = 3; // plan
   const WAITING       = 4; // waiting
   const SOLVED        = 5; // solved
   const CLOSED        = 6; // closed
   const ACCEPTED      = 7; // accepted
   const OBSERVED      = 8; // observe
   const EVALUATION    = 9; // evaluation
   const APPROVAL      = 10; // approbation
   const TEST          = 11; // test
   const QUALIFICATION = 12; // qualification

   const TIMELINE_NOTSET   = 0;
   const TIMELINE_LEFT     = 1;
   const TIMELINE_MIDLEFT  = 2;
   const TIMELINE_MIDRIGHT = 3;
   const TIMELINE_RIGHT    = 4;



   function post_getFromDB() {
      $this->loadActors();
   }


   /**
    * @since 0.84
   **/
   function loadActors() {

      if (!empty($this->grouplinkclass)) {
         $class        = new $this->grouplinkclass();
         $this->groups = $class->getActors($this->fields['id']);
      }

      if (!empty($this->userlinkclass)) {
         $class        = new $this->userlinkclass();
         $this->users  = $class->getActors($this->fields['id']);
      }

      if (!empty($this->supplierlinkclass)) {
         $class            = new $this->supplierlinkclass();
         $this->suppliers  = $class->getActors($this->fields['id']);
      }
   }


   /**
    * Retrieve an item from the database with datas associated (hardwares)
    *
    * @param integer $ID          ID of the item to get
    * @param boolean $purecontent true : nothing change / false : convert to HTML display
    *
    * @return boolean true if succeed else false
   **/
   function getFromDBwithData($ID, $purecontent) {

      if ($this->getFromDB($ID)) {
         if (!$purecontent) {
            $this->fields["content"] = nl2br(preg_replace("/\r\n\r\n/", "\r\n",
                                             $this->fields["content"]));
         }
         $this->getAdditionalDatas();
         return true;
      }
      return false;
   }


   function getAdditionalDatas() {
   }


   function canAdminActors() {
      return false;
   }


   function canAssign() {
      return false;
   }


   /**
    * Is the current user have right to approve solution of the current ITIL object.
    *
    * @since 9.4.0
    *
    * @return boolean
    */
   function canApprove() {

      return (($this->fields["users_id_recipient"] === Session::getLoginUserID())
              || $this->isUser(CommonITILActor::REQUESTER, Session::getLoginUserID())
              || (isset($_SESSION["glpigroups"])
                  && $this->haveAGroup(CommonITILActor::REQUESTER, $_SESSION["glpigroups"])));
   }

   /**
    * Is the current user have right to add followups to the current ITIL Object ?
    *
    * @since 9.4.0
    *
    * @return boolean
    */
   function canAddFollowups() {
      return Session::haveRight(static::$rightname, UPDATE) and Session::haveRight('followup', CREATE);
   }


   /**
    * Does current user have right to solve the current item?
    *
    * @return boolean
   **/
   function canSolve() {

      return ((Session::haveRight(static::$rightname, UPDATE)
               || $this->isUser(CommonITILActor::ASSIGN, Session::getLoginUserID())
               || (isset($_SESSION["glpigroups"])
                   && $this->haveAGroup(CommonITILActor::ASSIGN, $_SESSION["glpigroups"])))
              && self::isAllowedStatus($this->fields['status'], self::SOLVED)
              // No edition on closed status
              && !in_array($this->fields['status'], $this->getClosedStatusArray()));
   }

   /**
    * Does current user have right to solve the current item; if it was not closed?
    *
    * @return boolean
   **/
   function maySolve() {

      return ((Session::haveRight(static::$rightname, UPDATE)
               || $this->isUser(CommonITILActor::ASSIGN, Session::getLoginUserID())
               || (isset($_SESSION["glpigroups"])
                   && $this->haveAGroup(CommonITILActor::ASSIGN, $_SESSION["glpigroups"])))
              && self::isAllowedStatus($this->fields['status'], self::SOLVED));
   }


   /**
    * Get the ITIL object closed, solved or waiting status list
    *
    * @since 9.4.0
    *
    * @return array
    */
   static function getReopenableStatusArray() {
      return [self::CLOSED, self::SOLVED, self::WAITING];
   }


   /**
    * Is a user linked to the object ?
    *
    * @param integer $type     type to search (see constants)
    * @param integer $users_id user ID
    *
    * @return boolean
   **/
   function isUser($type, $users_id) {

      if (isset($this->users[$type])) {
         foreach ($this->users[$type] as $data) {
            if ($data['users_id'] == $users_id) {
               return true;
            }
         }
      }

      return false;
   }


   /**
    * Is a group linked to the object ?
    *
    * @param integer $type      type to search (see constants)
    * @param integer $groups_id group ID
    *
    * @return boolean
   **/
   function isGroup($type, $groups_id) {

      if (isset($this->groups[$type])) {
         foreach ($this->groups[$type] as $data) {
            if ($data['groups_id'] == $groups_id) {
               return true;
            }
         }
      }
      return false;
   }


   /**
    * Is a supplier linked to the object ?
    *
    * @since 0.84
    *
    * @param integer $type         type to search (see constants)
    * @param integer $suppliers_id supplier ID
    *
    * @return boolean
   **/
   function isSupplier($type, $suppliers_id) {

      if (isset($this->suppliers[$type])) {
         foreach ($this->suppliers[$type] as $data) {
            if ($data['suppliers_id'] == $suppliers_id) {
               return true;
            }
         }
      }
      return false;
   }


   /**
    * get users linked to a object
    *
    * @param integer $type type to search (see constants)
    *
    * @return array
   **/
   function getUsers($type) {

      if (isset($this->users[$type])) {
         return $this->users[$type];
      }

      return [];
   }


   /**
    * get groups linked to a object
    *
    * @param integer $type type to search (see constants)
    *
    * @return array
   **/
   function getGroups($type) {

      if (isset($this->groups[$type])) {
         return $this->groups[$type];
      }

      return [];
   }


   /**
    * get users linked to an object including groups ones
    *
    * @since 0.85
    *
    * @param integer $type type to search (see constants)
    *
    * @return array
   **/
   function getAllUsers ($type) {

      $users = [];
      foreach ($this->getUsers($type) as $link) {
         $users[$link['users_id']] = $link['users_id'];
      }

      foreach ($this->getGroups($type) as $link) {
         $gusers = Group_User::getGroupUsers($link['groups_id']);
         foreach ($gusers as $user) {
            $users[$user['id']] = $user['id'];
         }
      }

      return $users;
   }


   /**
    * get suppliers linked to a object
    *
    * @since 0.84
    *
    * @param integer $type type to search (see constants)
    *
    * @return array
   **/
   function getSuppliers($type) {

      if (isset($this->suppliers[$type])) {
         return $this->suppliers[$type];
      }

      return [];
   }


   /**
    * count users linked to object by type or global
    *
    * @param integer $type type to search (see constants) / 0 for all (default 0)
    *
    * @return integer
   **/
   function countUsers($type = 0) {

      if ($type > 0) {
         if (isset($this->users[$type])) {
            return count($this->users[$type]);
         }

      } else {
         if (count($this->users)) {
            $count = 0;
            foreach ($this->users as $u) {
               $count += count($u);
            }
            return $count;
         }
      }
      return 0;
   }


   /**
    * count groups linked to object by type or global
    *
    * @param integer $type type to search (see constants) / 0 for all (default 0)
    *
    * @return integer
   **/
   function countGroups($type = 0) {

      if ($type > 0) {
         if (isset($this->groups[$type])) {
            return count($this->groups[$type]);
         }

      } else {
         if (count($this->groups)) {
            $count = 0;
            foreach ($this->groups as $u) {
               $count += count($u);
            }
            return $count;
         }
      }
      return 0;
   }


   /**
    * count suppliers linked to object by type or global
    *
    * @since 0.84
    *
    * @param integer $type type to search (see constants) / 0 for all (default 0)
    *
    * @return integer
   **/
   function countSuppliers($type = 0) {

      if ($type > 0) {
         if (isset($this->suppliers[$type])) {
            return count($this->suppliers[$type]);
         }

      } else {
         if (count($this->suppliers)) {
            $count = 0;
            foreach ($this->suppliers as $u) {
               $count += count($u);
            }
            return $count;
         }
      }
      return 0;
   }


   /**
    * Is one of groups linked to the object ?
    *
    * @param integer $type   type to search (see constants)
    * @param array   $groups groups IDs
    *
    * @return boolean
   **/
   function haveAGroup($type, array $groups) {

      if (is_array($groups) && count($groups)
          && isset($this->groups[$type])) {

         foreach ($groups as $groups_id) {
            foreach ($this->groups[$type] as $data) {
               if ($data['groups_id'] == $groups_id) {
                  return true;
               }
            }
         }
      }
      return false;
   }


   /**
    * Get Default actor when creating the object
    *
    * @param integer $type type to search (see constants)
    *
    * @return boolean
   **/
   function getDefaultActor($type) {

      /// TODO own_ticket -> own_itilobject
      if ($type == CommonITILActor::ASSIGN) {
         if (Session::haveRight("ticket", Ticket::OWN)) {
            return Session::getLoginUserID();
         }
      }
      return 0;
   }


   /**
    * Get Default actor when creating the object
    *
    * @param integer $type type to search (see constants)
    *
    * @return boolean
   **/
   function getDefaultActorRightSearch($type) {

      if ($type == CommonITILActor::ASSIGN) {
         return "own_ticket";
      }
      return "all";
   }


   /**
    * Count active ITIL Objects
    *
    * @since 9.3.1
    *
    * @param CommonITILActor $linkclass Link class instance
    * @param integer         $id        Item ID
    * @param integer         $role      ITIL role
    *
    * @return integer
   **/
   private function countActiveObjectsFor(CommonITILActor $linkclass, $id, $role) {

      $itemtable = $this->getTable();
      $itemfk    = $this->getForeignKeyField();
      $linktable = $linkclass->getTable();
      $field     = $linkclass::$items_id_2;

      return countElementsInTable(
         [$itemtable, $linktable], [
            "$linktable.$itemfk"    => new \QueryExpression(DBmysql::quoteName("$itemtable.id")),
            "$linktable.$field"     => $id,
            "$linktable.type"       => $role,
            "$itemtable.is_deleted" => 0,
            "NOT"                   => [
               "$itemtable.status" => array_merge(
                  $this->getSolvedStatusArray(),
                  $this->getClosedStatusArray()
               )
            ]
         ] + getEntitiesRestrictCriteria($itemtable)
      );
   }




   /**
    * Count active ITIL Objects requested by a user
    *
    * @since 0.83
    *
    * @param integer $users_id ID of the User
    *
    * @return integer
   **/
   function countActiveObjectsForUser($users_id) {
      $linkclass = new $this->userlinkclass();
      return $this->countActiveObjectsFor(
         $linkclass,
         $users_id,
         CommonITILActor::REQUESTER
      );
   }


   /**
    * Count active ITIL Objects assigned to a user
    *
    * @since 0.83
    *
    * @param integer $users_id ID of the User
    *
    * @return integer
   **/
   function countActiveObjectsForTech($users_id) {
      $linkclass = new $this->userlinkclass();
      return $this->countActiveObjectsFor(
         $linkclass,
         $users_id,
         CommonITILActor::ASSIGN
      );
   }


   /**
    * Count active ITIL Objects assigned to a group
    *
    * @since 0.84
    *
    * @param integer $groups_id ID of the User
    *
    * @return integer
   **/
   function countActiveObjectsForTechGroup($groups_id) {
      $linkclass = new $this->grouplinkclass();
      return $this->countActiveObjectsFor(
         $linkclass,
         $groups_id,
         CommonITILActor::ASSIGN
      );
   }


   /**
    * Count active ITIL Objects assigned to a supplier
    *
    * @since 0.85
    *
    * @param integer $suppliers_id ID of the Supplier
    *
    * @return integer
    **/
   function countActiveObjectsForSupplier($suppliers_id) {
      $linkclass = new $this->supplierlinkclass();
      return $this->countActiveObjectsFor(
         $linkclass,
         $suppliers_id,
         CommonITILActor::ASSIGN
      );
   }


   function cleanDBonPurge() {

      $link_classes = [
         Itil_Project::class,
         ITILFollowup::class,
         ITILSolution::class
      ];

      if (is_a($this->grouplinkclass, CommonDBConnexity::class, true)) {
         $link_classes[] = $this->grouplinkclass;
      }

      if (is_a($this->userlinkclass, CommonDBConnexity::class, true)) {
         $link_classes[] = $this->userlinkclass;
      }

      if (is_a($this->supplierlinkclass, CommonDBConnexity::class, true)) {
         $link_classes[] = $this->supplierlinkclass;
      }

      $this->deleteChildrenAndRelationsFromDb($link_classes);
   }


   function prepareInputForUpdate($input) {

      // Add document if needed
      $this->getFromDB($input["id"]); // entities_id field required
      if (!isset($input['_donotadddocs']) || !$input['_donotadddocs']) {
         $options = [];
         if (isset($input['solution'])) {
            $options['content_field'] = 'solution';
         }
         $input = $this->addFiles($input, $options);
      }

      if (isset($input["document"]) && ($input["document"] > 0)) {
         $doc = new Document();
         if ($doc->getFromDB($input["document"])) {
            $docitem = new Document_Item();
            if ($docitem->add(['documents_id' => $input["document"],
                                    'itemtype'     => $this->getType(),
                                    'items_id'     => $input["id"]])) {
               // Force date_mod of tracking
               $input["date_mod"]     = $_SESSION["glpi_currenttime"];
               $input['_doc_added'][] = $doc->fields["name"];
            }
         }
         unset($input["document"]);
      }

      if (isset($input["date"]) && empty($input["date"])) {
         unset($input["date"]);
      }

      if (isset($input["closedate"]) && empty($input["closedate"])) {
         unset($input["closedate"]);
      }

      if (isset($input["solvedate"]) && empty($input["solvedate"])) {
         unset($input["solvedate"]);
      }

      // "do not compute" flag set by business rules for "takeintoaccount_delay_stat" field
      $do_not_compute_takeintoaccount = $this->isTakeIntoAccountComputationBlocked($input);

      if (isset($input['_itil_requester'])) {
         if (isset($input['_itil_requester']['_type'])) {
            $input['_itil_requester'] = [
               'type'                            => CommonITILActor::REQUESTER,
               $this->getForeignKeyField()       => $input['id'],
               '_do_not_compute_takeintoaccount' => $do_not_compute_takeintoaccount,
               '_from_object'                    => true,
            ] + $input['_itil_requester'];

            switch ($input['_itil_requester']['_type']) {
               case "user" :
                  if (isset($input['_itil_requester']['use_notification'])
                      && is_array($input['_itil_requester']['use_notification'])) {
                     $input['_itil_requester']['use_notification'] = $input['_itil_requester']['use_notification'][0];
                  }
                  if (isset($input['_itil_requester']['alternative_email'])
                      && is_array($input['_itil_requester']['alternative_email'])) {
                     $input['_itil_requester']['alternative_email'] = $input['_itil_requester']['alternative_email'][0];
                  }

                  if (!empty($this->userlinkclass)) {
                     if (isset($input['_itil_requester']['alternative_email'])
                         && $input['_itil_requester']['alternative_email']
                         && !NotificationMailing::isUserAddressValid($input['_itil_requester']['alternative_email'])) {

                        $input['_itil_requester']['alternative_email'] = '';
                        Session::addMessageAfterRedirect(__('Invalid email address'), false, ERROR);
                     }

                     if ((isset($input['_itil_requester']['alternative_email'])
                          && $input['_itil_requester']['alternative_email'])
                         || ($input['_itil_requester']['users_id'] > 0)) {

                        $useractors = new $this->userlinkclass();
                        if (isset($input['_auto_update'])
                            || $useractors->can(-1, CREATE, $input['_itil_requester'])) {
                           $useractors->add($input['_itil_requester']);
                           $input['_forcenotif']                     = true;
                        }
                     }
                  }
                  break;

               case "group" :
                  if (!empty($this->grouplinkclass)
                      && ($input['_itil_requester']['groups_id'] > 0)) {
                     $groupactors = new $this->grouplinkclass();
                     if (isset($input['_auto_update'])
                         || $groupactors->can(-1, CREATE, $input['_itil_requester'])) {
                        $groupactors->add($input['_itil_requester']);
                        $input['_forcenotif']                     = true;
                     }
                  }
                  break;
            }
         }
      }

      if (isset($input['_itil_observer'])) {
         if (isset($input['_itil_observer']['_type'])) {
            $input['_itil_observer'] = [
               'type'                            => CommonITILActor::OBSERVER,
               $this->getForeignKeyField()       => $input['id'],
               '_do_not_compute_takeintoaccount' => $do_not_compute_takeintoaccount,
               '_from_object'                    => true,
            ] + $input['_itil_observer'];

            switch ($input['_itil_observer']['_type']) {
               case "user" :
                  if (isset($input['_itil_observer']['use_notification'])
                      && is_array($input['_itil_observer']['use_notification'])) {
                     $input['_itil_observer']['use_notification'] = $input['_itil_observer']['use_notification'][0];
                  }
                  if (isset($input['_itil_observer']['alternative_email'])
                      && is_array($input['_itil_observer']['alternative_email'])) {
                     $input['_itil_observer']['alternative_email'] = $input['_itil_observer']['alternative_email'][0];
                  }

                  if (!empty($this->userlinkclass)) {
                     if (isset($input['_itil_observer']['alternative_email'])
                         && $input['_itil_observer']['alternative_email']
                         && !NotificationMailing::isUserAddressValid($input['_itil_observer']['alternative_email'])) {

                        $input['_itil_observer']['alternative_email'] = '';
                        Session::addMessageAfterRedirect(__('Invalid email address'), false, ERROR);
                     }
                     if ((isset($input['_itil_observer']['alternative_email'])
                          && $input['_itil_observer']['alternative_email'])
                         || ($input['_itil_observer']['users_id'] > 0)) {
                        $useractors = new $this->userlinkclass();
                        if (isset($input['_auto_update'])
                           || $useractors->can(-1, CREATE, $input['_itil_observer'])) {
                           $useractors->add($input['_itil_observer']);
                           $input['_forcenotif']                    = true;
                        }
                     }
                  }
                  break;

               case "group" :
                  if (!empty($this->grouplinkclass)
                       && ($input['_itil_observer']['groups_id'] > 0)) {
                     $groupactors = new $this->grouplinkclass();
                     if (isset($input['_auto_update'])
                         || $groupactors->can(-1, CREATE, $input['_itil_observer'])) {
                        $groupactors->add($input['_itil_observer']);
                        $input['_forcenotif']                    = true;
                     }
                  }
                  break;
            }
         }
      }

      if (isset($input['_itil_assign'])) {
         if (isset($input['_itil_assign']['_type'])) {
            $input['_itil_assign'] = [
               'type'                            => CommonITILActor::ASSIGN,
               $this->getForeignKeyField()       => $input['id'],
               '_do_not_compute_takeintoaccount' => $do_not_compute_takeintoaccount,
               '_from_object'                    => true,
            ] + $input['_itil_assign'];

            if (isset($input['_itil_assign']['use_notification'])
                  && is_array($input['_itil_assign']['use_notification'])) {
               $input['_itil_assign']['use_notification'] = $input['_itil_assign']['use_notification'][0];
            }
            if (isset($input['_itil_assign']['alternative_email'])
                  && is_array($input['_itil_assign']['alternative_email'])) {
               $input['_itil_assign']['alternative_email'] = $input['_itil_assign']['alternative_email'][0];
            }

            switch ($input['_itil_assign']['_type']) {
               case "user" :
                  if (!empty($this->userlinkclass)
                      && ((isset($input['_itil_assign']['alternative_email'])
                           && $input['_itil_assign']['alternative_email'])
                          || $input['_itil_assign']['users_id'] > 0)) {
                     $useractors = new $this->userlinkclass();
                     if (isset($input['_auto_update'])
                         || $useractors->can(-1, CREATE, $input['_itil_assign'])) {
                        $useractors->add($input['_itil_assign']);
                        $input['_forcenotif']                  = true;
                        if (((!isset($input['status'])
                             && in_array($this->fields['status'], $this->getNewStatusArray()))
                            || (isset($input['status'])
                                && in_array($input['status'], $this->getNewStatusArray())))
                            && !$this->isStatusComputationBlocked($input)) {
                           if (in_array(self::ASSIGNED, array_keys($this->getAllStatusArray()))) {
                              $input['status'] = self::ASSIGNED;
                           }
                        }
                     }
                  }
                  break;

               case "group" :
                  if (!empty($this->grouplinkclass)
                      && ($input['_itil_assign']['groups_id'] > 0)) {
                     $groupactors = new $this->grouplinkclass();

                     if (isset($input['_auto_update'])
                         || $groupactors->can(-1, CREATE, $input['_itil_assign'])) {
                        $groupactors->add($input['_itil_assign']);
                        $input['_forcenotif']                  = true;
                        if (((!isset($input['status'])
                             && (in_array($this->fields['status'], $this->getNewStatusArray())))
                            || (isset($input['status'])
                                && (in_array($input['status'], $this->getNewStatusArray()))))
                            && !$this->isStatusComputationBlocked($input)) {
                           if (in_array(self::ASSIGNED, array_keys($this->getAllStatusArray()))) {
                              $input['status'] = self::ASSIGNED;
                           }
                        }
                     }
                  }
                  break;

               case "supplier" :
                  if (!empty($this->supplierlinkclass)
                      && ((isset($input['_itil_assign']['alternative_email'])
                           && $input['_itil_assign']['alternative_email'])
                          || $input['_itil_assign']['suppliers_id'] > 0)) {
                     $supplieractors = new $this->supplierlinkclass();
                     if (isset($input['_auto_update'])
                         || $supplieractors->can(-1, CREATE, $input['_itil_assign'])) {
                        $supplieractors->add($input['_itil_assign']);
                        $input['_forcenotif']                  = true;
                        if (((!isset($input['status'])
                             && (in_array($this->fields['status'], $this->getNewStatusArray())))
                            || (isset($input['status'])
                                && (in_array($input['status'], $this->getNewStatusArray()))))
                            && !$this->isStatusComputationBlocked($input)) {
                           if (in_array(self::ASSIGNED, array_keys($this->getAllStatusArray()))) {
                              $input['status'] = self::ASSIGNED;
                           }

                        }
                     }
                  }
                  break;
            }
         }
      }

      $this->addAdditionalActors($input);

      // set last updater if interactive user
      if (!Session::isCron()) {
         $input['users_id_lastupdater'] = Session::getLoginUserID();
      }

      $solvedclosed = array_merge(
         $this->getSolvedStatusArray(),
         $this->getClosedStatusArray()
      );

      if (isset($input["status"])
          && !in_array($input["status"], $solvedclosed)) {
         $input['solvedate'] = 'NULL';
      }

      if (isset($input["status"]) && !in_array($input["status"], $this->getClosedStatusArray())) {
         $input['closedate'] = 'NULL';
      }

      // Setting a solution type means the ticket is solved
      if (isset($input["solutiontypes_id"])
          && (!isset($input['status']) || !in_array($input["status"], $solvedclosed))) {
         $solution = new ITILSolution();
         $soltype = new SolutionType();
         $soltype->getFromDB($input['solutiontypes_id']);
         $solution->add([
            'itemtype'           => $this->getType(),
            'items_id'           => $this->getID(),
            'solutiontypes_id'   => $input['solutiontypes_id'],
            'content'            => 'Solved using type ' . $soltype->getName()
         ]);
      }

      return $input;
   }


   function pre_updateInDB() {
      global $DB;

      // get again object to reload actors
      $this->loadActors();

      // Check dates change interval due to the fact that second are not displayed in form
      if ((($key = array_search('date', $this->updates)) !== false)
          && (substr($this->fields["date"], 0, 16) == substr($this->oldvalues['date'], 0, 16))) {
         unset($this->updates[$key]);
         unset($this->oldvalues['date']);
      }

      if ((($key=array_search('closedate', $this->updates)) !== false)
          && (substr($this->fields["closedate"], 0, 16) == substr($this->oldvalues['closedate'], 0, 16))) {
         unset($this->updates[$key]);
         unset($this->oldvalues['closedate']);
      }

      if ((($key=array_search('time_to_resolve', $this->updates)) !== false)
          && (substr($this->fields["time_to_resolve"], 0, 16) == substr($this->oldvalues['time_to_resolve'], 0, 16))) {
         unset($this->updates[$key]);
         unset($this->oldvalues['time_to_resolve']);
      }

      if ((($key=array_search('solvedate', $this->updates)) !== false)
          && (substr($this->fields["solvedate"], 0, 16) == substr($this->oldvalues['solvedate'], 0, 16))) {
         unset($this->updates[$key]);
         unset($this->oldvalues['solvedate']);
      }

      if (isset($this->input["status"])) {
         if (($this->input["status"] != self::WAITING)
             && ($this->countSuppliers(CommonITILActor::ASSIGN) == 0)
             && ($this->countUsers(CommonITILActor::ASSIGN) == 0)
             && ($this->countGroups(CommonITILActor::ASSIGN) == 0)
             && !in_array($this->fields['status'], array_merge($this->getSolvedStatusArray(),
                                                              $this->getClosedStatusArray()))) {

            if (!in_array('status', $this->updates)) {
               $this->oldvalues['status'] = $this->fields['status'];
               $this->updates[] = 'status';
            }

            // $this->fields['status'] = self::INCOMING;
            // Don't change status if it's a new status allow
            if (in_array($this->oldvalues['status'], $this->getNewStatusArray())
                && !in_array($this->input['status'], $this->getNewStatusArray())) {
               $this->fields['status'] = $this->oldvalues['status'];
            }
         }

         if (in_array("status", $this->updates)
             && in_array($this->input["status"], $this->getSolvedStatusArray())) {
            $this->updates[]              = "solvedate";
            $this->oldvalues['solvedate'] = $this->fields["solvedate"];
            $this->fields["solvedate"]    = $_SESSION["glpi_currenttime"];
            // If invalid date : set open date
            if ($this->fields["solvedate"] < $this->fields["date"]) {
               $this->fields["solvedate"] = $this->fields["date"];
            }
         }

         if (in_array("status", $this->updates)
             && in_array($this->input["status"], $this->getClosedStatusArray())) {
            $this->updates[]              = "closedate";
            $this->oldvalues['closedate'] = $this->fields["closedate"];
            $this->fields["closedate"]    = $_SESSION["glpi_currenttime"];
            // If invalid date : set open date
            if ($this->fields["closedate"] < $this->fields["date"]) {
               $this->fields["closedate"] = $this->fields["date"];
            }
            // Set solvedate to closedate
            if (empty($this->fields["solvedate"])) {
               $this->updates[]              = "solvedate";
               $this->oldvalues['solvedate'] = $this->fields["solvedate"];
               $this->fields["solvedate"]    = $this->fields["closedate"];
            }
         }

      }

      // check dates

      // check time_to_resolve (SLA)
      if ((in_array("date", $this->updates) || in_array("time_to_resolve", $this->updates))
          && !is_null($this->fields["time_to_resolve"])) { // Date set

         if ($this->fields["time_to_resolve"] < $this->fields["date"]) {
            Session::addMessageAfterRedirect(__('Invalid dates. Update cancelled.'), false, ERROR);

            if (($key = array_search('date', $this->updates)) !== false) {
               unset($this->updates[$key]);
               unset($this->oldvalues['date']);
            }
            if (($key = array_search('time_to_resolve', $this->updates)) !== false) {
               unset($this->updates[$key]);
               unset($this->oldvalues['time_to_resolve']);
            }
         }
      }

      // check internal_time_to_resolve (OLA)
      if ((in_array("date", $this->updates) || in_array("internal_time_to_resolve", $this->updates))
          && !is_null($this->fields["internal_time_to_resolve"])) { // Date set

         if ($this->fields["internal_time_to_resolve"] < $this->fields["date"]) {
            Session::addMessageAfterRedirect(__('Invalid dates. Update cancelled.'), false, ERROR);

            if (($key = array_search('date', $this->updates)) !== false) {
               unset($this->updates[$key]);
               unset($this->oldvalues['date']);
            }
            if (($key = array_search('internal_time_to_resolve', $this->updates)) !== false) {
               unset($this->updates[$key]);
               unset($this->oldvalues['internal_time_to_resolve']);
            }
         }
      }

      // Status close : check dates
      if (in_array($this->fields["status"], $this->getClosedStatusArray())
          && (in_array("date", $this->updates) || in_array("closedate", $this->updates))) {

         // Invalid dates : no change
         // closedate must be > solvedate
         if ($this->fields["closedate"] < $this->fields["solvedate"]) {
            Session::addMessageAfterRedirect(__('Invalid dates. Update cancelled.'), false, ERROR);

            if (($key = array_search('closedate', $this->updates)) !== false) {
               unset($this->updates[$key]);
               unset($this->oldvalues['closedate']);
            }
         }

         // closedate must be > create date
         if ($this->fields["closedate"] < $this->fields["date"]) {
            Session::addMessageAfterRedirect(__('Invalid dates. Update cancelled.'), false, ERROR);
            if (($key = array_search('date', $this->updates)) !== false) {
               unset($this->updates[$key]);
               unset($this->oldvalues['date']);
            }
            if (($key = array_search('closedate', $this->updates)) !== false) {
               unset($this->updates[$key]);
               unset($this->oldvalues['closedate']);
            }
         }
      }

      if ((($key = array_search('status', $this->updates)) !== false)
          && $this->oldvalues['status'] == $this->fields['status']) {

         unset($this->updates[$key]);
         unset($this->oldvalues['status']);
      }

      // Status solved : check dates
      if (in_array($this->fields["status"], $this->getSolvedStatusArray())
          && (in_array("date", $this->updates) || in_array("solvedate", $this->updates))) {

         // Invalid dates : no change
         // solvedate must be > create date
         if ($this->fields["solvedate"] < $this->fields["date"]) {
            Session::addMessageAfterRedirect(__('Invalid dates. Update cancelled.'), false, ERROR);

            if (($key = array_search('date', $this->updates)) !== false) {
               unset($this->updates[$key]);
               unset($this->oldvalues['date']);
            }
            if (($key = array_search('solvedate', $this->updates)) !== false) {
               unset($this->updates[$key]);
               unset($this->oldvalues['solvedate']);
            }
         }
      }

      // Manage come back to waiting state
      if (!is_null($this->fields['begin_waiting_date'])
          && (($key = array_search('status', $this->updates)) !== false)
          && (($this->oldvalues['status'] == self::WAITING)
               // From solved to another state than closed
              || (in_array($this->oldvalues["status"], $this->getSolvedStatusArray())
                  && !in_array($this->fields["status"], $this->getClosedStatusArray())))) {

         // Compute ticket waiting time use calendar if exists
         $calendar     = new Calendar();
         $calendars_id = $this->getCalendar();
         $delay_time   = 0;

         // Compute ticket waiting time use calendar if exists
         // Using calendar
         if (($calendars_id > 0)
             && $calendar->getFromDB($calendars_id)) {
            $delay_time = $calendar->getActiveTimeBetween($this->fields['begin_waiting_date'],
                                                          $_SESSION["glpi_currenttime"]);
         } else { // Not calendar defined
            $delay_time = strtotime($_SESSION["glpi_currenttime"])
                           -strtotime($this->fields['begin_waiting_date']);
         }

         // SLA case : compute sla_ttr duration
         if (isset($this->fields['slas_id_ttr']) && ($this->fields['slas_id_ttr'] > 0)) {
            $sla = new SLA();
            if ($sla->getFromDB($this->fields['slas_id_ttr'])) {
               $sla->setTicketCalendar($calendars_id);
               $delay_time_sla  = $sla->getActiveTimeBetween($this->fields['begin_waiting_date'],
                                                             $_SESSION["glpi_currenttime"]);
               $this->updates[] = "sla_waiting_duration";
               $this->fields["sla_waiting_duration"] += $delay_time_sla;
            }

            // Compute new time_to_resolve
            $this->updates[]                 = "time_to_resolve";
            $this->fields['time_to_resolve'] = $sla->computeDate($this->fields['date'],
                                                                 $this->fields["sla_waiting_duration"]);
            // Add current level to do
            $sla->addLevelToDo($this);

         } else {
            // Using calendar
            if (($calendars_id > 0)
                && $calendar->getFromDB($calendars_id)) {
               if ($this->fields['time_to_resolve'] > 0) {
                  // compute new due date using calendar
                  $this->updates[]                 = "time_to_resolve";
                  $this->fields['time_to_resolve'] = $calendar->computeEndDate($this->fields['time_to_resolve'],
                                                                               $delay_time);
               }

            } else { // Not calendar defined
               if ($this->fields['time_to_resolve'] > 0) {
                  // compute new due date : no calendar so add computed delay_time
                  $this->updates[]                 = "time_to_resolve";
                  $this->fields['time_to_resolve'] = date('Y-m-d H:i:s',
                                                          $delay_time + strtotime($this->fields['time_to_resolve']));
               }
            }
         }

         // OLA case : compute ola_ttr duration
         if (isset($this->fields['olas_id_ttr']) && ($this->fields['olas_id_ttr'] > 0)) {
            $ola = new OLA();
            if ($ola->getFromDB($this->fields['olas_id_ttr'])) {
               $ola->setTicketCalendar($calendars_id);
               $delay_time_ola  = $ola->getActiveTimeBetween($this->fields['begin_waiting_date'],
                                                             $_SESSION["glpi_currenttime"]);
               $this->updates[]                      = "ola_waiting_duration";
               $this->fields["ola_waiting_duration"] += $delay_time_ola;
            }

            // Compute new internal_time_to_resolve
            $this->updates[]                          = "internal_time_to_resolve";
            $this->fields['internal_time_to_resolve'] = $ola->computeDate($this->fields['date'],
                                                                          $this->fields["ola_waiting_duration"]);
            // Add current level to do
            $ola->addLevelToDo($this, $this->fields["olalevels_id_ttr"]);

         } else if (in_array("internal_time_to_resolve", $this->fields)) {
            // Change doesn't have internal_time_to_resolve
            // Using calendar
            if (($calendars_id > 0)
                && $calendar->getFromDB($calendars_id)) {
               if ($this->fields['internal_time_to_resolve'] > 0) {
                  // compute new internal_time_to_resolve using calendar
                  $this->updates[]                          = "internal_time_to_resolve";
                  $this->fields['internal_time_to_resolve'] = $calendar->computeEndDate(
                                                                              $this->fields['internal_time_to_resolve'],
                                                                              $delay_time);
               }

            } else { // Not calendar defined
               if ($this->fields['internal_time_to_resolve'] > 0) {
                  // compute new internal_time_to_resolve : no calendar so add computed delay_time
                  $this->updates[]                          = "internal_time_to_resolve";
                  $this->fields['internal_time_to_resolve'] = date('Y-m-d H:i:s',
                                                                   $delay_time +
                                                                   strtotime($this->fields['internal_time_to_resolve']));
               }
            }
         }

         $this->updates[]                   = "waiting_duration";
         $this->fields["waiting_duration"] += $delay_time;

         // Reset begin_waiting_date
         $this->updates[]                    = "begin_waiting_date";
         $this->fields["begin_waiting_date"] = 'NULL';
      }

      // Set begin waiting date if needed
      if ((($key = array_search('status', $this->updates)) !== false)
          && (($this->fields['status'] == self::WAITING)
              || in_array($this->fields["status"], $this->getSolvedStatusArray()))) {

         $this->updates[]                    = "begin_waiting_date";
         $this->fields["begin_waiting_date"] = $_SESSION["glpi_currenttime"];

         // Specific for tickets
         if (isset($this->fields['slas_id_ttr']) && ($this->fields['slas_id_ttr'] > 0)) {
            SLA::deleteLevelsToDo($this);
         }

         if (isset($this->fields['olas_id_ttr']) && ($this->fields['olas_id_ttr'] > 0)) {
            OLA::deleteLevelsToDo($this);
         }
      }

      // solve_delay_stat : use delay between opendate and solvedate
      if (in_array("solvedate", $this->updates)) {
         $this->updates[]                  = "solve_delay_stat";
         $this->fields['solve_delay_stat'] = $this->computeSolveDelayStat();
      }
      // close_delay_stat : use delay between opendate and closedate
      if (in_array("closedate", $this->updates)) {
         $this->updates[]                  = "close_delay_stat";
         $this->fields['close_delay_stat'] = $this->computeCloseDelayStat();
      }

      //Look for reopening
      $statuses = array_merge(
         $this->getSolvedStatusArray(),
         $this->getClosedStatusArray()
      );
      if (($key = array_search('status', $this->updates)) !== false
         && in_array($this->oldvalues['status'], $statuses)
         && !in_array($this->fields['status'], $statuses)
      ) {
         $users_id_reject = 0;
         // set last updater if interactive user
         if (!Session::isCron()) {
            $users_id_reject = Session::getLoginUserID();
         }

         //Mark existing solutions as refused
         $DB->update(
            ITILSolution::getTable(), [
               'status'             => CommonITILValidation::REFUSED,
               'users_id_approval'  => $users_id_reject,
               'date_approval'      => date('Y-m-d H:i:s')
            ], [
               'WHERE'  => [
                  'itemtype'  => static::getType(),
                  'items_id'  => $this->getID()
               ],
               'ORDER'  => [
                  'date_creation DESC',
                  'id DESC'
               ],
               'LIMIT'  => 1
            ]
         );

         //Delete existing survey
         $inquest = new TicketSatisfaction();
         $inquest->delete(['tickets_id' => $this->getID()]);
      }

      if (isset($this->input['_accepted'])) {
         //Mark last solution as approved
         $DB->update(
            ITILSolution::getTable(), [
               'status'             => CommonITILValidation::ACCEPTED,
               'users_id_approval'  => Session::getLoginUserID(),
               'date_approval'      => date('Y-m-d H:i:s')
            ], [
               'WHERE'  => [
                  'itemtype'  => static::getType(),
                  'items_id'  => $this->getID()
               ],
               'ORDER'  => [
                  'date_creation DESC',
                  'id DESC'
               ],
               'LIMIT'  => 1
            ]
         );
      }

      // Do not take into account date_mod if no update is done
      if ((count($this->updates) == 1)
          && (($key = array_search('date_mod', $this->updates)) !== false)) {
         unset($this->updates[$key]);
      }
   }


   function prepareInputForAdd($input) {
      global $CFG_GLPI;

      // Set default status to avoid notice
      if (!isset($input["status"])) {
         $input["status"] = self::INCOMING;
      }

      if (!isset($input["urgency"])
          || !($CFG_GLPI['urgency_mask']&(1<<$input["urgency"]))) {
         $input["urgency"] = 3;
      }
      if (!isset($input["impact"])
          || !($CFG_GLPI['impact_mask']&(1<<$input["impact"]))) {
         $input["impact"] = 3;
      }

      $canpriority = true;
      if ($this->getType() == 'Ticket') {
         $canpriority = Session::haveRight(Ticket::$rightname, Ticket::CHANGEPRIORITY);
      }

      if ($canpriority && !isset($input["priority"]) || !$canpriority) {
         $input["priority"] = $this->computePriority($input["urgency"], $input["impact"]);
      }

      // set last updater if interactive user
      if (!Session::isCron() && ($last_updater = Session::getLoginUserID(true))) {
         $input['users_id_lastupdater'] = $last_updater;
      }

      // No Auto set Import for external source
      if (!isset($input['_auto_import'])) {
         if (!isset($input["_users_id_requester"])) {
            if ($uid = Session::getLoginUserID()) {
               $input["_users_id_requester"] = $uid;
            }
         }
      }

      // No Auto set Import for external source
      if (($uid = Session::getLoginUserID())
          && !isset($input['_auto_import'])) {
         $input["users_id_recipient"] = $uid;
      } else if (isset($input["_users_id_requester"]) && $input["_users_id_requester"]
                 && !isset($input["users_id_recipient"])) {
         if (!is_array($input['_users_id_requester'])) {
            $input["users_id_recipient"] = $input["_users_id_requester"];
         }
      }

      // No name set name
      $input["name"]    = ltrim($input["name"]);
      $input['content'] = ltrim($input['content']);
      if (empty($input["name"])) {
         $input['name'] = Html::clean(Html::entity_decode_deep($input['content']));
         $input["name"] = preg_replace('/\\r\\n/', ' ', $input['name']);
         $input["name"] = preg_replace('/\\n/', ' ', $input['name']);
         // For mailcollector
         $input["name"] = preg_replace('/\\\\r\\\\n/', ' ', $input['name']);
         $input["name"] = preg_replace('/\\\\n/', ' ', $input['name']);
         $input['name'] = Toolbox::stripslashes_deep($input['name']);
         $input["name"] = Toolbox::substr($input['name'], 0, 70);
         $input['name'] = Toolbox::addslashes_deep($input['name']);
      }

      // Set default dropdown
      $dropdown_fields = ['entities_id', 'itilcategories_id'];
      foreach ($dropdown_fields as $field) {
         if (!isset($input[$field])) {
            $input[$field] = 0;
         }
      }

      $input = $this->computeDefaultValuesForAdd($input);

      return $input;
   }

   /**
    * Compute default values for Add
    * (to be passed in prepareInputForAdd before and after rules if needed)
    *
    * @since 0.84
    *
    * @param $input
    *
    * @return string
   **/
   function computeDefaultValuesForAdd($input) {

      if (!isset($input["status"])) {
         $input["status"] = self::INCOMING;
      }

      if (!isset($input["date"]) || empty($input["date"])) {
         $input["date"] = $_SESSION["glpi_currenttime"];
      }

      if (isset($input["status"]) && in_array($input["status"], $this->getSolvedStatusArray())) {
         if (isset($input["date"])) {
            $input["solvedate"] = $input["date"];
         } else {
            $input["solvedate"] = $_SESSION["glpi_currenttime"];
         }
      }

      if (isset($input["status"]) && in_array($input["status"], $this->getClosedStatusArray())) {
         if (isset($input["date"])) {
            $input["closedate"] = $input["date"];
         } else {
            $input["closedate"] = $_SESSION["glpi_currenttime"];
         }
         $input['solvedate'] = $input["closedate"];
      }

      // Set begin waiting time if status is waiting
      if (isset($input["status"]) && ($input["status"] == self::WAITING)) {
         $input['begin_waiting_date'] = $input['date'];
      }

      return $input;
   }


   function post_addItem() {

      // Add document if needed, without notification
      $this->input = $this->addFiles($this->input, ['force_update' => true]);

      // Add default document if set in template
      if (isset($this->input['_documents_id'])
          && is_array($this->input['_documents_id'])
          && count($this->input['_documents_id'])) {
         $docitem = new Document_Item();
         foreach ($this->input['_documents_id'] as $docID) {
            $docitem->add(['documents_id' => $docID,
                                '_do_notif'    => false,
                                'itemtype'     => $this->getType(),
                                'items_id'     => $this->fields['id']]);
         }
      }

      $useractors = null;
      // Add user groups linked to ITIL objects
      if (!empty($this->userlinkclass)) {
         $useractors = new $this->userlinkclass();
      }
      $groupactors = null;
      if (!empty($this->grouplinkclass)) {
         $groupactors = new $this->grouplinkclass();
      }
      $supplieractors = null;
      if (!empty($this->supplierlinkclass)) {
         $supplieractors = new $this->supplierlinkclass();
      }

      // "do not compute" flag set by business rules for "takeintoaccount_delay_stat" field
      $do_not_compute_takeintoaccount = $this->isTakeIntoAccountComputationBlocked($this->input);

      if (!is_null($useractors)) {
         $user_input = [
            $useractors->getItilObjectForeignKey() => $this->fields['id'],
            '_do_not_compute_takeintoaccount'      => $do_not_compute_takeintoaccount,
            '_from_object'                         => true,
         ];

         if (isset($this->input["_users_id_requester"])) {

            if (is_array($this->input["_users_id_requester"])) {
               $tab_requester = $this->input["_users_id_requester"];
            } else {
               $tab_requester   = [];
               $tab_requester[] = $this->input["_users_id_requester"];
            }

            $requesterToAdd = [];
            foreach ($tab_requester as $key_requester => $requester) {
               if (in_array($requester, $requesterToAdd)) {
                  // This requester ID is already added;
                  continue;
               }

               $input2 = [
                  'users_id' => $requester,
                  'type'     => CommonITILActor::REQUESTER,
               ] + $user_input;

               if (isset($this->input["_users_id_requester_notif"])) {
                  foreach ($this->input["_users_id_requester_notif"] as $key => $val) {
                     if (isset($val[$key_requester])) {
                        $input2[$key] = $val[$key_requester];
                     }
                  }
               }

               //empty actor
               if ($input2['users_id'] == 0
                   && (!isset($input2['alternative_email'])
                       || empty($input2['alternative_email']))) {
                  continue;
               } else if ($requester != 0) {
                  $requesterToAdd[] = $requester;
               }

               $useractors->add($input2);
            }
         }

         if (isset($this->input["_users_id_observer"])) {

            if (is_array($this->input["_users_id_observer"])) {
               $tab_observer = $this->input["_users_id_observer"];
            } else {
               $tab_observer   = [];
               $tab_observer[] = $this->input["_users_id_observer"];
            }

            $observerToAdd = [];
            foreach ($tab_observer as $key_observer => $observer) {
               if (in_array($observer, $observerToAdd)) {
                  // This observer ID is already added;
                  continue;
               }

               $input2 = [
                  'users_id' => $observer,
                  'type'     => CommonITILActor::OBSERVER,
               ] + $user_input;

               if (isset($this->input["_users_id_observer_notif"])) {
                  foreach ($this->input["_users_id_observer_notif"] as $key => $val) {
                     if (isset($val[$key_observer])) {
                        $input2[$key] = $val[$key_observer];
                     }
                  }
               }

               //empty actor
               if ($input2['users_id'] == 0
                   && (!isset($input2['alternative_email'])
                       || empty($input2['alternative_email']))) {
                  continue;
               } else if ($observer != 0) {
                  $observerToAdd[] = $observer;
               }

               $useractors->add($input2);
            }
         }

         if (isset($this->input["_users_id_assign"])) {

            if (is_array($this->input["_users_id_assign"])) {
               $tab_assign = $this->input["_users_id_assign"];
            } else {
               $tab_assign   = [];
               $tab_assign[] = $this->input["_users_id_assign"];
            }

            $assignToAdd = [];
            foreach ($tab_assign as $key_assign => $assign) {
               if (in_array($assign, $assignToAdd)) {
                  // This assigned user ID is already added;
                  continue;
               }

               $input2 = [
                  'users_id' => $assign,
                  'type'     => CommonITILActor::ASSIGN,
               ] + $user_input;

               if (isset($this->input["_users_id_assign_notif"])) {
                  foreach ($this->input["_users_id_assign_notif"] as $key => $val) {
                     if (isset($val[$key_assign])) {
                        $input2[$key] = $val[$key_assign];
                     }
                  }
               }

               //empty actor
               if ($input2['users_id'] == 0
                   && (!isset($input2['alternative_email'])
                       || empty($input2['alternative_email']))) {
                  continue;
               } else if ($assign != 0) {
                  $assignToAdd[] = $assign;
               }

               $useractors->add($input2);
            }
         }
      }

      if (!is_null($groupactors)) {
         $group_input = [
            $groupactors->getItilObjectForeignKey() => $this->fields['id'],
            '_do_not_compute_takeintoaccount'       => $do_not_compute_takeintoaccount,
            '_from_object'                          => true,
         ];

         if (isset($this->input["_groups_id_requester"])) {
            $groups_id_requester = $this->input["_groups_id_requester"];
            if (!is_array($this->input["_groups_id_requester"])) {
               $groups_id_requester = [$this->input["_groups_id_requester"]];
            } else {
               $groups_id_requester = $this->input["_groups_id_requester"];
            }
            foreach ($groups_id_requester as $groups_id) {
               if ($groups_id > 0) {
                  $groupactors->add(
                     [
                        'groups_id' => $groups_id,
                        'type'      => CommonITILActor::REQUESTER,
                     ] + $group_input
                  );
               }
            }
         }

         if (isset($this->input["_groups_id_assign"])) {
            if (!is_array($this->input["_groups_id_assign"])) {
               $groups_id_assign = [$this->input["_groups_id_assign"]];
            } else {
               $groups_id_assign = $this->input["_groups_id_assign"];
            }
            foreach ($groups_id_assign as $groups_id) {
               if ($groups_id > 0) {
                  $groupactors->add(
                     [
                        'groups_id' => $groups_id,
                        'type'      => CommonITILActor::ASSIGN,
                     ] + $group_input
                  );
               }
            }
         }

         if (isset($this->input["_groups_id_observer"])) {
            if (!is_array($this->input["_groups_id_observer"])) {
               $groups_id_observer = [$this->input["_groups_id_observer"]];
            } else {
               $groups_id_observer = $this->input["_groups_id_observer"];
            }
            foreach ($groups_id_observer as $groups_id) {
               if ($groups_id > 0) {
                  $groupactors->add(
                     [
                        'groups_id' => $groups_id,
                        'type'      => CommonITILActor::OBSERVER,
                     ] + $group_input
                  );
               }
            }
         }
      }

      if (!is_null($supplieractors)) {
         $supplier_input = [
            $supplieractors->getItilObjectForeignKey() => $this->fields['id'],
            '_do_not_compute_takeintoaccount'          => $do_not_compute_takeintoaccount,
            '_from_object'                             => true,
         ];

         if (isset($this->input["_suppliers_id_assign"])
             && ($this->input["_suppliers_id_assign"] > 0)) {

            if (is_array($this->input["_suppliers_id_assign"])) {
               $tab_assign = $this->input["_suppliers_id_assign"];
            } else {
               $tab_assign   = [];
               $tab_assign[] = $this->input["_suppliers_id_assign"];
            }

            $supplierToAdd = [];
            foreach ($tab_assign as $key_assign => $assign) {
               if (in_array($assign, $supplierToAdd)) {
                  // This assigned supplier ID is already added;
                  continue;
               }
               $input3 = [
                  'suppliers_id' => $assign,
                  'type'         => CommonITILActor::ASSIGN,
               ] + $supplier_input;

               if (isset($this->input["_suppliers_id_assign_notif"])) {
                  foreach ($this->input["_suppliers_id_assign_notif"] as $key => $val) {
                     $input3[$key] = $val[$key_assign];
                  }
               }

               //empty supplier
               if ($input3['suppliers_id'] == 0
                   && (!isset($input3['alternative_email'])
                       || empty($input3['alternative_email']))) {
                  continue;
               } else if ($assign != 0) {
                  $supplierToAdd[] = $assign;
               }

               $supplieractors->add($input3);
            }
         }
      }

      // Additional actors
      $this->addAdditionalActors($this->input);

   }


   /**
    * @since 0.84
    * @since 0.85 must have param $input
   **/
   private function addAdditionalActors($input) {

      $useractors = null;
      // Add user groups linked to ITIL objects
      if (!empty($this->userlinkclass)) {
         $useractors = new $this->userlinkclass();
      }
      $groupactors = null;
      if (!empty($this->grouplinkclass)) {
         $groupactors = new $this->grouplinkclass();
      }
      $supplieractors = null;
      if (!empty($this->supplierlinkclass)) {
         $supplieractors = new $this->supplierlinkclass();
      }

      // "do not compute" flag set by business rules for "takeintoaccount_delay_stat" field
      $do_not_compute_takeintoaccount = $this->isTakeIntoAccountComputationBlocked($input);

      // Additional groups actors
      if (!is_null($groupactors)) {
         $group_input = [
            $groupactors->getItilObjectForeignKey() => $this->fields['id'],
            '_do_not_compute_takeintoaccount'       => $do_not_compute_takeintoaccount,
            '_from_object'                          => true,
         ];

         // Requesters
         if (isset($input['_additional_groups_requesters'])
             && is_array($input['_additional_groups_requesters'])
             && count($input['_additional_groups_requesters'])) {
            foreach ($input['_additional_groups_requesters'] as $tmp) {
               if ($tmp > 0) {
                  $groupactors->add(
                     [
                        'type'      => CommonITILActor::REQUESTER,
                        'groups_id' => $tmp,
                     ] + $group_input
                  );
               }
            }
         }

         // Observers
         if (isset($input['_additional_groups_observers'])
             && is_array($input['_additional_groups_observers'])
             && count($input['_additional_groups_observers'])) {
            foreach ($input['_additional_groups_observers'] as $tmp) {
               if ($tmp > 0) {
                  $groupactors->add(
                     [
                        'type'      => CommonITILActor::OBSERVER,
                        'groups_id' => $tmp,
                     ] + $group_input
                  );
               }
            }
         }

         // Assigns
         if (isset($input['_additional_groups_assigns'])
             && is_array($input['_additional_groups_assigns'])
             && count($input['_additional_groups_assigns'])) {
            foreach ($input['_additional_groups_assigns'] as $tmp) {
               if ($tmp > 0) {
                  $groupactors->add(
                     [
                        'type'      => CommonITILActor::ASSIGN,
                        'groups_id' => $tmp,
                     ] + $group_input
                  );
               }
            }
         }
      }

      // Additional suppliers actors
      if (!is_null($supplieractors)) {
         $supplier_input = [
            $supplieractors->getItilObjectForeignKey() => $this->fields['id'],
            '_do_not_compute_takeintoaccount'          => $do_not_compute_takeintoaccount,
            '_from_object'                             => true,
         ];

         // Assigns
         if (isset($input['_additional_suppliers_assigns'])
             && is_array($input['_additional_suppliers_assigns'])
             && count($input['_additional_suppliers_assigns'])) {

            $input2 = [
               'type' => CommonITILActor::ASSIGN,
            ] + $supplier_input;

            foreach ($input["_additional_suppliers_assigns"] as $tmp) {
               if (isset($tmp['suppliers_id'])) {
                  foreach ($tmp as $key => $val) {
                     $input2[$key] = $val;
                  }
                  $supplieractors->add($input2);
               }
            }
         }
      }

      // Additional actors : using default notification parameters
      if (!is_null($useractors)) {
         $user_input = [
            $useractors->getItilObjectForeignKey() => $this->fields['id'],
            '_do_not_compute_takeintoaccount'      => $do_not_compute_takeintoaccount,
            '_from_object'                         => true,
         ];

         // Observers : for mailcollector
         if (isset($input["_additional_observers"])
             && is_array($input["_additional_observers"])
             && count($input["_additional_observers"])) {

            $input2 = [
               'type' => CommonITILActor::OBSERVER,
            ] + $user_input;

            foreach ($input["_additional_observers"] as $tmp) {
               if (isset($tmp['users_id'])) {
                  foreach ($tmp as $key => $val) {
                     $input2[$key] = $val;
                  }
                  $useractors->add($input2);
               }
            }
         }

         if (isset($input["_additional_assigns"])
             && is_array($input["_additional_assigns"])
             && count($input["_additional_assigns"])) {

            $input2 = [
               'type' => CommonITILActor::ASSIGN,
            ] + $user_input;

            foreach ($input["_additional_assigns"] as $tmp) {
               if (isset($tmp['users_id'])) {
                  foreach ($tmp as $key => $val) {
                     $input2[$key] = $val;
                  }
                  $useractors->add($input2);
               }
            }
         }
         if (isset($input["_additional_requesters"])
             && is_array($input["_additional_requesters"])
             && count($input["_additional_requesters"])) {

            $input2 = [
               'type' => CommonITILActor::REQUESTER,
            ] + $user_input;

            foreach ($input["_additional_requesters"] as $tmp) {
               if (isset($tmp['users_id'])) {
                  foreach ($tmp as $key => $val) {
                     $input2[$key] = $val;
                  }
                  $useractors->add($input2);
               }
            }
         }
      }
   }


   /**
    * Compute Priority
    *
    * @since 0.84
    *
    * @param $urgency   integer from 1 to 5
    * @param $impact    integer from 1 to 5
    *
    * @return integer from 1 to 5 (priority)
   **/
   static function computePriority($urgency, $impact) {
      global $CFG_GLPI;

      if (isset($CFG_GLPI[static::MATRIX_FIELD][$urgency][$impact])) {
         return $CFG_GLPI[static::MATRIX_FIELD][$urgency][$impact];
      }
      // Failback to trivial
      return round(($urgency+$impact)/2);
   }


   /**
    * Dropdown of ITIL object priority
    *
    * @since  version 0.84 new proto
    *
    * @param $options array of options
    *       - name     : select name (default is urgency)
    *       - value    : default value (default 0)
    *       - showtype : list proposed : normal, search (default normal)
    *       - wthmajor : boolean with major priority ?
    *       - display  : boolean if false get string
    *
    * @return string id of the select
   **/
   static function dropdownPriority(array $options = []) {

      $p = [
         'name'      => 'priority',
         'value'     => 0,
         'showtype'  => 'normal',
         'display'   => true,
         'withmajor' => false,
      ];

      if (is_array($options) && count($options)) {
         foreach ($options as $key => $val) {
            $p[$key] = $val;
         }
      }

      $values = [];

      if ($p['showtype'] == 'search') {
         $values[0]  = static::getPriorityName(0);
         $values[-5] = static::getPriorityName(-5);
         $values[-4] = static::getPriorityName(-4);
         $values[-3] = static::getPriorityName(-3);
         $values[-2] = static::getPriorityName(-2);
         $values[-1] = static::getPriorityName(-1);
      }

      if (($p['showtype'] == 'search')
          || $p['withmajor']) {
         $values[6] = static::getPriorityName(6);
      }
      $values[5] = static::getPriorityName(5);
      $values[4] = static::getPriorityName(4);
      $values[3] = static::getPriorityName(3);
      $values[2] = static::getPriorityName(2);
      $values[1] = static::getPriorityName(1);

      return Dropdown::showFromArray($p['name'], $values, $p);
   }


   /**
    * Get ITIL object priority Name
    *
    * @param integer $value priority ID
   **/
   static function getPriorityName($value) {

      switch ($value) {
         case 6 :
            return _x('priority', 'Major');

         case 5 :
            return _x('priority', 'Very high');

         case 4 :
            return _x('priority', 'High');

         case 3 :
            return _x('priority', 'Medium');

         case 2 :
            return _x('priority', 'Low');

         case 1 :
            return _x('priority', 'Very low');

         // No standard one :
         case 0 :
            return _x('priority', 'All');
         case -1 :
            return _x('priority', 'At least very low');
         case -2 :
            return _x('priority', 'At least low');
         case -3 :
            return _x('priority', 'At least medium');
         case -4 :
            return _x('priority', 'At least high');
         case -5 :
            return _x('priority', 'At least very high');

         default :
            // Return $value if not define
            return $value;

      }
   }


   /**
    * Dropdown of ITIL object Urgency
    *
    * @since 0.84 new proto
    *
    * @param $options array of options
    *       - name     : select name (default is urgency)
    *       - value    : default value (default 0)
    *       - showtype : list proposed : normal, search (default normal)
    *       - display  : boolean if false get string
    *
    * @return string id of the select
   **/
   static function dropdownUrgency(array $options = []) {
      global $CFG_GLPI;

      $p = [
         'name'     => 'urgency',
         'value'    => 0,
         'showtype' => 'normal',
         'display'  => true,
      ];

      if (is_array($options) && count($options)) {
         foreach ($options as $key => $val) {
            $p[$key] = $val;
         }
      }

      $values = [];

      if ($p['showtype'] == 'search') {
         $values[0]  = static::getUrgencyName(0);
         $values[-5] = static::getUrgencyName(-5);
         $values[-4] = static::getUrgencyName(-4);
         $values[-3] = static::getUrgencyName(-3);
         $values[-2] = static::getUrgencyName(-2);
         $values[-1] = static::getUrgencyName(-1);
      }

      if (isset($CFG_GLPI[static::URGENCY_MASK_FIELD])) {
         if (($p['showtype'] == 'search')
             || ($CFG_GLPI[static::URGENCY_MASK_FIELD] & (1<<5))) {
            $values[5]  = static::getUrgencyName(5);
         }

         if (($p['showtype'] == 'search')
             || ($CFG_GLPI[static::URGENCY_MASK_FIELD] & (1<<4))) {
            $values[4]  = static::getUrgencyName(4);
         }

         $values[3]  = static::getUrgencyName(3);

         if (($p['showtype'] == 'search')
             || ($CFG_GLPI[static::URGENCY_MASK_FIELD] & (1<<2))) {
            $values[2]  = static::getUrgencyName(2);
         }

         if (($p['showtype'] == 'search')
             || ($CFG_GLPI[static::URGENCY_MASK_FIELD] & (1<<1))) {
            $values[1]  = static::getUrgencyName(1);
         }
      }

      return Dropdown::showFromArray($p['name'], $values, $p);
   }


   /**
    * Get ITIL object Urgency Name
    *
    * @param integer $value urgency ID
   **/
   static function getUrgencyName($value) {

      switch ($value) {
         case 5 :
            return _x('urgency', 'Very high');

         case 4 :
            return _x('urgency', 'High');

         case 3 :
            return _x('urgency', 'Medium');

         case 2 :
            return _x('urgency', 'Low');

         case 1 :
            return _x('urgency', 'Very low');

         // No standard one :
         case 0 :
            return _x('urgency', 'All');
         case -1 :
            return _x('urgency', 'At least very low');
         case -2 :
            return _x('urgency', 'At least low');
         case -3 :
            return _x('urgency', 'At least medium');
         case -4 :
            return _x('urgency', 'At least high');
         case -5 :
            return _x('urgency', 'At least very high');

         default :
            // Return $value if not define
            return $value;

      }
   }


   /**
    * Dropdown of ITIL object Impact
    *
    * @since 0.84 new proto
    *
    * @param $options   array of options
    *  - name     : select name (default is impact)
    *  - value    : default value (default 0)
    *  - showtype : list proposed : normal, search (default normal)
    *  - display  : boolean if false get string
    *
    * \
    * @return string id of the select
   **/
   static function dropdownImpact(array $options = []) {
      global $CFG_GLPI;

      $p = [
         'name'     => 'impact',
         'value'    => 0,
         'showtype' => 'normal',
         'display'  => true,
      ];

      if (is_array($options) && count($options)) {
         foreach ($options as $key => $val) {
            $p[$key] = $val;
         }
      }
      $values = [];

      if ($p['showtype'] == 'search') {
         $values[0]  = static::getImpactName(0);
         $values[-5] = static::getImpactName(-5);
         $values[-4] = static::getImpactName(-4);
         $values[-3] = static::getImpactName(-3);
         $values[-2] = static::getImpactName(-2);
         $values[-1] = static::getImpactName(-1);
      }

      if (isset($CFG_GLPI[static::IMPACT_MASK_FIELD])) {
         if (($p['showtype'] == 'search')
             || ($CFG_GLPI[static::IMPACT_MASK_FIELD] & (1<<5))) {
            $values[5]  = static::getImpactName(5);
         }

         if (($p['showtype'] == 'search')
             || ($CFG_GLPI[static::IMPACT_MASK_FIELD] & (1<<4))) {
            $values[4]  = static::getImpactName(4);
         }

         $values[3]  = static::getImpactName(3);

         if (($p['showtype'] == 'search')
             || ($CFG_GLPI[static::IMPACT_MASK_FIELD] & (1<<2))) {
            $values[2]  = static::getImpactName(2);
         }

         if (($p['showtype'] == 'search')
             || ($CFG_GLPI[static::IMPACT_MASK_FIELD] & (1<<1))) {
            $values[1]  = static::getImpactName(1);
         }
      }

      return Dropdown::showFromArray($p['name'], $values, $p);
   }


   /**
    * Get ITIL object Impact Name
    *
    * @param integer $value impact ID
   **/
   static function getImpactName($value) {

      switch ($value) {
         case 5 :
            return _x('impact', 'Very high');

         case 4 :
            return _x('impact', 'High');

         case 3 :
            return _x('impact', 'Medium');

         case 2 :
            return _x('impact', 'Low');

         case 1 :
            return _x('impact', 'Very low');

         // No standard one :
         case 0 :
            return _x('impact', 'All');
         case -1 :
            return _x('impact', 'At least very low');
         case -2 :
            return _x('impact', 'At least low');
         case -3 :
            return _x('impact', 'At least medium');
         case -4 :
            return _x('impact', 'At least high');
         case -5 :
            return _x('impact', 'At least very high');

         default :
            // Return $value if not define
            return $value;
      }
   }


   /**
    * Get the ITIL object status list
    *
    * @param $withmetaforsearch boolean (false by default)
    *
    * @return array
   **/
   static function getAllStatusArray($withmetaforsearch = false) {

      // To be overridden by class
      $tab = [];

      return $tab;
   }


   /**
    * Get the ITIL object closed status list
    *
    * @since 0.83
    *
    * @return array
   **/
   static function getClosedStatusArray() {

      // To be overridden by class
      $tab = [];
      return $tab;
   }


   /**
    * Get the ITIL object solved status list
    *
    * @since 0.83
    *
    * @return array
   **/
   static function getSolvedStatusArray() {

      // To be overridden by class
      $tab = [];
      return $tab;
   }

   /**
    * Get the ITIL object all status list without solved and closed status
    *
    * @since 9.2.1
    *
    * @return array
   **/
   static function getNotSolvedStatusArray() {
      $all = static::getAllStatusArray();
      foreach (static::getSolvedStatusArray() as $status) {
         if (isset($all[$status])) {
            unset($all[$status]);
         }
      }
      foreach (static::getClosedStatusArray() as $status) {
         if (isset($all[$status])) {
            unset($all[$status]);
         }
      }
      $nosolved = array_keys($all);

      return $nosolved;
   }


   /**
    * Get the ITIL object new status list
    *
    * @since 0.83.8
    *
    * @return array
   **/
   static function getNewStatusArray() {

      // To be overriden by class
      $tab = [];
      return $tab;
   }


   /**
    * Get the ITIL object process status list
    *
    * @since 0.83
    *
    * @return array
   **/
   static function getProcessStatus() {

      // To be overridden by class
      $tab = [];
      return $tab;
   }


   /**
    * check is the user can change from / to a status
    *
    * @since 0.84
    *
    * @param integer $old value of old/current status
    * @param integer $new value of target status
    *
    * @return boolean
   **/
   static function isAllowedStatus($old, $new) {

      if (isset($_SESSION['glpiactiveprofile'][static::STATUS_MATRIX_FIELD][$old][$new])
          && !$_SESSION['glpiactiveprofile'][static::STATUS_MATRIX_FIELD][$old][$new]) {
         return false;
      }

      if (array_key_exists(static::STATUS_MATRIX_FIELD,
                           $_SESSION['glpiactiveprofile'])) { // maybe not set for post-only
         return true;
      }

      return false;
   }


   /**
    * Get the ITIL object status allowed for a current status
    *
    * @since 0.84 new proto
    *
    * @param integer $current   status
    *
    * @return array
   **/
   static function getAllowedStatusArray($current) {

      $tab = static::getAllStatusArray();
      if (!isset($current)) {
         $current = self::INCOMING;
      }

      foreach (array_keys($tab) as $status) {
         if (($status != $current)
             && !self::isAllowedStatus($current, $status)) {
            unset($tab[$status]);
         }
      }
      return $tab;
   }

   /**
    * Is the ITIL object status exists for the object
    *
    * @since 0.85
    *
    * @param integer $status   status
    *
    * @return boolean
   **/
   static function isStatusExists($status) {

      $tab = static::getAllStatusArray();

      return isset($tab[$status]);
   }

   /**
    * Dropdown of object status
    *
    * @since 0.84 new proto
    *
    * @param $options   array of options
    *  - name     : select name (default is status)
    *  - value    : default value (default self::INCOMING)
    *  - showtype : list proposed : normal, search or allowed (default normal)
    *  - display  : boolean if false get string
    *
    * @return string|integer Output string if display option is set to false,
    *                        otherwise random part of dropdown id
   **/
   static function dropdownStatus(array $options = []) {

      $p = [
         'name'     => 'status',
         'showtype' => 'normal',
         'display'  => true,
      ];

      if (is_array($options) && count($options)) {
         foreach ($options as $key => $val) {
            $p[$key] = $val;
         }
      }

      if (!isset($p['value']) || empty($p['value'])) {
         $p['value']     = self::INCOMING;
      }

      switch ($p['showtype']) {
         case 'allowed' :
            $tab = static::getAllowedStatusArray($p['value']);
            break;

         case 'search' :
            $tab = static::getAllStatusArray(true);
            break;

         default :
            $tab = static::getAllStatusArray(false);
            break;
      }

      return Dropdown::showFromArray($p['name'], $tab, $p);
   }


   /**
    * Get ITIL object status Name
    *
    * @since 0.84
    *
    * @param integer $value     status ID
   **/
   static function getStatus($value) {

      $tab  = static::getAllStatusArray(true);
      // Return $value if not defined
      return (isset($tab[$value]) ? $tab[$value] : $value);
   }


   /**
    * get field part name corresponding to actor type
    *
    * @param $type      integer : user type
    *
    * @since 0.84.6
    *
    * @return string|boolean Field part or false if not applicable
   **/
   static function getActorFieldNameType($type) {

      switch ($type) {
         case CommonITILActor::REQUESTER :
            return 'requester';

         case CommonITILActor::OBSERVER :
            return 'observer';

         case CommonITILActor::ASSIGN :
            return 'assign';

         default :
            return false;
      }
   }


   /**
    * show groups asociated
    *
    * @param $type      integer : user type
    * @param $canedit   boolean : can edit ?
    * @param $options   array    options for default values ($options of showForm)
    *
    * @return void
   **/
   function showGroupsAssociated($type, $canedit, array $options = []) {

      $groupicon = self::getActorIcon('group', $type);
      $group     = new Group();
      $linkclass = new $this->grouplinkclass();

      $itemtype  = $this->getType();
      $typename  = self::getActorFieldNameType($type);

      $candelete = true;
      $mandatory = '';
      // For ticket templates : mandatories
      if (($itemtype == 'Ticket')
          && isset($options['_tickettemplate'])) {
         $mandatory = $options['_tickettemplate']->getMandatoryMark("_groups_id_".$typename);
         if ($options['_tickettemplate']->isMandatoryField("_groups_id_".$typename)
             && isset($this->groups[$type]) && (count($this->groups[$type])==1)) {
            $candelete = false;
         }
      }

      if (isset($this->groups[$type]) && count($this->groups[$type])) {
         foreach ($this->groups[$type] as $d) {
            echo "<div class='actor_row'>";
            $k = $d['groups_id'];
            echo "$mandatory$groupicon&nbsp;";
            if ($group->getFromDB($k)) {
               echo $group->getLink(['comments' => true]);
            }
            if ($canedit && $candelete) {
               Html::showSimpleForm($linkclass->getFormURL(), 'delete',
                                    _x('button', 'Delete permanently'),
                                    ['id' => $d['id']],
                                    'fa-times-circle');
            }
            echo "</div>";
         }
      }
   }

   /**
    * show suppliers associated
    *
    * @since 0.84
    *
    * @param $type      integer : user type
    * @param $canedit   boolean : can edit ?
    * @param $options   array    options for default values ($options of showForm)
    *
    * @return void
   **/
   function showSuppliersAssociated($type, $canedit, array $options = []) {
      global $CFG_GLPI;

      $showsupplierlink = 0;
      if (Session::haveRight('contact_enterprise', READ)) {
         $showsupplierlink = 2;
      }

      $suppliericon = self::getActorIcon('supplier', $type);
      $supplier     = new Supplier();
      $linksupplier = new $this->supplierlinkclass();

      $itemtype     = $this->getType();
      $typename     = self::getActorFieldNameType($type);

      $candelete    = true;
      $mandatory    = '';
      // For ticket templates : mandatories
      if (($itemtype == 'Ticket')
          && isset($options['_tickettemplate'])) {
         $mandatory = $options['_tickettemplate']->getMandatoryMark("_suppliers_id_".$typename);
         if ($options['_tickettemplate']->isMandatoryField("_suppliers_id_".$typename)
             && isset($this->suppliers[$type]) && (count($this->suppliers[$type])==1)) {
            $candelete = false;
         }
      }

      if (isset($this->suppliers[$type]) && count($this->suppliers[$type])) {
         foreach ($this->suppliers[$type] as $d) {
            echo "<div class='actor_row'>";
            $suppliers_id = $d['suppliers_id'];

            echo "$mandatory$suppliericon&nbsp;";

            $email = $d['alternative_email'];
            if ($suppliers_id) {
               if ($supplier->getFromDB($suppliers_id)) {
                  echo $supplier->getLink(['comments' => $showsupplierlink]);
                  echo "&nbsp;";

                  $tmpname = Dropdown::getDropdownName($supplier->getTable(), $suppliers_id, 1);
                  Html::showToolTip($tmpname['comment']);

                  if (empty($email)) {
                     $email = $supplier->fields['email'];
                  }
               }
            } else {
               echo "<a href='mailto:$email'>$email</a>";
            }

            if ($CFG_GLPI['notifications_mailing']) {
               $text = __('Email followup')
                  . "&nbsp;" . Dropdown::getYesNo($d['use_notification'])
                  . '<br />';

               if ($d['use_notification']) {
                  $text .= sprintf(__('%1$s: %2$s'), __('Email'), $email);
               }
               if ($canedit) {
                  $opt = ['awesome-class' => 'fa-envelope',
                          'popup' => $linksupplier->getFormURLWithID($d['id'])];
                  Html::showToolTip($text, $opt);
               }
            }

            if ($canedit && $candelete) {
               Html::showSimpleForm($linksupplier->getFormURL(), 'delete',
                                    _x('button', 'Delete permanently'),
                                    ['id' => $d['id']],
                                    'fa-times-circle');
            }

            echo '</div>';
         }
      }
   }

   /**
    * display a value according to a field
    *
    * @since 0.83
    *
    * @param $field     String         name of the field
    * @param $values    String / Array with the value to display
    * @param $options   Array          of option
    *
    * @return a string
   **/
   static function getSpecificValueToDisplay($field, $values, array $options = []) {

      if (!is_array($values)) {
         $values = [$field => $values];
      }
      switch ($field) {
         case 'status':
            return self::getStatus($values[$field]);

         case 'urgency':
            return self::getUrgencyName($values[$field]);

         case 'impact':
            return self::getImpactName($values[$field]);

         case 'priority':
            return self::getPriorityName($values[$field]);

         case 'global_validation' :
            return CommonITILValidation::getStatus($values[$field]);

      }
      return parent::getSpecificValueToDisplay($field, $values, $options);
   }


   /**
    * @since 0.84
    *
    * @param $field
    * @param $name            (default '')
    * @param $values          (default '')
    * @param $options   array
   **/
   static function getSpecificValueToSelect($field, $name = '', $values = '', array $options = []) {

      if (!is_array($values)) {
         $values = [$field => $values];
      }
      $options['display'] = false;

      switch ($field) {
         case 'status' :
            $options['name']  = $name;
            $options['value'] = $values[$field];
            return self::dropdownStatus($options);

         case 'impact' :
            $options['name']  = $name;
            $options['value'] = $values[$field];
            return self::dropdownImpact($options);

         case 'urgency' :
            $options['name']  = $name;
            $options['value'] = $values[$field];
            return self::dropdownUrgency($options);

         case 'priority' :
            $options['name']  = $name;
            $options['value'] = $values[$field];
            return self::dropdownPriority($options);

         case 'global_validation' :
            $options['global'] = true;
            $options['value']  = $values[$field];
            return CommonITILValidation::dropdownStatus($name, $options);
      }
      return parent::getSpecificValueToSelect($field, $name, $values, $options);
   }


   /**
    * @since 0.85
    *
    * @see CommonDBTM::showMassiveActionsSubForm()
   **/
   static function showMassiveActionsSubForm(MassiveAction $ma) {
      global $CFG_GLPI;

      switch ($ma->getAction()) {
         case 'add_task' :
            $itemtype = $ma->getItemtype(true);
            $tasktype = $itemtype.'Task';
            if ($ttype = getItemForItemtype($tasktype)) {
               $ttype->showMassiveActionAddTaskForm();
               return true;
            }
            return false;

         case 'add_actor' :
            $types            = [0                          => Dropdown::EMPTY_VALUE,
                                      CommonITILActor::REQUESTER => __('Requester'),
                                      CommonITILActor::OBSERVER  => __('Watcher'),
                                      CommonITILActor::ASSIGN    => __('Assigned to')];
            $rand             = Dropdown::showFromArray('actortype', $types);

            $paramsmassaction = ['actortype' => '__VALUE__'];

            Ajax::updateItemOnSelectEvent("dropdown_actortype$rand", "show_massiveaction_field",
                                          $CFG_GLPI["root_doc"].
                                             "/ajax/dropdownMassiveActionAddActor.php",
                                          $paramsmassaction);
            echo "<span id='show_massiveaction_field'>&nbsp;</span>\n";
            return true;
         case 'update_notif' :

            Dropdown::showYesNo('use_notification');
            echo "<br><br>";
            echo Html::submit(_x('button', 'Post'), ['name' => 'massiveaction']);
            return true;
            return true;
      }
      return parent::showMassiveActionsSubForm($ma);
   }


   /**
    * @since 0.85
    *
    * @see CommonDBTM::processMassiveActionsForOneItemtype()
   **/
   static function processMassiveActionsForOneItemtype(MassiveAction $ma, CommonDBTM $item,
                                                       array $ids) {

      switch ($ma->getAction()) {
         case 'add_actor' :
            $input = $ma->getInput();
            foreach ($ids as $id) {
               $input2 = ['id' => $id];
               if (isset($input['_itil_requester'])) {
                  $input2['_itil_requester'] = $input['_itil_requester'];
               }
               if (isset($input['_itil_observer'])) {
                  $input2['_itil_observer'] = $input['_itil_observer'];
               }
               if (isset($input['_itil_assign'])) {
                  $input2['_itil_assign'] = $input['_itil_assign'];
               }
               if ($item->can($id, UPDATE)) {
                  if ($item->update($input2)) {
                     $ma->itemDone($item->getType(), $id, MassiveAction::ACTION_OK);
                  } else {
                     $ma->itemDone($item->getType(), $id, MassiveAction::ACTION_KO);
                     $ma->addMessage($item->getErrorMessage(ERROR_ON_ACTION));
                  }
               } else {
                  $ma->itemDone($item->getType(), $id, MassiveAction::ACTION_NORIGHT);
                  $ma->addMessage($item->getErrorMessage(ERROR_RIGHT));
               }
            }
            return;

         case 'update_notif' :
            $input = $ma->getInput();
            foreach ($ids as $id) {
               if ($item->can($id, UPDATE)) {
                  $linkclass = new $item->userlinkclass();
                  foreach ($linkclass->getActors($id) as $users) {
                     foreach ($users as $data) {
                        $data['use_notification'] = $input['use_notification'];
                        $linkclass->update($data);
                     }
                  }
                  $linkclass = new $item->supplierlinkclass();
                  foreach ($linkclass->getActors($id) as $users) {
                     foreach ($users as $data) {
                        $data['use_notification'] = $input['use_notification'];
                        $linkclass->update($data);
                     }
                  }

                  $ma->itemDone($item->getType(), $id, MassiveAction::ACTION_OK);
               } else {
                  $ma->itemDone($item->getType(), $id, MassiveAction::ACTION_NORIGHT);
                  $ma->addMessage($item->getErrorMessage(ERROR_RIGHT));
               }
            }
            return;

         case 'add_task' :
            if (!($task = getItemForItemtype($item->getType().'Task'))) {
               $ma->itemDone($item->getType(), $ids, MassiveAction::ACTION_KO);
               break;
            }
            $field = $item->getForeignKeyField();

            $input = $ma->getInput();

            foreach ($ids as $id) {
               if ($item->getFromDB($id)) {
                  $input2 = [$field              => $id,
                                  'taskcategories_id' => $input['taskcategories_id'],
                                  'actiontime'        => $input['actiontime'],
                                  'content'           => $input['content']];
                  if ($task->can(-1, CREATE, $input2)) {
                     if ($task->add($input2)) {
                        $ma->itemDone($item->getType(), $id, MassiveAction::ACTION_OK);
                     } else {
                        $ma->itemDone($item->getType(), $id, MassiveAction::ACTION_KO);
                        $ma->addMessage($item->getErrorMessage(ERROR_ON_ACTION));
                     }
                  } else {
                     $ma->itemDone($item->getType(), $id, MassiveAction::ACTION_NORIGHT);
                     $ma->addMessage($item->getErrorMessage(ERROR_RIGHT));
                  }
               } else {
                  $ma->itemDone($item->getType(), $id, MassiveAction::ACTION_KO);
                  $ma->addMessage($item->getErrorMessage(ERROR_NOT_FOUND));
               }
            }
            return;
      }
      parent::processMassiveActionsForOneItemtype($ma, $item, $ids);
   }


   /**
    * @since 0.85
   **/
   function getSearchOptionsMain() {

      $tab = [];

      $tab[] = [
         'id'                 => 'common',
         'name'               => __('Characteristics')
      ];

      $tab[] = [
         'id'                 => '1',
         'table'              => $this->getTable(),
         'field'              => 'name',
         'name'               => __('Title'),
         'datatype'           => 'itemlink',
         'searchtype'         => 'contains',
         'massiveaction'      => false,
         'additionalfields'   => ['id', 'content', 'status']
      ];

      $tab[] = [
         'id'                 => '21',
         'table'              => $this->getTable(),
         'field'              => 'content',
         'name'               => __('Description'),
         'massiveaction'      => false,
         'datatype'           => 'text',
         'htmltext'           => true
      ];

      $tab[] = [
         'id'                 => '2',
         'table'              => $this->getTable(),
         'field'              => 'id',
         'name'               => __('ID'),
         'massiveaction'      => false,
         'datatype'           => 'number'
      ];

      $tab[] = [
         'id'                 => '12',
         'table'              => $this->getTable(),
         'field'              => 'status',
         'name'               => __('Status'),
         'searchtype'         => 'equals',
         'datatype'           => 'specific'
      ];

      $tab[] = [
         'id'                 => '10',
         'table'              => $this->getTable(),
         'field'              => 'urgency',
         'name'               => __('Urgency'),
         'searchtype'         => 'equals',
         'datatype'           => 'specific'
      ];

      $tab[] = [
         'id'                 => '11',
         'table'              => $this->getTable(),
         'field'              => 'impact',
         'name'               => __('Impact'),
         'searchtype'         => 'equals',
         'datatype'           => 'specific'
      ];

      $tab[] = [
         'id'                 => '3',
         'table'              => $this->getTable(),
         'field'              => 'priority',
         'name'               => __('Priority'),
         'searchtype'         => 'equals',
         'datatype'           => 'specific'
      ];

      $tab[] = [
         'id'                 => '15',
         'table'              => $this->getTable(),
         'field'              => 'date',
         'name'               => __('Opening date'),
         'datatype'           => 'datetime',
         'massiveaction'      => false
      ];

      $tab[] = [
         'id'                 => '16',
         'table'              => $this->getTable(),
         'field'              => 'closedate',
         'name'               => __('Closing date'),
         'datatype'           => 'datetime',
         'massiveaction'      => false
      ];

      $tab[] = [
         'id'                 => '18',
         'table'              => $this->getTable(),
         'field'              => 'time_to_resolve',
         'name'               => __('Time to resolve'),
         'datatype'           => 'datetime',
         'maybefuture'        => true,
         'massiveaction'      => false,
         'additionalfields'   => ['status']
      ];

      $tab[] = [
         'id'                 => '151',
         'table'              => $this->getTable(),
         'field'              => 'time_to_resolve',
         'name'               => __('Time to resolve + Progress'),
         'massiveaction'      => false,
         'nosearch'           => true,
         'additionalfields'   => ['status']
      ];

      $tab[] = [
         'id'                 => '82',
         'table'              => $this->getTable(),
         'field'              => 'is_late',
         'name'               => __('Time to resolve exceedeed'),
         'datatype'           => 'bool',
         'massiveaction'      => false,
         'computation'        => 'IF(TABLE.`time_to_resolve` IS NOT NULL
                                            AND TABLE.`status` <> 4
                                            AND (TABLE.`solvedate` > TABLE.`time_to_resolve`
                                                 OR (TABLE.`solvedate` IS NULL
                                                      AND TABLE.`time_to_resolve` < NOW())),
                                            1, 0)'
      ];

      $tab[] = [
         'id'                 => '17',
         'table'              => $this->getTable(),
         'field'              => 'solvedate',
         'name'               => __('Resolution date'),
         'datatype'           => 'datetime',
         'massiveaction'      => false
      ];

      $tab[] = [
         'id'                 => '19',
         'table'              => $this->getTable(),
         'field'              => 'date_mod',
         'name'               => __('Last update'),
         'datatype'           => 'datetime',
         'massiveaction'      => false
      ];

      $newtab = [
         'id'                 => '7',
         'table'              => 'glpi_itilcategories',
         'field'              => 'completename',
         'name'               => __('Category'),
         'datatype'           => 'dropdown'
      ];

      if (!Session::isCron() // no filter for cron
          && Session::getCurrentInterface() == 'helpdesk') {
         $newtab['condition']         = "`is_helpdeskvisible`";
      }
      $tab[] = $newtab;

      $tab[] = [
         'id'                 => '80',
         'table'              => 'glpi_entities',
         'field'              => 'completename',
         'name'               => __('Entity'),
         'massiveaction'      => false,
         'datatype'           => 'dropdown'
      ];

      $tab[] = [
         'id'                 => '45',
         'table'              => $this->getTable(),
         'field'              => 'actiontime',
         'name'               => __('Total duration'),
         'datatype'           => 'timestamp',
         'massiveaction'      => false,
         'nosearch'           => true
      ];

      $newtab = [
         'id'                 => '64',
         'table'              => 'glpi_users',
         'field'              => 'name',
         'linkfield'          => 'users_id_lastupdater',
         'name'               => __('Last edit by'),
         'massiveaction'      => false,
         'datatype'           => 'dropdown',
         'right'              => 'all'
      ];

      // Filter search fields for helpdesk
      if (!Session::isCron() // no filter for cron
          && Session::getCurrentInterface() != 'central') {
         // last updater no search
         $newtab['nosearch'] = true;
      }
      $tab[] = $newtab;

      // add objectlock search options
      $tab = array_merge($tab, ObjectLock::rawSearchOptionsToAdd(get_class($this)));

      return $tab;
   }


   /**
    * @since 0.85
   **/
   function getSearchOptionsSolution() {

      $tab = [];

      $tab[] = [
         'id'                 => 'solution',
         'name'               => _n('Solution', 'Solutions', 1)
      ];

      $tab[] = [
         'id'                 => '23',
         'table'              => 'glpi_solutiontypes',
         'field'              => 'name',
         'name'               => __('Solution type'),
         'datatype'           => 'dropdown',
         'forcegroupby'       => true,
         'joinparams'         => [
            'beforejoin'         => [
               'table'              => ITILSolution::getTable(),
               'joinparams'         => [
                  'jointype'           => 'itemtype_item',
               ]
            ]
         ]
      ];

      $tab[] = [
         'id'                 => '24',
         'table'              => ITILSolution::getTable(),
         'field'              => 'content',
         'name'               => _n('Solution', 'Solutions', 1),
         'datatype'           => 'text',
         'htmltext'           => true,
         'massiveaction'      => false,
         'forcegroupby'       => true,
         'joinparams'         => [
            'jointype'           => 'itemtype_item'
         ]
      ];

      $tab[] = [
         'id'                  => '38',
         'table'               => ITILSolution::getTable(),
         'field'               => 'status',
         'name'                => __('Any solution status'),
         'datatype'            => 'specific',
         'searchtype'          => ['equals', 'notequals'],
         'searchequalsonfield' => true,
         'massiveaction'       => false,
         'forcegroupby'        => true,
         'joinparams'          => [
            'jointype' => 'itemtype_item'
         ]
      ];

      $tab[] = [
         'id'                  => '39',
         'table'               => ITILSolution::getTable(),
         'field'               => 'status',
         'name'                => __('Last solution status'),
         'datatype'            => 'specific',
         'searchtype'          => ['equals', 'notequals'],
         'searchequalsonfield' => true,
         'massiveaction'       => false,
         'forcegroupby'        => true,
         'joinparams'          => [
            'jointype'  => 'itemtype_item',
            // Get only last created solution
            'condition' => '
               AND NEWTABLE.`id` = (
                  SELECT `id` FROM `' . ITILSolution::getTable() . '`
                  WHERE `' . ITILSolution::getTable() . '`.`items_id` = REFTABLE.`id`
                     AND `' . ITILSolution::getTable() . '`.`itemtype` = \'' . static::getType() . '\'
                  ORDER BY `' . ITILSolution::getTable() . '`.`id` DESC
                  LIMIT 1
               )'
         ]
      ];

      return $tab;
   }


   function getSearchOptionsStats() {
      $tab = [];

      $tab[] = [
         'id'                 => 'stats',
         'name'               => __('Statistics')
      ];

      $tab[] = [
         'id'                 => '154',
         'table'              => $this->getTable(),
         'field'              => 'solve_delay_stat',
         'name'               => __('Resolution time'),
         'datatype'           => 'timestamp',
         'forcegroupby'       => true,
         'massiveaction'      => false
      ];

      $tab[] = [
         'id'                 => '152',
         'table'              => $this->getTable(),
         'field'              => 'close_delay_stat',
         'name'               => __('Closing time'),
         'datatype'           => 'timestamp',
         'forcegroupby'       => true,
         'massiveaction'      => false
      ];

      $tab[] = [
         'id'                 => '153',
         'table'              => $this->getTable(),
         'field'              => 'waiting_duration',
         'name'               => __('Waiting time'),
         'datatype'           => 'timestamp',
         'forcegroupby'       => true,
         'massiveaction'      => false
      ];

      return $tab;
   }


   function getSearchOptionsActors() {
      $tab = [];

      $tab[] = [
         'id'                 => 'requester',
         'name'               => __('Requester')
      ];

      $newtab = [
         'id'                 => '4', // Also in Ticket_User::post_addItem() and Log::getHistoryData()
         'table'              => 'glpi_users',
         'field'              => 'name',
         'datatype'           => 'dropdown',
         'right'              => 'all',
         'name'               => __('Requester'),
         'forcegroupby'       => true,
         'massiveaction'      => false,
         'joinparams'         => [
            'beforejoin'         => [
               'table'              => getTableForItemType($this->userlinkclass),
               'joinparams'         => [
                  'jointype'           => 'child',
                  'condition'          => 'AND NEWTABLE.`type` = '.CommonITILActor::REQUESTER
               ]
            ]
         ]
      ];

      if (!Session::isCron() // no filter for cron
          && Session::getCurrentInterface() == 'helpdesk') {
         $newtab['right']       = 'id';
      }
      $tab[] = $newtab;

      $newtab = [
         'id'                 => '71',  // Also in Group_Ticket::post_addItem() and Log::getHistoryData()
         'table'              => 'glpi_groups',
         'field'              => 'completename',
         'datatype'           => 'dropdown',
         'name'               => __('Requester group'),
         'forcegroupby'       => true,
         'massiveaction'      => false,
         'condition'          => ['is_requester' => 1],
         'joinparams'         => [
            'beforejoin'         => [
               'table'              => getTableForItemType($this->grouplinkclass),
               'joinparams'         => [
                  'jointype'           => 'child',
                  'condition'          => 'AND NEWTABLE.`type` = '.CommonITILActor::REQUESTER
               ]
            ]
         ]
      ];

      if (!Session::isCron() // no filter for cron
          && Session::getCurrentInterface() == 'helpdesk') {
         $newtab['condition'] = array_merge(
            $newtab['condition'],
            ['id' => [$_SESSION['glpigroups']]]
         );
      }
      $tab[] = $newtab;

      $newtab = [
         'id'                 => '22',
         'table'              => 'glpi_users',
         'field'              => 'name',
         'datatype'           => 'dropdown',
         'right'              => 'all',
         'linkfield'          => 'users_id_recipient',
         'name'               => __('Writer')
      ];

      if (!Session::isCron() // no filter for cron
          && Session::getCurrentInterface() == 'helpdesk') {
         $newtab['right']       = 'id';
      }
      $tab[] = $newtab;

      $tab[] = [
         'id'                 => 'observer',
         'name'               => __('Watcher')
      ];

      $tab[] = [
         'id'                 => '66', // Also in Ticket_User::post_addItem() and Log::getHistoryData()
         'table'              => 'glpi_users',
         'field'              => 'name',
         'datatype'           => 'dropdown',
         'right'              => 'all',
         'name'               => __('Watcher'),
         'forcegroupby'       => true,
         'massiveaction'      => false,
         'joinparams'         => [
            'beforejoin'         => [
               'table'              => getTableForItemType($this->userlinkclass),
               'joinparams'         => [
                  'jointype'           => 'child',
                  'condition'          => 'AND NEWTABLE.`type` = '.CommonITILActor::OBSERVER
               ]
            ]
         ]
      ];

      $tab[] = [
         'id'                 => '65', // Also in Group_Ticket::post_addItem() and Log::getHistoryData()
         'table'              => 'glpi_groups',
         'field'              => 'completename',
         'datatype'           => 'dropdown',
         'name'               => __('Watcher group'),
         'forcegroupby'       => true,
         'massiveaction'      => false,
         'condition'          => ['is_watcher' => 1],
         'joinparams'         => [
            'beforejoin'         => [
               'table'              => getTableForItemType($this->grouplinkclass),
               'joinparams'         => [
                  'jointype'           => 'child',
                  'condition'          => 'AND NEWTABLE.`type` = '.CommonITILActor::OBSERVER
               ]
            ]
         ]
      ];

      $tab[] = [
         'id'                 => 'assign',
         'name'               => __('Assigned to')
      ];

      $tab[] = [
         'id'                 => '5', // Also in Ticket_User::post_addItem() and Log::getHistoryData()
         'table'              => 'glpi_users',
         'field'              => 'name',
         'datatype'           => 'dropdown',
         'right'              => 'own_ticket',
         'name'               => __('Technician'),
         'forcegroupby'       => true,
         'massiveaction'      => false,
         'joinparams'         => [
            'beforejoin'         => [
               'table'              => getTableForItemType($this->userlinkclass),
               'joinparams'         => [
                  'jointype'           => 'child',
                  'condition'          => 'AND NEWTABLE.`type` = '.CommonITILActor::ASSIGN
               ]
            ]
         ]
      ];

      $tab[] = [
         'id'                 => '6', // Also in Supplier_Ticket::post_addItem() and Log::getHistoryData()
         'table'              => 'glpi_suppliers',
         'field'              => 'name',
         'datatype'           => 'dropdown',
         'name'               => __('Assigned to a supplier'),
         'forcegroupby'       => true,
         'massiveaction'      => false,
         'joinparams'         => [
            'beforejoin'         => [
               'table'              => getTableForItemType($this->supplierlinkclass),
               'joinparams'         => [
                  'jointype'           => 'child',
                  'condition'          => 'AND NEWTABLE.`type` = '.CommonITILActor::ASSIGN
               ]
            ]
         ]
      ];

      $tab[] = [
         'id'                 => '8', // Also in Group_Ticket::post_addItem() and Log::getHistoryData()
         'table'              => 'glpi_groups',
         'field'              => 'completename',
         'datatype'           => 'dropdown',
         'name'               => __('Technician group'),
         'forcegroupby'       => true,
         'massiveaction'      => false,
         'condition'          => 'is_assign',
         'joinparams'         => [
            'beforejoin'         => [
               'table'              => getTableForItemType($this->grouplinkclass),
               'joinparams'         => [
                  'jointype'           => 'child',
                  'condition'          => 'AND NEWTABLE.`type` = '.CommonITILActor::ASSIGN
               ]
            ]
         ]
      ];

      $tab[] = [
         'id'                 => 'notification',
         'name'               => _n('Notification', 'Notifications', Session::getPluralNumber())
      ];

      $tab[] = [
         'id'                 => '35',
         'table'              => getTableForItemType($this->userlinkclass),
         'field'              => 'use_notification',
         'name'               => __('Email followup'),
         'datatype'           => 'bool',
         'massiveaction'      => false,
         'joinparams'         => [
            'jointype'           => 'child',
            'condition'          => 'AND NEWTABLE.`type` = '.CommonITILActor::REQUESTER
         ]
      ];

      $tab[] = [
         'id'                 => '34',
         'table'              => getTableForItemType($this->userlinkclass),
         'field'              => 'alternative_email',
         'name'               => __('Email for followup'),
         'datatype'           => 'email',
         'massiveaction'      => false,
         'joinparams'         => [
            'jointype'           => 'child',
            'condition'          => 'AND NEWTABLE.`type` = '.CommonITILActor::REQUESTER
         ]
      ];

      return $tab;
   }

   /**
    * Get status icon
    *
    * @since 9.3
    *
    * @return string
    */
   public static function getStatusIcon($status) {
      $class = static::getStatusClass($status);
      $label = static::getStatus($status);
      return "<i class='$class' title='$label'></i>";
   }

   /**
    * Get status class
    *
    * @since 9.3
    *
    * @return string
    */
   public static function getStatusClass($status) {
      $class = null;
      $solid = true;

      switch ($status) {
         case self::INCOMING :
            $class = 'circle';
            break;
         case self::ASSIGNED :
            $class = 'circle';
            $solid = false;
            break;
         case self::PLANNED :
            $class = 'calendar';
            break;
         case self::WAITING :
            $class = 'circle';
            break;
         case self::SOLVED :
            $class = 'circle';
            $solid = false;
            break;
         case self::CLOSED :
            $class = 'circle';
            break;
         case self::ACCEPTED :
            $class = 'check-circle';
            break;
         case self::OBSERVED :
            $class = 'eye';
            break;
         case self::EVALUATION :
            $class = 'circle';
            $solid = false;
            break;
         case self::APPROVAL :
            $class = 'question-circle';
            break;
         case self::TEST :
            $class = 'question-circle';
            break;
         case self::QUALIFICATION :
            $class = 'circle';
            $solid = false;
            break;
      }

      return $class == null
         ? ''
         : 'itilstatus ' . ($solid ? 'fas fa-' : 'far fa-') . $class.
         " ".self::getStatusKey($status);
   }

   /**
    * Get status key
    *
    * @since 9.3
    *
    * @return string
    */
   public static function getStatusKey($status) {
      $key = '';
      switch ($status) {
         case self::INCOMING :
            $key = 'new';
            break;
         case self::ASSIGNED :
            $key = 'assigned';
            break;
         case self::PLANNED :
            $key = 'planned';
            break;
         case self::WAITING :
            $key = 'waiting';
            break;
         case self::SOLVED :
            $key = 'solved';
            break;
         case self::CLOSED :
            $key = 'closed';
            break;
         case self::ACCEPTED :
            $key = 'accepted';
            break;
         case self::OBSERVED :
            $key = 'observe';
            break;
         case self::EVALUATION :
            $key = 'eval';
            break;
         case self::APPROVAL :
            $key = 'approval';
            break;
         case self::TEST :
            $key = 'test';
            break;
         case self::QUALIFICATION :
            $key = 'qualif';
            break;
      }
      return $key;
   }


   /**
    * Get Icon for Actor
    *
    * @param $user_group   string   'user or 'group'
    * @param $type         integer  user/group type
    *
    * @return string
   **/
   static function getActorIcon($user_group, $type) {
      global $CFG_GLPI;

      switch ($user_group) {
         case 'user' :
            $icontitle = __s('User').' - '.$type; // should never be used
            switch ($type) {
               case CommonITILActor::REQUESTER :
                  $icontitle = __s('Requester user');
                  break;

               case CommonITILActor::OBSERVER :
                  $icontitle = __s('Watcher user');
                  break;

               case CommonITILActor::ASSIGN :
                  $icontitle = __s('Technician');
                  break;
            }
            return "<i class='fas fa-user' title='$icontitle'></i><span class='sr-only'>$icontitle</span>";

         case 'group' :
            $icontitle = __('Group');
            switch ($type) {
               case CommonITILActor::REQUESTER :
                  $icontitle = __s('Requester group');
                  break;

               case CommonITILActor::OBSERVER :
                  $icontitle = __s('Watcher group');
                  break;

               case CommonITILActor::ASSIGN :
                  $icontitle = __s('Group in charge of the ticket');
                  break;
            }

            return "<i class='fas fa-users' title='$icontitle'></i>" .
                "<span class='sr-only'>$icontitle</span>";

         case 'supplier' :
            $icontitle = __('Supplier');
            return  "<img src='".$CFG_GLPI['root_doc']."/pics/supplier.png'
                      alt=\"$icontitle\" title=\"$icontitle\">";

      }
      return '';

   }


   /**
    * show tooltip for user notification information
    *
    * @param $type      integer  user type
    * @param $canedit   boolean  can edit ?
    * @param $options   array    options for default values ($options of showForm)
    *
    * @return void
   **/
   function showUsersAssociated($type, $canedit, array $options = []) {
      global $CFG_GLPI;

      $showuserlink = 0;
      if (User::canView()) {
         $showuserlink = 2;
      }
      $usericon  = self::getActorIcon('user', $type);
      $user      = new User();
      $linkuser  = new $this->userlinkclass();

      $itemtype  = $this->getType();
      $typename  = self::getActorFieldNameType($type);

      $candelete = true;
      $mandatory = '';
      // For ticket templates : mandatories
      if (($itemtype == 'Ticket')
          && isset($options['_tickettemplate'])) {
         $mandatory = $options['_tickettemplate']->getMandatoryMark("_users_id_".$typename);
         if ($options['_tickettemplate']->isMandatoryField("_users_id_".$typename)
             && isset($this->users[$type]) && (count($this->users[$type])==1)) {
            $candelete = false;
         }
      }

      if (isset($this->users[$type]) && count($this->users[$type])) {
         foreach ($this->users[$type] as $d) {
            echo "<div class='actor_row'>";
            $k = $d['users_id'];

            echo "$mandatory$usericon&nbsp;";

            if ($k) {
               $userdata = getUserName($k, 2);
            } else {
               $email         = $d['alternative_email'];
               $userdata      = "<a href='mailto:$email'>$email</a>";
            }

            if ($k) {
               $param = ['display' => false];
               if ($showuserlink) {
                  $param['link'] = $userdata["link"];
               }
               echo $userdata['name']."&nbsp;".Html::showToolTip($userdata["comment"], $param);
            } else {
               echo $userdata;
            }

            if ($CFG_GLPI['notifications_mailing']) {
               $text = __('Email followup')."&nbsp;".Dropdown::getYesNo($d['use_notification']).
                       '<br>';

               if ($d['use_notification']) {
                  $uemail = $d['alternative_email'];
                  if (empty($uemail) && $user->getFromDB($d['users_id'])) {
                     $uemail = $user->getDefaultEmail();
                  }
                  $text .= sprintf(__('%1$s: %2$s'), __('Email'), $uemail);
                  if (!NotificationMailing::isUserAddressValid($uemail)) {
                     $text .= "&nbsp;<span class='red'>".__('Invalid email address')."</span>";
                  }
               }

               if ($canedit
                   || ($d['users_id'] == Session::getLoginUserID())) {
                  $opt      = ['awesome-class' => 'fa-envelope',
                                    'popup' => $linkuser->getFormURLWithID($d['id'])];
                  Html::showToolTip($text, $opt);
               }
            }

            if ($canedit && $candelete) {
               Html::showSimpleForm($linkuser->getFormURL(), 'delete',
                                    _x('button', 'Delete permanently'),
                                    ['id' => $d['id']],
                                    'fa-times-circle');
            }
            echo "</div>";
         }
      }
   }


   /**
    * show actor add div
    *
    * @param $type         string   actor type
    * @param $rand_type    integer  rand value of div to use
    * @param $entities_id  integer  entity ID
    * @param $is_hidden    array    of hidden fields (if empty consider as not hidden)
    * @param $withgroup    boolean  allow adding a group (true by default)
    * @param $withsupplier boolean  allow adding a supplier (only one possible in ASSIGN case)
    *                               (false by default)
    * @param $inobject     boolean  display in ITIL object ? (true by default)
    *
    * @return void|boolean Nothing if displayed, false if not applicable
   **/
   function showActorAddForm($type, $rand_type, $entities_id, $is_hidden = [],
                             $withgroup = true, $withsupplier = false, $inobject = true) {
      global $CFG_GLPI;

      $types = ['user'  => __('User')];

      if ($withgroup) {
         $types['group'] = __('Group');
      }

      if ($withsupplier
          && ($type == CommonITILActor::ASSIGN)) {
         $types['supplier'] = __('Supplier');
      }

      $typename = self::getActorFieldNameType($type);
      switch ($type) {
         case CommonITILActor::REQUESTER :
            if (isset($is_hidden['_users_id_requester']) && $is_hidden['_users_id_requester']) {
               unset($types['user']);
            }
            if (isset($is_hidden['_groups_id_requester']) && $is_hidden['_groups_id_requester']) {
               unset($types['group']);
            }
            break;

         case CommonITILActor::OBSERVER :
            if (isset($is_hidden['_users_id_observer']) && $is_hidden['_users_id_observer']) {
               unset($types['user']);
            }
            if (isset($is_hidden['_groups_id_observer']) && $is_hidden['_groups_id_observer']) {
               unset($types['group']);
            }
            break;

         case CommonITILActor::ASSIGN :
            if (isset($is_hidden['_users_id_assign']) && $is_hidden['_users_id_assign']) {
               unset($types['user']);
            }
            if (isset($is_hidden['_groups_id_assign']) && $is_hidden['_groups_id_assign']) {
               unset($types['group']);
            }
            if (isset($types['supplier'])
               && isset($is_hidden['_suppliers_id_assign']) && $is_hidden['_suppliers_id_assign']) {
               unset($types['supplier']);
            }
            break;

         default :
            return false;
      }

      echo "<div ".($inobject?"style='display:none'":'')." id='itilactor$rand_type' class='actor-dropdown'>";
      $rand   = Dropdown::showFromArray("_itil_".$typename."[_type]", $types,
                                        ['display_emptychoice' => true]);
      $params = ['type'            => '__VALUE__',
                      'actortype'       => $typename,
                      'itemtype'        => $this->getType(),
                      'allow_email'     => (($type == CommonITILActor::OBSERVER)
                                            || $type == CommonITILActor::REQUESTER),
                      'entity_restrict' => $entities_id,
                      'use_notif'       => Entity::getUsedConfig('is_notif_enable_default', $entities_id, '', 1)];

      Ajax::updateItemOnSelectEvent("dropdown__itil_".$typename."[_type]$rand",
                                    "showitilactor".$typename."_$rand",
                                    $CFG_GLPI["root_doc"]."/ajax/dropdownItilActors.php",
                                    $params);
      echo "<span id='showitilactor".$typename."_$rand' class='actor-dropdown'>&nbsp;</span>";
      if ($inobject) {
         echo "<hr>";
      }
      echo "</div>";
   }


   /**
    * show user add div on creation
    *
    * @param $type      integer  actor type
    * @param $options   array    options for default values ($options of showForm)
    *
    * @return integer Random part of inputs ids
   **/
   function showActorAddFormOnCreate($type, array $options) {
      global $CFG_GLPI;

      $typename = self::getActorFieldNameType($type);

      $itemtype = $this->getType();

      echo self::getActorIcon('user', $type);
      // For ticket templates : mandatories
      if (($itemtype == 'Ticket')
          && isset($options['_tickettemplate'])) {
         echo $options['_tickettemplate']->getMandatoryMark("_users_id_".$typename);
      }
      echo "&nbsp;";

      if (!isset($options["_right"])) {
         $right = $this->getDefaultActorRightSearch($type);
      } else {
         $right = $options["_right"];
      }

      if ($options["_users_id_".$typename] == 0 && !isset($_REQUEST["_users_id_$typename"]) && !isset($this->input["_users_id_$typename"])) {
         $options["_users_id_".$typename] = $this->getDefaultActor($type);
      }
      $rand   = mt_rand();
      $actor_name = '_users_id_'.$typename;
      if ($type == CommonITILActor::OBSERVER) {
         $actor_name = '_users_id_'.$typename.'[]';
      }
      $params = ['name'        => $actor_name,
                      'value'       => $options["_users_id_".$typename],
                      'right'       => $right,
                      'rand'        => $rand,
                      'entity'      => (isset($options['entities_id'])
                                        ? $options['entities_id']: $options['entity_restrict'])];

      //only for active ldap and corresponding right
      $ldap_methods = getAllDataFromTable('glpi_authldaps', ['is_active' => 1]);
      if (count($ldap_methods)
            && Session::haveRight('user', User::IMPORTEXTAUTHUSERS)) {
         $params['ldap_import'] = true;
      }

      if ($this->userentity_oncreate
          && ($type == CommonITILActor::REQUESTER)) {
         $params['on_change'] = 'this.form.submit()';
         unset($params['entity']);
      }

      $params['_user_index'] = 0;
      if (isset($options['_user_index'])) {
         $params['_user_index'] = $options['_user_index'];
      }

      if ($CFG_GLPI['notifications_mailing']) {
         $paramscomment
            = ['value' => '__VALUE__',
                    'field' => "_users_id_".$typename."_notif",
                    '_user_index'
                            => $params['_user_index'],
                    'allow_email'
                            => (($type == CommonITILActor::REQUESTER)
                                || ($type == CommonITILActor::OBSERVER)),
                    'use_notification'
                            => $options["_users_id_".$typename."_notif"]['use_notification']];
         if (isset($options["_users_id_".$typename."_notif"]['alternative_email'])) {
            $paramscomment['alternative_email']
               = $options["_users_id_".$typename."_notif"]['alternative_email'];
         }
         $params['toupdate'] = ['value_fieldname'
                                                  => 'value',
                                     'to_update'  => "notif_".$typename."_$rand",
                                     'url'        => $CFG_GLPI["root_doc"]."/ajax/uemailUpdate.php",
                                     'moreparams' => $paramscomment];

      }

      if (($itemtype == 'Ticket')
          && ($type == CommonITILActor::ASSIGN)) {
         $toupdate = [];
         if (isset($params['toupdate']) && is_array($params['toupdate'])) {
            $toupdate[] = $params['toupdate'];
         }
         $toupdate[] = ['value_fieldname' => 'value',
                             'to_update'       => "countassign_$rand",
                             'url'             => $CFG_GLPI["root_doc"].
                                                      "/ajax/ticketassigninformation.php",
                             'moreparams'      => ['users_id_assign' => '__VALUE__']];
         $params['toupdate'] = $toupdate;
      }

      // List all users in the active entities
      User::dropdown($params);

      if ($itemtype == 'Ticket') {

         // display opened tickets for user
         if (($type == CommonITILActor::REQUESTER)
             && ($options["_users_id_".$typename] > 0)
             && (Session::getCurrentInterface() != "helpdesk")) {

            $options2 = [
               'criteria' => [
                  [
                     'field'      => 4, // users_id
                     'searchtype' => 'equals',
                     'value'      => $options["_users_id_".$typename],
                     'link'       => 'AND',
                  ],
                  [
                     'field'      => 12, // status
                     'searchtype' => 'equals',
                     'value'      => 'notold',
                     'link'       => 'AND',
                  ],
               ],
               'reset'    => 'reset',
            ];

            $url = $this->getSearchURL()."?".Toolbox::append_params($options2, '&amp;');

            echo "&nbsp;<a href='$url' title=\"".__s('Processing')."\">(";
            printf(__('%1$s: %2$s'), __('Processing'),
                   $this->countActiveObjectsForUser($options["_users_id_".$typename]));
            echo ")</a>";
         }

         // Display active tickets for a tech
         // Need to update information on dropdown changes
         if ($type == CommonITILActor::ASSIGN) {
            echo "<span id='countassign_$rand'>";
            echo "</span>";

            echo "<script type='text/javascript'>";
            echo "$(function() {";
            Ajax::updateItemJsCode("countassign_$rand",
                                   $CFG_GLPI["root_doc"]."/ajax/ticketassigninformation.php",
                                   ['users_id_assign' => '__VALUE__'],
                                   "dropdown__users_id_".$typename.$rand);
            echo "});</script>";
         }
      }

      if ($CFG_GLPI['notifications_mailing']) {
         echo "<div id='notif_".$typename."_$rand'>";
         echo "</div>";

         echo "<script type='text/javascript'>";
         echo "$(function() {";
         Ajax::updateItemJsCode("notif_".$typename."_$rand",
                                $CFG_GLPI["root_doc"]."/ajax/uemailUpdate.php", $paramscomment,
                                "dropdown_".$actor_name.$rand);
         echo "});</script>";
      }

      return $rand;
   }


   /**
    * show supplier add div on creation
    *
    * @param $options   array    options for default values ($options of showForm)
    *
    * @return void
    **/
   function showSupplierAddFormOnCreate(array $options) {
      global $CFG_GLPI;

      $itemtype = $this->getType();

      echo self::getActorIcon('supplier', 'assign');
      // For ticket templates : mandatories
      if (($itemtype == 'Ticket')
            && isset($options['_tickettemplate'])) {
         echo $options['_tickettemplate']->getMandatoryMark("_suppliers_id_assign");
      }
      echo "&nbsp;";

      $rand   = mt_rand();
      $params = ['name'        => '_suppliers_id_assign',
                      'value'       => $options["_suppliers_id_assign"],
                      'rand'        => $rand];

      if ($CFG_GLPI['notifications_mailing']) {
         $paramscomment = ['value'       => '__VALUE__',
                                'field'       => "_suppliers_id_assign_notif",
                                'allow_email' => true,
                                'typefield'   => 'supplier',
                                'use_notification'
                                    => $options["_suppliers_id_assign_notif"]['use_notification']];
         if (isset($options["_suppliers_id_assign_notif"]['alternative_email'])) {
            $paramscomment['alternative_email']
            = $options["_suppliers_id_assign_notif"]['alternative_email'];
         }
         $params['toupdate'] = ['value_fieldname'
                                                  => 'value',
                                     'to_update'  => "notif_assign_$rand",
                                     'url'        => $CFG_GLPI["root_doc"]."/ajax/uemailUpdate.php",
                                     'moreparams' => $paramscomment];

      }

      if ($itemtype == 'Ticket') {
         $toupdate = [];
         if (isset($params['toupdate']) && is_array($params['toupdate'])) {
            $toupdate[] = $params['toupdate'];
         }
         $toupdate[] = ['value_fieldname' => 'value',
                             'to_update'       => "countassign_$rand",
                             'url'             => $CFG_GLPI["root_doc"].
                                                      "/ajax/ticketassigninformation.php",
                             'moreparams'      => ['suppliers_id_assign' => '__VALUE__']];
         $params['toupdate'] = $toupdate;
      }

      Supplier::dropdown($params);

      if ($itemtype == 'Ticket') {
         // Display active tickets for a tech
         // Need to update information on dropdown changes
         echo "<span id='countassign_$rand'>";
         echo "</span>";
         echo "<script type='text/javascript'>";
         echo "$(function() {";
         Ajax::updateItemJsCode("countassign_$rand",
                                $CFG_GLPI["root_doc"]."/ajax/ticketassigninformation.php",
                                ['suppliers_id_assign' => '__VALUE__'],
                                "dropdown__suppliers_id_assign".$rand);
         echo "});</script>";
      }

      if ($CFG_GLPI['notifications_mailing']) {
         echo "<div id='notif_assign_$rand'>";
         echo "</div>";

         echo "<script type='text/javascript'>";
         echo "$(function() {";
         Ajax::updateItemJsCode("notif_assign_$rand",
                                $CFG_GLPI["root_doc"]."/ajax/uemailUpdate.php", $paramscomment,
                                "dropdown__suppliers_id_assign".$rand);
         echo "});</script>";
      }
   }



   /**
    * show actor part in ITIL object form
    *
    * @param $ID        integer  ITIL object ID
    * @param $options   array    options for default values ($options of showForm)
    *
    * @return void
   **/
   function showActorsPartForm($ID, array $options) {
      global $CFG_GLPI;

      $options['_default_use_notification'] = 1;

      if (isset($options['entities_id'])) {
         $options['_default_use_notification'] = Entity::getUsedConfig('is_notif_enable_default', $options['entities_id'], '', 1);
      }

      // check is_hidden fields
      $is_hidden = [];
      foreach (['_users_id_requester', '_groups_id_requester',
                     '_users_id_observer', '_groups_id_observer',
                     '_users_id_assign', '_groups_id_assign',
                     '_suppliers_id_assign'] as $f) {
         $is_hidden[$f] = false;
         if (isset($options['_tickettemplate'])
             && $options['_tickettemplate']->isHiddenField($f)) {
            $is_hidden[$f] = true;
         }
      }
      $can_admin = $this->canAdminActors();
      // on creation can select actor
      if (!$ID) {
         $can_admin = true;
      }

      $can_assign     = $this->canAssign();
      $can_assigntome = $this->canAssignToMe();

      if (isset($options['_noupdate']) && !$options['_noupdate']) {
         $can_admin       = false;
         $can_assign      = false;
         $can_assigntome  = false;
      }

      // Manage actors
      echo "<div class='tab_actors tab_cadre_fixe' id='mainformtable5'>";
      echo "<div class='responsive_hidden actor_title'>".__('Actor')."</div>";

      // ====== Requesters BLOC ======
      //
      //
      echo "<span class='actor-bloc'>";
      echo "<div class='actor-head'>";
      if (!$is_hidden['_users_id_requester'] || !$is_hidden['_groups_id_requester']) {
         echo __('Requester');
      }
      $rand_requester      = -1;
      $candeleterequester  = false;

      if ($ID
          && $can_admin
          && (!$is_hidden['_users_id_requester'] || !$is_hidden['_groups_id_requester'])
          && !in_array($this->fields['status'], $this->getClosedStatusArray())
      ) {
         $rand_requester = mt_rand();
         echo "&nbsp;";
         echo "<span class='fa fa-plus pointer' title=\"".__s('Add')."\"
                onClick=\"".Html::jsShow("itilactor$rand_requester")."\"
                ><span class='sr-only'>" . __s('Add') . "</span></span>";
         $candeleterequester = true;
      }
      echo "</div>"; // end .actor-head

      echo "<div class='actor-content'>";
      if ($rand_requester >= 0) {
         $this->showActorAddForm(CommonITILActor::REQUESTER, $rand_requester,
                                 $this->fields['entities_id'], $is_hidden);
      }

      // Requester
      if (!$ID) {
         $reqdisplay = false;
         if ($can_admin
             && !$is_hidden['_users_id_requester']) {
            $this->showActorAddFormOnCreate(CommonITILActor::REQUESTER, $options);
            $reqdisplay = true;
         } else {
            $delegating = User::getDelegateGroupsForUser($options['entities_id']);
            if (count($delegating)
                && !$is_hidden['_users_id_requester']) {
               //$this->getDefaultActor(CommonITILActor::REQUESTER);
               $options['_right'] = "delegate";
               $this->showActorAddFormOnCreate(CommonITILActor::REQUESTER, $options);
               $reqdisplay = true;
            } else { // predefined value
               if (isset($options["_users_id_requester"]) && $options["_users_id_requester"]) {
                  echo self::getActorIcon('user', CommonITILActor::REQUESTER)."&nbsp;";
                  echo Dropdown::getDropdownName("glpi_users", $options["_users_id_requester"]);
                  echo "<input type='hidden' name='_users_id_requester' value=\"".
                         $options["_users_id_requester"]."\">";
                  echo '<br>';
                  $reqdisplay=true;
               }
            }
         }

         //If user have access to more than one entity, then display a combobox : Ticket case
         if ($this->userentity_oncreate
             && isset($this->countentitiesforuser)
             && ($this->countentitiesforuser > 1)) {
            echo "<br>";
            $rand = Entity::dropdown(['value'     => $this->fields["entities_id"],
                                           'entity'    => $this->userentities,
                                           'on_change' => 'this.form.submit()']);
         } else {
            echo "<input type='hidden' name='entities_id' value='".$this->fields["entities_id"]."'>";
         }
         if ($reqdisplay) {
            echo '<hr>';
         }

      } else if (!$is_hidden['_users_id_requester']) {
         $this->showUsersAssociated(CommonITILActor::REQUESTER, $candeleterequester, $options);
      }

      // Requester Group
      if (!$ID) {
         if ($can_admin
             && !$is_hidden['_groups_id_requester']) {
            echo self::getActorIcon('group', CommonITILActor::REQUESTER);
            /// For ticket templates : mandatories
            if (isset($options['_tickettemplate'])) {
               echo $options['_tickettemplate']->getMandatoryMark('_groups_id_requester');
            }
            echo "&nbsp;";

            Group::dropdown([
               'name'      => '_groups_id_requester',
               'value'     => $options["_groups_id_requester"],
               'entity'    => $this->fields["entities_id"],
               'condition' => ['is_requester' => 1]
            ]);

         } else { // predefined value
            if (isset($options["_groups_id_requester"]) && $options["_groups_id_requester"]) {
               echo self::getActorIcon('group', CommonITILActor::REQUESTER)."&nbsp;";
               echo Dropdown::getDropdownName("glpi_groups", $options["_groups_id_requester"]);
               echo "<input type='hidden' name='_groups_id_requester' value=\"".
                      $options["_groups_id_requester"]."\">";
               echo '<br>';
            }
         }
      } else if (!$is_hidden['_groups_id_requester']) {
         $this->showGroupsAssociated(CommonITILActor::REQUESTER, $candeleterequester, $options);
      }
      echo "</div>"; // end .actor-content
      echo "</span>"; // end .actor-bloc

      // ====== Observers BLOC ======

      echo "<span class='actor-bloc'>";
      echo "<div class='actor-head'>";
      if (!$is_hidden['_users_id_observer'] || !$is_hidden['_groups_id_observer']) {
         echo __('Watcher');
      }
      $rand_observer       = -1;
      $candeleteobserver   = false;

      if ($ID
          && $can_admin
          && (!$is_hidden['_users_id_observer'] || !$is_hidden['_groups_id_observer'])
          && !in_array($this->fields['status'], $this->getClosedStatusArray())
      ) {
         $rand_observer = mt_rand();

         echo "&nbsp;";
         echo "<span class='fa fa-plus pointer' title=\"".__s('Add')."\"
                onClick=\"".Html::jsShow("itilactor$rand_observer")."\"
                ><span class='sr-only'>" . __s('Add') . "</span></span>";
         $candeleteobserver = true;

      } else if (($ID > 0)
                 && !in_array($this->fields['status'], $this->getClosedStatusArray())
                 && !$is_hidden['_users_id_observer']
                 && !$this->isUser(CommonITILActor::OBSERVER, Session::getLoginUserID())
                 && !$this->isUser(CommonITILActor::REQUESTER, Session::getLoginUserID())) {
         echo "&nbsp;&nbsp;&nbsp;&nbsp;";
         Html::showSimpleForm($this->getFormURL(), 'addme_observer',
                              __('Associate myself'),
                              [$this->getForeignKeyField() => $this->fields['id']],
                              'fa-male');
      }

      echo "</div>"; // end .actor-head
      echo "<div class='actor-content'>";
      if ($rand_observer >= 0) {
         $this->showActorAddForm(CommonITILActor::OBSERVER, $rand_observer,
                                 $this->fields['entities_id'], $is_hidden);
      }

      // Observer
      if (!$ID) {
         if ($can_admin
             && !$is_hidden['_users_id_observer']) {
            $this->showActorAddFormOnCreate(CommonITILActor::OBSERVER, $options);
            echo '<hr>';
         } else { // predefined value
            if (isset($options["_users_id_observer"][0]) && $options["_users_id_observer"][0]) {
               echo self::getActorIcon('user', CommonITILActor::OBSERVER)."&nbsp;";
               echo Dropdown::getDropdownName("glpi_users", $options["_users_id_observer"][0]);
               echo "<input type='hidden' name='_users_id_observer' value=\"".
                      $options["_users_id_observer"][0]."\">";
               echo '<hr>';
            }
         }
      } else if (!$is_hidden['_users_id_observer']) {
         $this->showUsersAssociated(CommonITILActor::OBSERVER, $candeleteobserver, $options);
      }

      // Observer Group
      if (!$ID) {
         if ($can_admin
             && !$is_hidden['_groups_id_observer']) {
            echo self::getActorIcon('group', CommonITILActor::OBSERVER);
            /// For ticket templates : mandatories
            if (isset($options['_tickettemplate'])) {
               echo $options['_tickettemplate']->getMandatoryMark('_groups_id_observer');
            }
            echo "&nbsp;";

            Group::dropdown([
               'name'      => '_groups_id_observer',
               'value'     => $options["_groups_id_observer"],
               'entity'    => $this->fields["entities_id"],
               'condition' => ['is_requester' => 1]
            ]);
         } else { // predefined value
            if (isset($options["_groups_id_observer"]) && $options["_groups_id_observer"]) {
               echo self::getActorIcon('group', CommonITILActor::OBSERVER)."&nbsp;";
               echo Dropdown::getDropdownName("glpi_groups", $options["_groups_id_observer"]);
               echo "<input type='hidden' name='_groups_id_observer' value=\"".
                      $options["_groups_id_observer"]."\">";
               echo '<br>';
            }
         }
      } else if (!$is_hidden['_groups_id_observer']) {
         $this->showGroupsAssociated(CommonITILActor::OBSERVER, $candeleteobserver, $options);
      }
      echo "</div>"; // end .actor-content
      echo "</span>"; // end .actor-bloc

      // ====== Assign BLOC ======

      echo "<span class='actor-bloc'>";
      echo "<div class='actor-head'>";
      if (!$is_hidden['_users_id_assign']
          || !$is_hidden['_groups_id_assign']
          || !$is_hidden['_suppliers_id_assign']) {
         echo __('Assigned to');
      }
      $rand_assign      = -1;
      $candeleteassign  = false;
      if ($ID
          && ($can_assign || $can_assigntome)
          && (!$is_hidden['_users_id_assign']
              || !$is_hidden['_groups_id_assign']
              || !$is_hidden['_suppliers_id_assign'])
          && $this->isAllowedStatus($this->fields['status'], CommonITILObject::ASSIGNED)) {
         $rand_assign = mt_rand();

         echo "&nbsp;";
         echo "<span class='fa fa-plus pointer' title=\"".__s('Add')."\"
                onClick=\"".Html::jsShow("itilactor$rand_assign")."\"
                ><span class='sr-only'>" . __s('Add') . "</span></span>";
      }
      if ($ID
          && $can_assigntome
          && !in_array($this->fields['status'], $this->getClosedStatusArray())
          && !$is_hidden['_users_id_assign']
          && !$this->isUser(CommonITILActor::ASSIGN, Session::getLoginUserID())
          && $this->isAllowedStatus($this->fields['status'], CommonITILObject::ASSIGNED)) {
         Html::showSimpleForm($this->getFormURL(), 'addme_assign', __('Associate myself'),
                              [$this->getForeignKeyField() => $this->fields['id']],
                              'fa-male');
      }
      if ($ID
          && $can_assign) {
         $candeleteassign = true;
      }
      echo "</div>"; // end .actor-head

      echo "<div class='actor-content'>";
      if ($rand_assign >= 0) {
         $this->showActorAddForm(CommonITILActor::ASSIGN, $rand_assign, $this->fields['entities_id'],
                                 $is_hidden, $this->canAssign(), $this->canAssign());
      }

      // Assign User
      if (!$ID) {
         if ($can_assign
             && !$is_hidden['_users_id_assign']
             && $this->isAllowedStatus(CommonITILObject::INCOMING, CommonITILObject::ASSIGNED)) {
            $this->showActorAddFormOnCreate(CommonITILActor::ASSIGN, $options);
            echo '<hr>';

         } else if ($can_assigntome
                    && !$is_hidden['_users_id_assign']
                    && $this->isAllowedStatus(CommonITILObject::INCOMING, CommonITILObject::ASSIGNED)) {
            echo self::getActorIcon('user', CommonITILActor::ASSIGN)."&nbsp;";
            User::dropdown(['name'        => '_users_id_assign',
                                 'value'       => $options["_users_id_assign"],
                                 'entity'      => $this->fields["entities_id"],
                                 'ldap_import' => true]);
            echo '<hr>';

         } else { // predefined value
            if (isset($options["_users_id_assign"]) && $options["_users_id_assign"]
                && $this->isAllowedStatus(CommonITILObject::INCOMING, CommonITILObject::ASSIGNED)) {
               echo self::getActorIcon('user', CommonITILActor::ASSIGN)."&nbsp;";
               echo Dropdown::getDropdownName("glpi_users", $options["_users_id_assign"]);
               echo "<input type='hidden' name='_users_id_assign' value=\"".
                      $options["_users_id_assign"]."\">";
               echo '<hr>';
            }
         }

      } else if (!$is_hidden['_users_id_assign']) {
         $this->showUsersAssociated(CommonITILActor::ASSIGN, $candeleteassign, $options);
      }

      // Assign Groups
      if (!$ID) {
         if ($can_assign
             && !$is_hidden['_groups_id_assign']
             && $this->isAllowedStatus(CommonITILObject::INCOMING, CommonITILObject::ASSIGNED)) {
            echo self::getActorIcon('group', CommonITILActor::ASSIGN);
            /// For ticket templates : mandatories
            if (isset($options['_tickettemplate'])) {
               echo $options['_tickettemplate']->getMandatoryMark('_groups_id_assign');
            }
            echo "&nbsp;";
            $rand   = mt_rand();
            $params = [
               'name'      => '_groups_id_assign',
               'value'     => $options["_groups_id_assign"],
               'entity'    => $this->fields["entities_id"],
               'condition' => ['is_assign' => 1],
               'rand'      => $rand
            ];

            if ($this->getType() == 'Ticket') {
               $params['toupdate'] = ['value_fieldname' => 'value',
                                           'to_update'       => "countgroupassign_$rand",
                                           'url'             => $CFG_GLPI["root_doc"].
                                                                "/ajax/ticketassigninformation.php",
                                           'moreparams'      => ['groups_id_assign'
                                                                        => '__VALUE__']];
            }

            Group::dropdown($params);
            echo "<span id='countgroupassign_$rand'>";
            echo "</span>";

            echo "<script type='text/javascript'>";
            echo "$(function() {";
            Ajax::updateItemJsCode("countgroupassign_$rand",
                                   $CFG_GLPI["root_doc"]."/ajax/ticketassigninformation.php",
                                   ['groups_id_assign' => '__VALUE__'],
                                   "dropdown__groups_id_assign$rand");
            echo "});</script>";

            echo '<hr>';
         } else { // predefined value
            if (isset($options["_groups_id_assign"])
                && $options["_groups_id_assign"]
                && $this->isAllowedStatus(CommonITILObject::INCOMING, CommonITILObject::ASSIGNED)) {
               echo self::getActorIcon('group', CommonITILActor::ASSIGN)."&nbsp;";
               echo Dropdown::getDropdownName("glpi_groups", $options["_groups_id_assign"]);
               echo "<input type='hidden' name='_groups_id_assign' value=\"".
                      $options["_groups_id_assign"]."\">";
               echo '<hr>';
            }
         }

      } else if (!$is_hidden['_groups_id_assign']) {
         $this->showGroupsAssociated(CommonITILActor::ASSIGN, $candeleteassign, $options);
      }

      // Assign Suppliers
      if (!$ID) {
         if ($can_assign
             && !$is_hidden['_suppliers_id_assign']
             && $this->isAllowedStatus(CommonITILObject::INCOMING, CommonITILObject::ASSIGNED)) {
            $this->showSupplierAddFormOnCreate($options);
         } else { // predefined value
            if (isset($options["_suppliers_id_assign"])
                && $options["_suppliers_id_assign"]
                && $this->isAllowedStatus(CommonITILObject::INCOMING, CommonITILObject::ASSIGNED)) {
               echo self::getActorIcon('supplier', CommonITILActor::ASSIGN)."&nbsp;";
               echo Dropdown::getDropdownName("glpi_suppliers", $options["_suppliers_id_assign"]);
               echo "<input type='hidden' name='_suppliers_id_assign' value=\"".
                      $options["_suppliers_id_assign"]."\">";
               echo '<hr>';
            }
         }

      } else if (!$is_hidden['_suppliers_id_assign']) {
         $this->showSuppliersAssociated(CommonITILActor::ASSIGN, $candeleteassign, $options);
      }

      echo "</div>"; // end .actor-content
      echo "</span>"; // end .actor-bloc

      echo "</div>"; // tab_actors
   }


   /**
    * @param $actiontime
   **/
   static function getActionTime($actiontime) {
      return Html::timestampToString($actiontime, false);
   }


   /**
    * @param $ID
    * @param $itemtype
    * @param $link      (default 0)
   **/
   static function getAssignName($ID, $itemtype, $link = 0) {

      switch ($itemtype) {
         case 'User' :
            if ($ID == 0) {
               return "";
            }
            return getUserName($ID, $link);

         case 'Supplier' :
         case 'Group' :
            $item = new $itemtype();
            if ($item->getFromDB($ID)) {
               if ($link) {
                  return $item->getLink(['comments' => true]);
               }
               return $item->getNameID();
            }
            return "";
      }
   }

   /**
    * Form to add a solution to an ITIL object
    *
    * @since 0.84
    * @since 9.2 Signature has changed
    *
    * @param CommonITILObject $item item instance
    *
    * @param $entities_id
   **/
   static function showMassiveSolutionForm(CommonITILObject $item) {
      echo "<table class='tab_cadre_fixe'>";
      echo '<tr><th colspan=4>'.__('Solve tickets').'</th></tr>';

      $solution = new ITILSolution();
      $solution->showForm(
         null,
         [
            'item'   => $item,
            'entity' => $item->getEntityID(),
            'noform' => true,
            'nokb'   => true
         ]
      );

      echo "</td></tr>";
      echo '</table>';
   }


   /**
    * Update date mod of the ITIL object
    *
    * @param $ID                    integer  ID of the ITIL object
    * @param $no_stat_computation   boolean  do not cumpute take into account stat (false by default)
    * @param $users_id_lastupdater  integer  to force last_update id (default 0 = not used)
   **/
   function updateDateMod($ID, $no_stat_computation = false, $users_id_lastupdater = 0) {
      global $DB;

      if ($this->getFromDB($ID)) {
         // Force date mod and lastupdater
         $update = ['date_mod' => $_SESSION['glpi_currenttime']];

         // set last updater if interactive user
         if (!Session::isCron()) {
            $update['users_id_lastupdater'] = Session::getLoginUserID();
         } else if ($users_id_lastupdater > 0) {
            $update['users_id_lastupdater'] = $users_id_lastupdater;
         }

         $DB->update(
            $this->getTable(),
            $update,
            ['id' => $ID]
         );
      }
   }


   /**
    * Update actiontime of the object based on actiontime of the tasks
    *
    * @param integer $ID ID of the object
    *
    * @return boolean : success
   **/
   function updateActionTime($ID) {
      global $DB;

      $tot       = 0;
      $tasktable = getTableForItemType($this->getType().'Task');

      $result = $DB->request([
         'SELECT' => ['SUM' => 'actiontime as sumtime'],
         'FROM'   => $tasktable,
         'WHERE'  => [$this->getForeignKeyField() => $ID]
      ])->next();
      $sum = $result['sumtime'];
      if (!is_null($sum)) {
         $tot += $sum;
      }

      $result = $DB->update(
         $this->getTable(), [
            'actiontime' => $tot
         ], [
            'id' => $ID
         ]
      );
      return $result;
   }


   /**
    * Get all available types to which an ITIL object can be assigned
   **/
   static function getAllTypesForHelpdesk() {
      global $PLUGIN_HOOKS, $CFG_GLPI;

      /// TODO ticket_types -> itil_types

      $types = [];
      $ptypes = [];
      //Types of the plugins (keep the plugin hook for right check)
      if (isset($PLUGIN_HOOKS['assign_to_ticket'])) {
         foreach (array_keys($PLUGIN_HOOKS['assign_to_ticket']) as $plugin) {
            if (!Plugin::isPluginLoaded($plugin)) {
               continue;
            }
            $ptypes = Plugin::doOneHook($plugin, 'AssignToTicket', $ptypes);
         }
      }
      asort($ptypes);
      //Types of the core (after the plugin for robustness)
      foreach ($CFG_GLPI["ticket_types"] as $itemtype) {
         if ($item = getItemForItemtype($itemtype)) {
            if (!isPluginItemType($itemtype) // No plugin here
                && in_array($itemtype, $_SESSION["glpiactiveprofile"]["helpdesk_item_type"])) {
               $types[$itemtype] = $item->getTypeName(1);
            }
         }
      }
      asort($types); // core type first... asort could be better ?

      // Drop not available plugins
      foreach (array_keys($ptypes) as $itemtype) {
         if (!in_array($itemtype, $_SESSION["glpiactiveprofile"]["helpdesk_item_type"])) {
            unset($ptypes[$itemtype]);
         }
      }

      $types = array_merge($types, $ptypes);
      return $types;
   }


   /**
    * Check if it's possible to assign ITIL object to a type (core or plugin)
    *
    * @param string $itemtype the object's type
    *
    * @return true if ticket can be assign to this type, false if not
   **/
   static function isPossibleToAssignType($itemtype) {

      if (in_array($itemtype, $_SESSION["glpiactiveprofile"]["helpdesk_item_type"])) {
         return true;
      }
      return false;
   }


   /**
    * Compute solve delay stat of the current ticket
   **/
   function computeSolveDelayStat() {

      if (isset($this->fields['id'])
          && !empty($this->fields['date'])
          && !empty($this->fields['solvedate'])) {

         $calendars_id = $this->getCalendar();
         $calendar     = new Calendar();

         // Using calendar
         if (($calendars_id > 0)
             && $calendar->getFromDB($calendars_id)) {
            return max(0, $calendar->getActiveTimeBetween($this->fields['date'],
                                                          $this->fields['solvedate'])
                                                            -$this->fields["waiting_duration"]);
         }
         // Not calendar defined
         return max(0, strtotime($this->fields['solvedate'])-strtotime($this->fields['date'])
                       -$this->fields["waiting_duration"]);
      }
      return 0;
   }


   /**
    * Compute close delay stat of the current ticket
   **/
   function computeCloseDelayStat() {

      if (isset($this->fields['id'])
          && !empty($this->fields['date'])
          && !empty($this->fields['closedate'])) {

         $calendars_id = $this->getCalendar();
         $calendar     = new Calendar();

         // Using calendar
         if (($calendars_id > 0)
             && $calendar->getFromDB($calendars_id)) {
            return max(0, $calendar->getActiveTimeBetween($this->fields['date'],
                                                          $this->fields['closedate'])
                                                             -$this->fields["waiting_duration"]);
         }
         // Not calendar defined
         return max(0, strtotime($this->fields['closedate'])-strtotime($this->fields['date'])
                       -$this->fields["waiting_duration"]);
      }
      return 0;
   }


   function showStats() {

      if (!$this->canView()
          || !isset($this->fields['id'])) {
         return false;
      }

      $this->showStatsDates();
      Plugin::doHook('show_item_stats', $this);
      $this->showStatsTimes();
   }

   function showStatsDates() {
      echo "<table class='tab_cadre_fixe'>";
      echo "<tr><th colspan='2'>"._n('Date', 'Dates', Session::getPluralNumber())."</th></tr>";

      echo "<tr class='tab_bg_2'><td>".__('Opening date')."</td>";
      echo "<td>".Html::convDateTime($this->fields['date'])."</td></tr>";

      echo "<tr class='tab_bg_2'><td>".__('Time to resolve')."</td>";
      echo "<td>".Html::convDateTime($this->fields['time_to_resolve'])."</td></tr>";

      if (in_array($this->fields['status'], array_merge($this->getSolvedStatusArray(),
                                                        $this->getClosedStatusArray()))) {
         echo "<tr class='tab_bg_2'><td>".__('Resolution date')."</td>";
         echo "<td>".Html::convDateTime($this->fields['solvedate'])."</td></tr>";
      }

      if (in_array($this->fields['status'], $this->getClosedStatusArray())) {
         echo "<tr class='tab_bg_2'><td>".__('Closing date')."</td>";
         echo "<td>".Html::convDateTime($this->fields['closedate'])."</td></tr>";
      }
      echo "</table>";
   }

   function showStatsTimes() {
      echo "<div class='dates_timelines'>";
      echo "<table class='tab_cadre_fixe'>";
      echo "<tr><th colspan='2'>"._n('Time', 'Times', Session::getPluralNumber())."</th></tr>";

      if (isset($this->fields['takeintoaccount_delay_stat'])) {
         echo "<tr class='tab_bg_2'><td>".__('Take into account')."</td><td>";
         if ($this->fields['takeintoaccount_delay_stat'] > 0) {
            echo Html::timestampToString($this->fields['takeintoaccount_delay_stat'], 0);
         } else {
            echo '&nbsp;';
         }
         echo "</td></tr>";
      }

      if (in_array($this->fields['status'], array_merge($this->getSolvedStatusArray(),
                                                        $this->getClosedStatusArray()))) {
         echo "<tr class='tab_bg_2'><td>".__('Resolution')."</td><td>";

         if ($this->fields['solve_delay_stat'] > 0) {
            echo Html::timestampToString($this->fields['solve_delay_stat'], 0);
         } else {
            echo '&nbsp;';
         }
         echo "</td></tr>";
      }

      if (in_array($this->fields['status'], $this->getClosedStatusArray())) {
         echo "<tr class='tab_bg_2'><td>".__('Closure')."</td><td>";
         if ($this->fields['close_delay_stat'] > 0) {
            echo Html::timestampToString($this->fields['close_delay_stat']);
         } else {
            echo '&nbsp;';
         }
         echo "</td></tr>";
      }

      echo "<tr class='tab_bg_2'><td>".__('Pending')."</td><td>";
      if ($this->fields['waiting_duration'] > 0) {
         echo Html::timestampToString($this->fields['waiting_duration'], 0);
      } else {
         echo '&nbsp;';
      }
      echo "</td></tr>";

      echo "</table>";
      echo "</div>";
   }


   /** Get users_ids of itil object between 2 dates
    *
    * @param string $date1 begin date
    * @param string $date2 end date
    *
    * @return array contains the distinct users_ids which have itil object
   **/
   function getUsedAuthorBetween($date1 = '', $date2 = '') {
      global $DB;

      $linkclass = new $this->userlinkclass();
      $linktable = $linkclass->getTable();

      $ctable = $this->getTable();
      $criteria = [
         'SELECT'          => [
            'glpi_users.id AS users_id',
            'glpi_users.name AS name',
            'glpi_users.realname AS realname',
            'glpi_users.firstname AS firstname'
         ],
         'DISTINCT' => true,
         'FROM'            => $ctable,
         'LEFT JOIN'       => [
            $linktable  => [
               'ON' => [
                  $linktable  => $this->getForeignKeyField(),
                  $ctable     => 'id', [
                     'AND' => [
                        "$linktable.type"    => CommonITILActor::REQUESTER
                     ]
                  ]
               ]
            ]
         ],
         'INNER JOIN'      => [
            'glpi_users'   => [
               'ON' => [
                  $linktable     => 'users_id',
                  'glpi_users'   => 'id'
               ]
            ]
         ],
         'WHERE'           => [
            "$ctable.is_deleted" => 0
         ] + getEntitiesRestrictCriteria($ctable),
         'ORDERBY'         => [
            'realname',
            'firstname',
            'name'
         ]
      ];

      if (!empty($date1) || !empty($date2)) {
         $criteria['WHERE'][] = [
            'OR' => [
               getDateCriteria("$ctable.date", $date1, $date2),
               getDateCriteria("$ctable.closedate", $date1, $date2),
            ]
         ];
      }

      $iterator = $DB->request($criteria);
      $tab    = [];
      while ($line = $iterator->next()) {
         $tab[] = [
            'id'   => $line['users_id'],
            'link' => formatUserName(
               $line['users_id'],
               $line['name'],
               $line['realname'],
               $line['firstname'],
               1
            )
         ];
      }
      return $tab;
   }


   /** Get recipient of itil object between 2 dates
    *
    * @param string $date1 begin date
    * @param string $date2 end date
    *
    * @return array contains the distinct recipents which have itil object
   **/
   function getUsedRecipientBetween($date1 = '', $date2 = '') {
      global $DB;

      $ctable = $this->getTable();
      $criteria = [
         'SELECT'          => [
            'glpi_users.id AS user_id',
            'glpi_users.name AS name',
            'glpi_users.realname AS realname',
            'glpi_users.firstname AS firstname'
         ],
         'DISTINCT'        => true,
         'FROM'            => $ctable,
         'LEFT JOIN'       => [
            'glpi_users'   => [
               'ON' => [
                  $ctable        => 'users_id_recipient',
                  'glpi_users'   => 'id'
               ]
            ]
         ],
         'WHERE'           => [
            "$ctable.is_deleted" => 0
         ] + getEntitiesRestrictCriteria($ctable),
         'ORDERBY'         => [
            'realname',
            'firstname',
            'name'
         ]
      ];

      if (!empty($date1) || !empty($date2)) {
         $criteria['WHERE'][] = [
            'OR' => [
               getDateCriteria("$ctable.date", $date1, $date2),
               getDateCriteria("$ctable.closedate", $date1, $date2),
            ]
         ];
      }

      $iterator = $DB->request($criteria);
      $tab    = [];

      while ($line = $iterator->next()) {
         $tab[] = [
            'id'   => $line['user_id'],
            'link' => formatUserName(
               $line['user_id'],
               $line['name'],
               $line['realname'],
               $line['firstname'],
               1
            )
         ];
      }
      return $tab;
   }


   /** Get groups which have itil object between 2 dates
    *
    * @param string $date1 begin date
    * @param string $date2 end date
    *
    * @return array contains the distinct groups of tickets
   **/
   function getUsedGroupBetween($date1 = '', $date2 = '') {
      global $DB;

      $linkclass = new $this->grouplinkclass();
      $linktable = $linkclass->getTable();

      $ctable = $this->getTable();
      $criteria = [
         'SELECT' => [
            'glpi_groups.id',
            'glpi_groups.completename'
         ],
         'DISTINCT'        => true,
         'FROM'            => $ctable,
         'LEFT JOIN'       => [
            $linktable  => [
               'ON' => [
                  $linktable  => $this->getForeignKeyField(),
                  $ctable     => 'id', [
                     'AND' => [
                        "$linktable.type"    => CommonITILActor::REQUESTER
                     ]
                  ]
               ]
            ]
         ],
         'INNER JOIN'      => [
            'glpi_groups'   => [
               'ON' => [
                  $linktable     => 'groups_id',
                  'glpi_groups'   => 'id'
               ]
            ]
         ],
         'WHERE'           => [
            "$ctable.is_deleted" => 0
         ] + getEntitiesRestrictCriteria($ctable),
         'ORDERBY'         => [
            'glpi_groups.completename'
         ]
      ];

      if (!empty($date1) || !empty($date2)) {
         $criteria['WHERE'][] = [
            'OR' => [
               getDateCriteria("$ctable.date", $date1, $date2),
               getDateCriteria("$ctable.closedate", $date1, $date2),
            ]
         ];
      }

      $iterator = $DB->request($criteria);
      $tab    = [];

      while ($line = $iterator->next()) {
         $tab[] = [
            'id'   => $line['id'],
            'link' => $line['completename'],
         ];
      }
      return $tab;
   }


   /** Get recipient of itil object between 2 dates
    *
    * @param string  $date1 begin date
    * @param string  $date2 end date
    * @param boolean $title indicates if stat if by title (true) or type (false)
    *
    * @return array contains the distinct recipents which have tickets
   **/
   function getUsedUserTitleOrTypeBetween($date1 = '', $date2 = '', $title = true) {
      global $DB;

      $linkclass = new $this->userlinkclass();
      $linktable = $linkclass->getTable();

      if ($title) {
         $table = "glpi_usertitles";
         $field = "usertitles_id";
      } else {
         $table = "glpi_usercategories";
         $field = "usercategories_id";
      }

      $ctable = $this->getTable();
      $criteria = [
         'SELECT'          => "glpi_users.$field",
         'DISTINCT'        => true,
         'FROM'            => $ctable,
         'INNER JOIN'      => [
            $linktable  => [
               'ON' => [
                  $linktable  => $this->getForeignKeyField(),
                  $ctable     => 'id'
               ]
            ],
            'glpi_users'   => [
               'ON' => [
                  $linktable     => 'users_id',
                  'glpi_users'   => 'id'
               ]
            ]
         ],
         'LEFT JOIN'       => [
            $table         => [
               'ON' => [
                  'glpi_users'   => $field,
                  $table         => 'id'
               ]
            ]
         ],
         'WHERE'           => [
            "$ctable.is_deleted" => 0
         ] + getEntitiesRestrictCriteria($ctable),
         'ORDERBY'         => [
            "glpi_users.$field"
         ]
      ];

      if (!empty($date1) || !empty($date2)) {
         $criteria['WHERE'][] = [
            'OR' => [
               getDateCriteria("$ctable.date", $date1, $date2),
               getDateCriteria("$ctable.closedate", $date1, $date2),
            ]
         ];
      }

      $iterator = $DB->request($criteria);
      $tab    = [];
      while ($line = $iterator->next()) {
         $tab[] = [
            'id'   => $line[$field],
            'link' => Dropdown::getDropdownName($table, $line[$field]),
         ];
      }
      return $tab;
   }


   /**
    * Get priorities of itil object between 2 dates
    *
    * @param string $date1 begin date
    * @param string $date2 end date
    *
    * @return array contains the distinct priorities of tickets
   **/
   function getUsedPriorityBetween($date1 = '', $date2 = '') {
      global $DB;

      $ctable = $this->getTable();
      $criteria = [
         'SELECT'          => 'priority',
         'DISTINCT'        => true,
         'FROM'            => $ctable,
         'WHERE'           => [
            "$ctable.is_deleted" => 0
         ] + getEntitiesRestrictCriteria($ctable),
         'ORDERBY'         => 'priority'
      ];

      if (!empty($date1) || !empty($date2)) {
         $criteria['WHERE'][] = [
            'OR' => [
               getDateCriteria("$ctable.date", $date1, $date2),
               getDateCriteria("$ctable.closedate", $date1, $date2),
            ]
         ];
      }

      $iterator = $DB->request($criteria);
      $tab    = [];
      while ($line = $iterator->next()) {
         $tab[] = [
            'id'   => $line['priority'],
            'link' => self::getPriorityName($line['priority']),
         ];
      }
      return $tab;
   }


   /**
    * Get urgencies of itil object between 2 dates
    *
    * @param string $date1 begin date
    * @param string $date2 end date
    *
    * @return array contains the distinct priorities of tickets
   **/
   function getUsedUrgencyBetween($date1 = '', $date2 = '') {
      global $DB;

      $ctable = $this->getTable();
      $criteria = [
         'SELECT'          => 'urgency',
         'DISTINCT'        => true,
         'FROM'            => $ctable,
         'WHERE'           => [
            "$ctable.is_deleted" => 0
         ] + getEntitiesRestrictCriteria($ctable),
         'ORDERBY'         => 'urgency'
      ];

      if (!empty($date1) || !empty($date2)) {
         $criteria['WHERE'][] = [
            'OR' => [
               getDateCriteria("$ctable.date", $date1, $date2),
               getDateCriteria("$ctable.closedate", $date1, $date2),
            ]
         ];
      }

      $iterator = $DB->request($criteria);
      $tab    = [];

      while ($line = $iterator->next()) {
         $tab[] = [
            'id'   => $line['urgency'],
            'link' => self::getUrgencyName($line['urgency']),
         ];
      }
      return $tab;
   }


   /**
    * Get impacts of itil object between 2 dates
    *
    * @param string $date1 begin date
    * @param string $date2 end date
    *
    * @return array contains the distinct priorities of tickets
   **/
   function getUsedImpactBetween($date1 = '', $date2 = '') {
      global $DB;

      $ctable = $this->getTable();
      $criteria = [
         'SELECT'          => 'impact',
         'DISTINCT'        => true,
         'FROM'            => $ctable,
         'WHERE'           => [
            "$ctable.is_deleted" => 0
         ] + getEntitiesRestrictCriteria($ctable),
         'ORDERBY'         => 'impact'
      ];

      if (!empty($date1) || !empty($date2)) {
         $criteria['WHERE'][] = [
            'OR' => [
               getDateCriteria("$ctable.date", $date1, $date2),
               getDateCriteria("$ctable.closedate", $date1, $date2),
            ]
         ];
      }

      $iterator = $DB->request($criteria);
      $tab    = [];

      while ($line = $iterator->next()) {
         $tab[] = [
            'id'   => $line['impact'],
            'link' => self::getImpactName($line['impact']),
         ];
      }
      return $tab;
   }


   /**
    * Get request types of itil object between 2 dates
    *
    * @param string $date1 begin date
    * @param string $date2 end date
    *
    * @return array contains the distinct request types of tickets
   **/
   function getUsedRequestTypeBetween($date1 = '', $date2 = '') {
      global $DB;

      $ctable = $this->getTable();
      $criteria = [
         'SELECT'          => 'requesttypes_id',
         'DISTINCT'        => true,
         'FROM'            => $ctable,
         'WHERE'           => [
            "$ctable.is_deleted" => 0
         ] + getEntitiesRestrictCriteria($ctable),
         'ORDERBY'         => 'requesttypes_id'
      ];

      if (!empty($date1) || !empty($date2)) {
         $criteria['WHERE'][] = [
            'OR' => [
               getDateCriteria("$ctable.date", $date1, $date2),
               getDateCriteria("$ctable.closedate", $date1, $date2),
            ]
         ];
      }

      $iterator = $DB->request($criteria);
      $tab    = [];
      while ($line = $iterator->next()) {
         $tab[] = [
            'id'   => $line['requesttypes_id'],
            'link' => Dropdown::getDropdownName('glpi_requesttypes', $line['requesttypes_id']),
         ];
      }
      return $tab;
   }


   /**
    * Get solution types of itil object between 2 dates
    *
    * @param string $date1 begin date
    * @param string $date2 end date
    *
    * @return array contains the distinct request types of tickets
   **/
   function getUsedSolutionTypeBetween($date1 = '', $date2 = '') {
      global $DB;

      $ctable = $this->getTable();
      $criteria = [
         'SELECT'          => 'solutiontypes_id',
         'DISTINCT'        => true,
         'FROM'            => ITILSolution::getTable(),
         'INNER JOIN'      => [
            $ctable   => [
               'ON' => [
                  ITILSolution::getTable()   => 'items_id',
                  $ctable                    => 'id'
               ]
            ]
         ],
         'WHERE'           => [
            ITILSolution::getTable() . ".itemtype" => $this->getType(),
            "$ctable.is_deleted"                   => 0
         ] + getEntitiesRestrictCriteria($ctable),
         'ORDERBY'         => 'solutiontypes_id'
      ];

      if (!empty($date1) || !empty($date2)) {
         $criteria['WHERE'][] = [
            'OR' => [
               getDateCriteria("$ctable.date", $date1, $date2),
               getDateCriteria("$ctable.closedate", $date1, $date2),
            ]
         ];
      }

      $iterator = $DB->request($criteria);
      $tab    = [];
      while ($line = $iterator->next()) {
         $tab[] = [
            'id'   => $line['solutiontypes_id'],
            'link' => Dropdown::getDropdownName('glpi_solutiontypes', $line['solutiontypes_id']),
         ];
      }
      return $tab;
   }


   /** Get users which have intervention assigned to  between 2 dates
    *
    * @param string $date1 begin date
    * @param string $date2 end date
    *
    * @return array contains the distinct users which have any intervention assigned to.
   **/
   function getUsedTechBetween($date1 = '', $date2 = '') {
      global $DB;

      $linkclass = new $this->userlinkclass();
      $linktable = $linkclass->getTable();
      $showlink = User::canView();

      $ctable = $this->getTable();
      $criteria = [
         'SELECT'          => [
            'glpi_users.id AS users_id',
            'glpi_users.name AS name',
            'glpi_users.realname AS realname',
            'glpi_users.firstname AS firstname'
         ],
         'DISTINCT'        => true,
         'FROM'            => $ctable,
         'LEFT JOIN'       => [
            $linktable  => [
               'ON' => [
                  $linktable  => $this->getForeignKeyField(),
                  $ctable     => 'id', [
                     'AND' => [
                        "$linktable.type"    => CommonITILActor::ASSIGN
                     ]
                  ]
               ]
            ],
            'glpi_users'   => [
               'ON' => [
                  $linktable     => 'users_id',
                  'glpi_users'   => 'id'
               ]
            ]
         ],
         'WHERE'           => [
            "$ctable.is_deleted" => 0
         ] + getEntitiesRestrictCriteria($ctable),
         'ORDERBY'         => [
            'realname',
            'firstname',
            'name'
         ]
      ];

      if (!empty($date1) || !empty($date2)) {
         $criteria['WHERE'][] = [
            'OR' => [
               getDateCriteria("$ctable.date", $date1, $date2),
               getDateCriteria("$ctable.closedate", $date1, $date2),
            ]
         ];
      }

      $iterator = $DB->request($criteria);
      $tab    = [];

      while ($line = $iterator->next()) {
         $tab[] = [
            'id'   => $line['users_id'],
            'link' => formatUserName($line['users_id'], $line['name'], $line['realname'], $line['firstname'], $showlink),
         ];
      }
      return $tab;
   }


   /** Get users which have followup assigned to  between 2 dates
    *
    * @param string $date1 begin date
    * @param string $date2 end date
    *
    * @return array contains the distinct users which have any followup assigned to.
   **/
   function getUsedTechTaskBetween($date1 = '', $date2 = '') {
      global $DB;

      $linktable = getTableForItemType($this->getType().'Task');
      $showlink = User::canView();

      $ctable = $this->getTable();
      $criteria = [
         'SELECT'          => [
            'glpi_users.id AS users_id',
            'glpi_users.name AS name',
            'glpi_users.realname AS realname',
            'glpi_users.firstname AS firstname'
         ],
         'DISTINCT' => true,
         'FROM'            => $ctable,
         'LEFT JOIN'       => [
            $linktable  => [
               'ON' => [
                  $linktable  => $this->getForeignKeyField(),
                  $ctable     => 'id'
               ]
            ],
            'glpi_users'   => [
               'ON' => [
                  $linktable     => 'users_id',
                  'glpi_users'   => 'id'
               ]
            ],
            'glpi_profiles_users'   => [
               'ON' => [
                  'glpi_users'            => 'id',
                  'glpi_profiles_users'   => 'users_id'
               ]
            ],
            'glpi_profiles'         => [
               'ON' => [
                  'glpi_profiles'         => 'id',
                  'glpi_profiles_users'   => 'profiles_id'
               ]
            ],
            'glpi_profilerights'    => [
               'ON' => [
                  'glpi_profiles'      => 'id',
                  'glpi_profilerights' => 'profiles_id'
               ]
            ]
         ],
         'WHERE'           => [
            "$ctable.is_deleted"          => 0,
            'glpi_profilerights.name'     => 'ticket',
            'glpi_profilerights.rights'   => ['&', Ticket::OWN],
            "$linktable.users_id"         => ['<>', 0],
            ['NOT'                        => ["$linktable.users_id" => null]]
         ] + getEntitiesRestrictCriteria($ctable),
         'ORDERBY'         => [
            'realname',
            'firstname',
            'name'
         ]
      ];

      if (!empty($date1) || !empty($date2)) {
         $criteria['WHERE'][] = [
            'OR' => [
               getDateCriteria("$ctable.date", $date1, $date2),
               getDateCriteria("$ctable.closedate", $date1, $date2),
            ]
         ];
      }

      $iterator = $DB->request($criteria);
      $tab    = [];

      while ($line = $iterator->next()) {
         $tab[] = [
            'id'   => $line['users_id'],
            'link' => formatUserName($line['users_id'], $line['name'], $line['realname'], $line['firstname'], $showlink),
         ];
      }
      return $tab;
   }


   /** Get enterprises which have itil object assigned to between 2 dates
    *
    * @param string $date1 begin date
    * @param string $date2 end date
    *
    * @return array contains the distinct enterprises which have any tickets assigned to.
   **/
   function getUsedSupplierBetween($date1 = '', $date2 = '') {
      global $DB;

      $linkclass = new $this->supplierlinkclass();
      $linktable = $linkclass->getTable();

      $ctable = $this->getTable();
      $criteria = [
         'SELECT'          => [
            'glpi_suppliers.id AS suppliers_id_assign',
            'glpi_suppliers.name AS name'
         ],
         'DISTINCT'        => true,
         'FROM'            => $ctable,
         'LEFT JOIN'       => [
            $linktable        => [
               'ON' => [
                  $linktable  => $this->getForeignKeyField(),
                  $ctable     => 'id', [
                     'AND' => [
                        "$linktable.type"    => CommonITILActor::ASSIGN
                     ]
                  ]
               ]
            ],
            'glpi_suppliers'  => [
               'ON' => [
                  $linktable        => 'suppliers_id',
                  'glpi_suppliers'  => 'id'
               ]
            ]
         ],
         'WHERE'           => [
            "$ctable.is_deleted" => 0
         ] + getEntitiesRestrictCriteria($ctable),
         'ORDERBY'         => [
            'name'
         ]
      ];

      if (!empty($date1) || !empty($date2)) {
         $criteria['WHERE'][] = [
            'OR' => [
               getDateCriteria("$ctable.date", $date1, $date2),
               getDateCriteria("$ctable.closedate", $date1, $date2),
            ]
         ];
      }

      $iterator = $DB->request($criteria);
      $tab    = [];
      while ($line = $iterator->next()) {
         $tab[] = [
            'id'   => $line['suppliers_id_assign'],
            'link' => '<a href="' . Supplier::getFormURLWithID($line['suppliers_id_assign']) . '">' . $line['name'] . '</a>',
         ];
      }
      return $tab;
   }


   /** Get groups assigned to itil object between 2 dates
    *
    * @param string $date1 begin date
    * @param string $date2 end date
    *
    * @return array contains the distinct groups assigned to a tickets
   **/
   function getUsedAssignGroupBetween($date1 = '', $date2 = '') {
      global $DB;

      $linkclass = new $this->grouplinkclass();
      $linktable = $linkclass->getTable();

      $ctable = $this->getTable();
      $criteria = [
         'SELECT' => [
            'glpi_groups.id',
            'glpi_groups.completename'
         ],
         'DISTINCT'        => true,
         'FROM'            => $ctable,
         'LEFT JOIN'       => [
            $linktable  => [
               'ON' => [
                  $linktable  => $this->getForeignKeyField(),
                  $ctable     => 'id', [
                     'AND' => [
                        "$linktable.type"    => CommonITILActor::ASSIGN
                     ]
                  ]
               ]
            ],
            'glpi_groups'   => [
               'ON' => [
                  $linktable     => 'groups_id',
                  'glpi_groups'   => 'id'
               ]
            ]
         ],
         'WHERE'           => [
            "$ctable.is_deleted" => 0
         ] + getEntitiesRestrictCriteria($ctable),
         'ORDERBY'         => [
            'glpi_groups.completename'
         ]
      ];

      if (!empty($date1) || !empty($date2)) {
         $criteria['WHERE'][] = [
            'OR' => [
               getDateCriteria("$ctable.date", $date1, $date2),
               getDateCriteria("$ctable.closedate", $date1, $date2),
            ]
         ];
      }

      $iterator = $DB->request($criteria);
      $tab    = [];
      while ($line = $iterator->next()) {
         $tab[] = [
            'id'   => $line['id'],
            'link' => $line['completename'],
         ];
      }
      return $tab;
   }


   /**
    * Display a line for an object
    *
    * @since 0.85 (befor in each object with differents parameters)
    *
    * @param $id                 Integer  ID of the object
    * @param $options            array of options
    *      output_type            : Default output type (see Search class / default Search::HTML_OUTPUT)
    *      row_num                : row num used for display
    *      type_for_massiveaction : itemtype for massive action
    *      id_for_massaction      : default 0 means no massive action
    *      followups              : show followup columns
    */
   static function showShort($id, $options = []) {
      global $DB;

      $p = [
         'output_type'            => Search::HTML_OUTPUT,
         'row_num'                => 0,
         'type_for_massiveaction' => 0,
         'id_for_massiveaction'   => 0,
         'followups'              => false,
      ];

      if (count($options)) {
         foreach ($options as $key => $val) {
            $p[$key] = $val;
         }
      }

      $rand = mt_rand();

      /// TODO to be cleaned. Get datas and clean display links

      // Prints a job in short form
      // Should be called in a <table>-segment
      // Print links or not in case of user view
      // Make new job object and fill it from database, if success, print it
      $item         = new static();

      $candelete   = static::canDelete();
      $canupdate   = Session::haveRight(static::$rightname, UPDATE);
      $showprivate = Session::haveRight('followup', ITILFollowup::SEEPRIVATE);
      $align       = "class='center";
      $align_desc  = "class='left";

      if ($p['followups']) {
         $align      .= " top'";
         $align_desc .= " top'";
      } else {
         $align      .= "'";
         $align_desc .= "'";
      }

      if ($item->getFromDB($id)) {
         $item_num = 1;
         $bgcolor  = $_SESSION["glpipriority_".$item->fields["priority"]];

         echo Search::showNewLine($p['output_type'], $p['row_num']%2, $item->isDeleted());

         $check_col = '';
         if (($candelete || $canupdate)
             && ($p['output_type'] == Search::HTML_OUTPUT)
             && $p['id_for_massiveaction']) {

            $check_col = Html::getMassiveActionCheckBox($p['type_for_massiveaction'], $p['id_for_massiveaction']);
         }
         echo Search::showItem($p['output_type'], $check_col, $item_num, $p['row_num'], $align);

         // First column
         $first_col = sprintf(__('%1$s: %2$s'), __('ID'), $item->fields["id"]);
         if ($p['output_type'] == Search::HTML_OUTPUT) {
            $first_col .= static::getStatusIcon($item->fields["status"]);
         } else {
            $first_col = sprintf(__('%1$s - %2$s'), $first_col,
                                 static::getStatus($item->fields["status"]));
         }

         echo Search::showItem($p['output_type'], $first_col, $item_num, $p['row_num'], $align);

         // Second column
         if ($item->fields['status'] == static::CLOSED) {
            $second_col = sprintf(__('Closed on %s'),
                                  ($p['output_type'] == Search::HTML_OUTPUT?'<br>':'').
                                    Html::convDateTime($item->fields['closedate']));
         } else if ($item->fields['status'] == static::SOLVED) {
            $second_col = sprintf(__('Solved on %s'),
                                  ($p['output_type'] == Search::HTML_OUTPUT?'<br>':'').
                                    Html::convDateTime($item->fields['solvedate']));
         } else if ($item->fields['begin_waiting_date']) {
            $second_col = sprintf(__('Put on hold on %s'),
                                  ($p['output_type'] == Search::HTML_OUTPUT?'<br>':'').
                                    Html::convDateTime($item->fields['begin_waiting_date']));
         } else if ($item->fields['time_to_resolve']) {
            $second_col = sprintf(__('%1$s: %2$s'), __('Time to resolve'),
                                  ($p['output_type'] == Search::HTML_OUTPUT?'<br>':'').
                                    Html::convDateTime($item->fields['time_to_resolve']));
         } else {
            $second_col = sprintf(__('Opened on %s'),
                                  ($p['output_type'] == Search::HTML_OUTPUT?'<br>':'').
                                    Html::convDateTime($item->fields['date']));
         }

         echo Search::showItem($p['output_type'], $second_col, $item_num, $p['row_num'], $align." width=130");

         // Second BIS column
         $second_col = Html::convDateTime($item->fields["date_mod"]);
         echo Search::showItem($p['output_type'], $second_col, $item_num, $p['row_num'], $align." width=90");

         // Second TER column
         if (count($_SESSION["glpiactiveentities"]) > 1) {
            $second_col = Dropdown::getDropdownName('glpi_entities', $item->fields['entities_id']);
            echo Search::showItem($p['output_type'], $second_col, $item_num, $p['row_num'],
                                  $align." width=100");
         }

         // Third Column
         echo Search::showItem($p['output_type'],
                               "<span class='b'>".static::getPriorityName($item->fields["priority"]).
                                 "</span>",
                               $item_num, $p['row_num'], "$align bgcolor='$bgcolor'");

         // Fourth Column
         $fourth_col = "";

         foreach ($item->getUsers(CommonITILActor::REQUESTER) as $d) {
            $userdata    = getUserName($d["users_id"], 2);
            $fourth_col .= sprintf(__('%1$s %2$s'),
                                    "<span class='b'>".$userdata['name']."</span>",
                                    Html::showToolTip($userdata["comment"],
                                                      ['link'    => $userdata["link"],
                                                            'display' => false]));
            $fourth_col .= "<br>";
         }

         foreach ($item->getGroups(CommonITILActor::REQUESTER) as $d) {
            $fourth_col .= Dropdown::getDropdownName("glpi_groups", $d["groups_id"]);
            $fourth_col .= "<br>";
         }

         echo Search::showItem($p['output_type'], $fourth_col, $item_num, $p['row_num'], $align);

         // Fifth column
         $fifth_col = "";

         foreach ($item->getUsers(CommonITILActor::ASSIGN) as $d) {
            $userdata   = getUserName($d["users_id"], 2);
            $fifth_col .= sprintf(__('%1$s %2$s'),
                                    "<span class='b'>".$userdata['name']."</span>",
                                    Html::showToolTip($userdata["comment"],
                                                      ['link'    => $userdata["link"],
                                                            'display' => false]));
            $fifth_col .= "<br>";
         }

         foreach ($item->getGroups(CommonITILActor::ASSIGN) as $d) {
            $fifth_col .= Dropdown::getDropdownName("glpi_groups", $d["groups_id"]);
            $fifth_col .= "<br>";
         }

         foreach ($item->getSuppliers(CommonITILActor::ASSIGN) as $d) {
            $fifth_col .= Dropdown::getDropdownName("glpi_suppliers", $d["suppliers_id"]);
            $fifth_col .= "<br>";
         }

         echo Search::showItem($p['output_type'], $fifth_col, $item_num, $p['row_num'], $align);

         // Sixth Colum
         // Ticket : simple link to item
         $sixth_col  = "";
         $is_deleted = false;
         $item_ticket = new Item_Ticket();
         $data = $item_ticket->find(['tickets_id' => $item->fields['id']]);

         if ($item->getType() == 'Ticket') {
            if (!empty($data)) {
               foreach ($data as $val) {
                  if (!empty($val["itemtype"]) && ($val["items_id"] > 0)) {
                     if ($object = getItemForItemtype($val["itemtype"])) {
                        if ($object->getFromDB($val["items_id"])) {
                           $is_deleted = $object->isDeleted();

                           $sixth_col .= $object->getTypeName();
                           $sixth_col .= " - <span class='b'>";
                           if ($item->canView()) {
                              $sixth_col .= $object->getLink();
                           } else {
                              $sixth_col .= $object->getNameID();
                           }
                           $sixth_col .= "</span><br>";
                        }
                     }
                  }
               }
            } else {
               $sixth_col = __('General');
            }

            echo Search::showItem($p['output_type'], $sixth_col, $item_num, $p['row_num'], ($is_deleted ? " class='center deleted' " : $align));
         }

         // Seventh column
         echo Search::showItem($p['output_type'],
                               "<span class='b'>".
                                 Dropdown::getDropdownName('glpi_itilcategories',
                                                           $item->fields["itilcategories_id"]).
                               "</span>",
                               $item_num, $p['row_num'], $align);

         // Eigth column
         $eigth_column = "<span class='b'>".$item->getName()."</span>&nbsp;";

         // Add link
         if ($item->canViewItem()) {
            $eigth_column = "<a id='".$item->getType().$item->fields["id"]."$rand' href=\"".$item->getLinkURL()
                              ."\">$eigth_column</a>";

            if ($p['followups']
                && ($p['output_type'] == Search::HTML_OUTPUT)) {
               $eigth_column .= ITILFollowup::showShortForITILObject($item->fields["id"], static::class);
            } else {
               $eigth_column  = sprintf(
                  __('%1$s (%2$s)'),
                  $eigth_column,
                  sprintf(
                     __('%1$s - %2$s'),
                     $item->numberOfFollowups($showprivate),
                     $item->numberOfTasks($showprivate)
                  )
               );
            }
         }

         if ($p['output_type'] == Search::HTML_OUTPUT) {
            $eigth_column = sprintf(__('%1$s %2$s'), $eigth_column,
                                    Html::showToolTip(Html::clean(Html::entity_decode_deep($item->fields["content"])),
                                                      ['display' => false,
                                                            'applyto' => $item->getType().$item->fields["id"].
                                                                           $rand]));
         }

         echo Search::showItem($p['output_type'], $eigth_column, $item_num, $p['row_num'],
                               $align_desc." width='200'");

         //tenth column
         $tenth_column  = '';
         $planned_infos = '';

         $tasktype      = $item->getType()."Task";
         $plan          = new $tasktype();
         $items         = [];

         $result = $DB->request(
            [
               'FROM'  => $plan->getTable(),
               'WHERE' => [
                  $item->getForeignKeyField() => $item->fields['id'],
               ],
            ]
         );
         foreach ($result as $plan) {

            if (isset($plan['begin']) && $plan['begin']) {
               $items[$plan['id']] = $plan['id'];
               $planned_infos .= sprintf(__('From %s').
                                            ($p['output_type'] == Search::HTML_OUTPUT?'<br>':''),
                                         Html::convDateTime($plan['begin']));
               $planned_infos .= sprintf(__('To %s').
                                            ($p['output_type'] == Search::HTML_OUTPUT?'<br>':''),
                                         Html::convDateTime($plan['end']));
               if ($plan['users_id_tech']) {
                  $planned_infos .= sprintf(__('By %s').
                                               ($p['output_type'] == Search::HTML_OUTPUT?'<br>':''),
                                            getUserName($plan['users_id_tech']));
               }
               $planned_infos .= "<br>";
            }

         }

         $tenth_column = count($items);
         if ($tenth_column) {
            $tenth_column = "<span class='pointer'
                              id='".$item->getType().$item->fields["id"]."planning$rand'>".
                              $tenth_column.'</span>';
            $tenth_column = sprintf(__('%1$s %2$s'), $tenth_column,
                                    Html::showToolTip($planned_infos,
                                                      ['display' => false,
                                                            'applyto' => $item->getType().
                                                                           $item->fields["id"].
                                                                           "planning".$rand]));
         }
         echo Search::showItem($p['output_type'], $tenth_column, $item_num, $p['row_num'],
                               $align_desc." width='150'");

         // Finish Line
         echo Search::showEndLine($p['output_type']);
      } else {
         echo "<tr class='tab_bg_2'>";
         echo "<td colspan='6' ><i>".__('No item in progress.')."</i></td></tr>";
      }
   }

   /**
    * @param integer $output_type Output type
    * @param string  $mass_id     id of the form to check all
    */
   static function commonListHeader($output_type = Search::HTML_OUTPUT, $mass_id = '') {

      // New Line for Header Items Line
      echo Search::showNewLine($output_type);
      // $show_sort if
      $header_num                      = 1;

      $items                           = [];
      $items[(empty($mass_id)?'&nbsp':Html::getCheckAllAsCheckbox($mass_id))] = '';
      $items[__('Status')]             = "status";
      $items[__('Date')]               = "date";
      $items[__('Last update')]        = "date_mod";

      if (count($_SESSION["glpiactiveentities"]) > 1) {
         $items[_n('Entity', 'Entities', Session::getPluralNumber())] = "glpi_entities.completename";
      }

      $items[__('Priority')]           = "priority";
      $items[__('Requester')]          = "users_id";
      $items[__('Assigned')]           = "users_id_assign";
      if (static::getType() == 'Ticket') {
         $items[_n('Associated element', 'Associated elements', Session::getPluralNumber())] = "";
      }
      $items[__('Category')]           = "glpi_itilcategories.completename";
      $items[__('Title')]              = "name";
      $items[__('Planification')]      = "glpi_tickettasks.begin";

      foreach (array_keys($items) as $key) {
         $link   = "";
         echo Search::showHeaderItem($output_type, $key, $header_num, $link);
      }

      // End Line for column headers
      echo Search::showEndLine($output_type);
   }


   /**
    * Get correct Calendar: Entity or Sla
    *
    * @since 0.90.4
    *
    **/
   function getCalendar() {
      return Entity::getUsedConfig('calendars_id', $this->fields['entities_id']);
   }


   /**
    * Summary of getTimelinePosition
    * Returns the position of the $sub_type for the $user_id in the timeline
    *
    * @param int $items_id is the id of the ITIL object
    * @param string $sub_type is ITILFollowup, Document_Item, TicketTask, TicketValidation or Solution
    * @param int $users_id
    * @since 9.2
    */
   static function getTimelinePosition($items_id, $sub_type, $users_id) {
      $itilobject = new static;
      $itilobject->fields['id'] = $items_id;
      $actors = $itilobject->getITILActors();

      // 1) rule for followups, documents, tasks and validations:
      //    Matrix for position of timeline objects
      //    R O A (R=Requester, O=Observer, A=AssignedTo)
      //    0 0 1 -> Right
      //    0 1 0 -> Left
      //    0 1 1 -> R
      //    1 0 0 -> L
      //    1 0 1 -> L
      //    1 1 0 -> L
      //    1 1 1 -> L
      //    if users_id is not in the actor list, then pos is left
      // 2) rule for solutions: always on the right side

      // default position is left
      $pos = self::TIMELINE_LEFT;

      $pos_matrix = [];
      $pos_matrix[0][0][1] = self::TIMELINE_RIGHT;
      $pos_matrix[0][1][1] = self::TIMELINE_RIGHT;

      switch ($sub_type) {
         case 'ITILFollowup':
         case 'Document_Item':
         case static::class.'Task':
         case static::class.'Validation':
            if (isset($actors[$users_id])) {
               $r = in_array(CommonItilActor::REQUESTER, $actors[$users_id]) ? 1 : 0;
               $o = in_array(CommonItilActor::OBSERVER, $actors[$users_id]) ? 1 : 0;
               $a = in_array(CommonItilActor::ASSIGN, $actors[$users_id]) ? 1 : 0;
               if (isset($pos_matrix[$r][$o][$a])) {
                  $pos = $pos_matrix[$r][$o][$a];
               }
            }
            break;
         case 'Solution':
            $pos = self::TIMELINE_RIGHT;
            break;
      }

      return $pos;
   }


   /**
    * Gets submit button with a status dropdown
    *
    * @since 9.4.0
    *
    * @param integer $items_id
    * @param string  $action
    *
    * @return string HTML code for splitted submit button
   **/
   static function getSplittedSubmitButtonHtml($items_id, $action = "add") {
      $locale = _sx('button', 'Add');
      if ($action == 'update') {
         $locale = _x('button', 'Save');
      }
      $item       = new static();
      $item->getFromDB($items_id);
      $all_status   = self::getAllowedStatusArray($item->fields['status']);
      $rand = mt_rand();
      $html = "<div class='x-split-button' id='x-split-button'>
               <input type='submit' value='$locale' name='$action' class='x-button x-button-main'>
               <span class='x-button x-button-drop'>&nbsp;</span>
               <ul class='x-button-drop-menu'>";
      foreach ($all_status as $status_key => $status_label) {
         $checked = "";
         if ($status_key == $item->fields['status']) {
            $checked = "checked='checked'";
         }
         $html .= "<li data-status='".self::getStatusKey($status_key)."'>";
         $html .= "<input type='radio' id='status_radio_$status_key$rand' name='_status'
                    $checked value='$status_key'>";
         $html .= "<label for='status_radio_$status_key$rand'>";
         $html .= self::getStatusIcon($status_key) . "&nbsp;";
         $html .= $status_label;
         $html .= "</label>";
         $html .= "</li>";
      }
      $html .= "</ul></div>";
      $html.= "<script type='text/javascript'>$(function() {split_button();});</script>";
      return $html;
   }

   /**
    * Displays the timeline filter buttons
    *
    * @since 9.4.0
    *
    * @return void
    */
   function filterTimeline() {

      echo "<div class='filter_timeline'>";
      echo "<h3>".__("Timeline filter")." : </h3>";
      echo "<ul>";

      $objType = self::getType();

      echo "<li><a href='#' class='far fa-comment pointer' data-type='ITILFollowup' title='".__s("Followup").
         "'><span class='sr-only'>" . __('Followup') . "</span></a></li>";
      echo "<li><a href='#' class='far fa-check-square pointer' data-type='ITILTask' title='".__s("Task").
         "'><span class='sr-only'>" . __('Task') . "</span></a></li>";
      echo "<li><a href='#' class='fa fa-paperclip pointer' data-type='Document_Item' title='".__s("Document").
         "'><span class='sr-only'>" . __('Document') . "</span></a></li>";
      if (($objType === "Ticket") or ($objType === "Change")) {
         echo "<li><a href='#' class='far fa-thumbs-up pointer' data-type='ITILValidation' title='".__s("Validation").
            "'><span class='sr-only'>" . __('Validation') . "</span></a></li>";
      }
      echo "<li><a href='#' class='fa fa-check pointer' data-type='Solution' title='".__s("Solution").
         "'><span class='sr-only'>" . __('Solution')  . "</span></a></li>";
      echo "<li><a href='#' class='fa fa-ban pointer' data-type='reset' title=\"".__s("Reset display options").
         "\"><span class='sr-only'>" . __('Reset display options')  . "</span></a></li>";
      echo "</ul>";
      echo "</div>";

      echo "<script type='text/javascript'>$(function() {filter_timeline();});</script>";
   }


   /**
    * Displays the timeline header (filters)
    *
    * @since 9.4.0
    *
    * @return void
    */
   function showTimelineHeader() {

      echo "<h2>".__("Actions historical")." : </h2>";
      $this->filterTimeline();
   }


   /**
    * Displays the form at the top of the timeline.
    * Includes buttons to add items to the timeline, new item form, and approbation form.
    *
    * @since 9.4.0
    *
    * @param integer $rand random value used by JavaScript function names
    *
    * @return void
    */
   function showTimelineForm($rand) {

      global $CFG_GLPI;

      $objType = self::getType();
      $foreignKey = self::getForeignKeyField();

      //check sub-items rights
      $tmp = [$foreignKey => $this->getID()];
      $fupClass = "ITILFollowup";
      $fup = new $fupClass;
      $fup->getEmpty();
      $fup->fields['itemtype'] = $objType;
      $fup->fields['items_id'] = $this->getID();

      $taskClass = $objType."Task";
      $task = new $taskClass;

      $canadd_fup = $fup->can(-1, CREATE, $tmp) && !in_array($this->fields["status"],
                        array_merge($this->getSolvedStatusArray(), $this->getClosedStatusArray()));
      $canadd_task = $task->can(-1, CREATE, $tmp) && !in_array($this->fields["status"],
                         array_merge($this->getSolvedStatusArray(), $this->getClosedStatusArray()));
      $canadd_document = $canadd_fup || $this->canAddItem('Document') && !in_array($this->fields["status"],
                         array_merge($this->getSolvedStatusArray(), $this->getClosedStatusArray()));
      $canadd_solution = $objType::canUpdate() && $this->canSolve() && !in_array($this->fields["status"], $this->getSolvedStatusArray());

      if (!$canadd_fup && !$canadd_task && !$canadd_document && !$canadd_solution && !$this->canReopen()) {
         return false;
      }

      // javascript function for add and edit items
      echo "<script type='text/javascript' >\n";
      echo "function viewAddSubitem" . $this->fields['id'] . "$rand(itemtype) {\n";
      $params = ['action'     => 'viewsubitem',
                      'type'       => 'itemtype',
                      'parenttype' => $objType,
                      $foreignKey => $this->fields['id'],
                      'id'         => -1];
      if (isset($_GET['load_kb_sol'])) {
         $params['load_kb_sol'] = $_GET['load_kb_sol'];
      }
      $out = Ajax::updateItemJsCode("viewitem" . $this->fields['id'] . "$rand",
                                    $CFG_GLPI["root_doc"]."/ajax/timeline.php",
                                    $params, "", false);
      echo str_replace("\"itemtype\"", "itemtype", $out);
      echo "$('#approbation_form$rand').remove()";
      echo "};";

      echo "

      function change_task_state(tasks_id, target) {
         $.post('".$CFG_GLPI["root_doc"]."/ajax/timeline.php',
                {'action':     'change_task_state',
                  'tasks_id':   tasks_id,
                  'parenttype': '$objType',
                  '$foreignKey': ".$this->fields['id']."
                })
                .done(function(response) {
                  $(target).removeClass('state_1 state_2')
                           .addClass('state_'+response.state)
                           .attr('title', response.label);
                });
      }

      function viewEditSubitem" . $this->fields['id'] . "$rand(e, itemtype, items_id, o, domid) {
               domid = (typeof domid === 'undefined')
                         ? 'viewitem".$this->fields['id'].$rand."'
                         : domid;
               var target = e.target || window.event.srcElement;
               if (target.nodeName == 'a') return;
               if (target.className == 'read_more_button') return;

               var _eltsel = '[data-uid='+domid+']';
               var _elt = $(_eltsel);
               _elt.addClass('edited');
               $(_eltsel + ' .displayed_content').hide();
               $(_eltsel + ' .cancel_edit_item_content').show()
                                                        .click(function() {
                                                            $(this).hide();
                                                            _elt.removeClass('edited');
                                                            $(_eltsel + ' .edit_item_content').empty().hide();
                                                            $(_eltsel + ' .displayed_content').show();
                                                        });
               $(_eltsel + ' .edit_item_content').show()
                                                 .load('".$CFG_GLPI["root_doc"]."/ajax/timeline.php',
                                                       {'action'    : 'viewsubitem',
                                                        'type'      : itemtype,
                                                        'parenttype': '$objType',
                                                        '$foreignKey': ".$this->fields['id'].",
                                                        'id'        : items_id
                                                       });
      };";

      if (isset($_GET['load_kb_sol'])) {
         echo "viewAddSubitem" . $this->fields['id'] . "$rand('Solution');";
      }

      if (isset($_GET['_openfollowup'])) {
         echo "viewAddSubitem" . $this->fields['id'] . "$rand('ITILFollowup')";
      }
      echo "</script>\n";

      //show choices
      echo "<div class='timeline_form'>";
      echo "<ul class='timeline_choices'>";

      if ($canadd_fup || $canadd_task || $canadd_document || $canadd_solution) {
         echo "<h2>"._sx('button', 'Add')." : </h2>";
      }
      if ($canadd_fup) {
         echo "<li class='followup' onclick='".
              "javascript:viewAddSubitem".$this->fields['id']."$rand(\"ITILFollowup\");'>"
              . "<i class='far fa-comment'></i>".__("Followup")."</li>";
      }

      if ($canadd_task) {
         echo "<li class='task' onclick='".
              "javascript:viewAddSubitem".$this->fields['id']."$rand(\"$taskClass\");'>"
              ."<i class='far fa-check-square'></i>".__("Task")."</li>";
      }
      if ($canadd_document) {
         echo "<li class='document' onclick='".
              "javascript:viewAddSubitem".$this->fields['id']."$rand(\"Document_Item\");'>"
              ."<i class='fa fa-paperclip'></i>".__("Document")."</li>";
      }
      if ($canadd_solution) {
         echo "<li class='solution' onclick='".
              "javascript:viewAddSubitem".$this->fields['id']."$rand(\"Solution\");'>"
              ."<i class='fa fa-check'></i>".__("Solution")."</li>";
      }
      Plugin::doHook('timeline_actions', ['item' => $this, 'rand' => $rand]);

      echo "</ul>"; // timeline_choices
      echo "<div class='clear'>&nbsp;</div>";

      echo "</div>"; //end timeline_form

      echo "<div class='ajax_box' id='viewitem" . $this->fields['id'] . "$rand'></div>\n";
   }


   /**
    * Retrieves all timeline items for this ITILObject
    *
    * @since 9.4.0
    *
    * @return mixed[] Timeline items
    */
   function getTimelineItems() {

      $objType = self::getType();
      $foreignKey = self::getForeignKeyField();
      $supportsValidation = $objType === "Ticket" || $objType === "Change";

      $timeline = [];

      $user = new User();

      $fupClass           = 'ITILFollowup';
      $followup_obj       = new $fupClass;
      $taskClass             = $objType."Task";
      $task_obj              = new $taskClass;
      $document_item_obj     = new Document_Item();
      if ($supportsValidation) {
         $validationClass    = $objType."Validation";
         $valitation_obj     = new $validationClass;
      }

      //checks rights
      $restrict_fup = $restrict_task = [];
      if (!Session::haveRight("followup", ITILFollowup::SEEPRIVATE)) {
         $restrict_fup = [
            'OR' => [
               'is_private'   => 0,
               'users_id'     => Session::getLoginUserID()
            ]
         ];
      }

      $restrict_fup['itemtype'] = self::getType();
      $restrict_fup['items_id'] = $this->getID();

      if ($task_obj->maybePrivate() && !Session::haveRight("task", CommonITILTask::SEEPRIVATE)) {
         $restrict_task = [
            'OR' => [
               'is_private'   => 0,
               'users_id'     => Session::getLoginUserID()
            ]
         ];
      }

      //add followups to timeline
      if ($followup_obj->canview()) {
         $followups = $followup_obj->find(['items_id'  => $this->getID()] + $restrict_fup, ['date DESC', 'id DESC']);
         foreach ($followups as $followups_id => $followup) {
            $followup_obj->getFromDB($followups_id);
            $followup['can_edit']                                   = $followup_obj->canUpdateItem();;
            $timeline[$followup['date']."_followup_".$followups_id] = ['type' => $fupClass,
                                                                            'item' => $followup,
                                                                            'itiltype' => 'Followup'];
         }
      }

      //add tasks to timeline
      if ($task_obj->canview()) {
         $tasks = $task_obj->find([$foreignKey => $this->getID()] + $restrict_task, 'date DESC');
         foreach ($tasks as $tasks_id => $task) {
            $task_obj->getFromDB($tasks_id);
            $task['can_edit']                           = $task_obj->canUpdateItem();
            $timeline[$task['date']."_task_".$tasks_id] = ['type' => $taskClass,
                                                                'item' => $task,
                                                                'itiltype' => 'Task'];
         }
      }

      //add documents to timeline
      $document_obj   = new Document();
      $document_items = $document_item_obj->find(['itemtype' => $objType, 'items_id' => $this->getID()]);
      foreach ($document_items as $document_item) {
         $document_obj->getFromDB($document_item['documents_id']);

         $item = $document_obj->fields;
         // #1476 - set date_mod and owner to attachment ones
         $item['date_mod'] = $document_item['date_mod'];
         $item['users_id'] = $document_item['users_id'];

         $item['timeline_position'] = $document_item['timeline_position'];

         $timeline[$document_item['date_mod']."_document_".$document_item['documents_id']]
            = ['type' => 'Document_Item', 'item' => $item];
      }

      $solution_obj = new ITILSolution();
      $solution_items = $solution_obj->find([
         'itemtype'  => self::getType(),
         'items_id'  => $this->getID()
      ]);
      foreach ($solution_items as $solution_item) {
         // fix trouble with html_entity_decode who skip accented characters (on windows browser)
         $solution_content = preg_replace_callback("/(&#[0-9]+;)/", function($m) {
            return mb_convert_encoding($m[1], "UTF-8", "HTML-ENTITIES");
         }, $solution_item['content']);

         $timeline[$solution_item['date_creation']."_solution_" . $solution_item['id'] ] = [
            'type' => 'Solution',
            'item' => [
               'id'                 => $solution_item['id'],
               'content'            => Toolbox::unclean_cross_side_scripting_deep($solution_content),
               'date'               => $solution_item['date_creation'],
               'users_id'           => $solution_item['users_id'],
               'solutiontypes_id'   => $solution_item['solutiontypes_id'],
               'can_edit'           => $objType::canUpdate() && $this->canSolve(),
               'timeline_position'  => self::TIMELINE_RIGHT,
               'users_id_editor'    => $solution_item['users_id_editor'],
               'date_mod'           => $solution_item['date_mod'],
               'users_id_approval'  => $solution_item['users_id_approval'],
               'date_approval'      => $solution_item['date_approval'],
               'status'             => $solution_item['status']
            ]
         ];
      }

      if ($supportsValidation and $validationClass::canCreate()) {
         $validations = $valitation_obj->find([$foreignKey => $this->getID()]);
         foreach ($validations as $validations_id => $validation) {
            $canedit = $valitation_obj->can($validations_id, UPDATE);
            $user->getFromDB($validation['users_id_validate']);
            $timeline[$validation['submission_date']."_validation_".$validations_id] = [
               'type' => $validationClass,
               'item' => [
                  'id'        => $validations_id,
                  'date'      => $validation['submission_date'],
                  'content'   => __('Validation request')." => ".$user->getlink().
                                                 "<br>".$validation['comment_submission'],
                  'users_id'  => $validation['users_id'],
                  'can_edit'  => $canedit,
                  'timeline_position' => $validation['timeline_position']
               ],
               'itiltype' => 'Validation'
            ];

            if (!empty($validation['validation_date'])) {
               $timeline[$validation['validation_date']."_validation_".$validations_id] = [
                  'type' => $validationClass,
                  'item' => [
                     'id'        => $validations_id,
                     'date'      => $validation['validation_date'],
                     'content'   => __('Validation request answer')." : ". _sx('status',
                                                 ucfirst($validationClass::getStatus($validation['status'])))
                                                   ."<br>".$validation['comment_validation'],
                     'users_id'  => $validation['users_id_validate'],
                     'status'    => "status_".$validation['status'],
                     'can_edit'  => $canedit,
                     'timeline_position' => $validation['timeline_position']
                  ],
                  'itiltype' => 'Validation'
               ];
            }
         }
      }

      //reverse sort timeline items by key (date)
      krsort($timeline);

      return $timeline;
   }


   /**
    * Displays the timeline of items for this ITILObject
    *
    * @since 9.4.0
    *
    * @param integer $rand random value used by div
    *
    * @return void
    */
   function showTimeline($rand) {
      global $DB, $CFG_GLPI, $autolink_options;

      $user              = new User();
      $group             = new Group();
      $pics_url          = $CFG_GLPI['root_doc']."/pics/timeline";
      $timeline          = $this->getTimelineItems();

      $autolink_options['strip_protocols'] = false;

      $objType = self::getType();
      $foreignKey = self::getForeignKeyField();

      //display timeline
      echo "<div class='timeline_history'>";

      $followup_class    = 'ITILFollowup';
      $followup_obj      = new $followup_class();
      $followup_obj->getEmpty();
      $followup_obj->fields['itemtype'] = $objType;

      // show approbation form on top when ticket/change is solved
      if ($this->fields["status"] == CommonITILObject::SOLVED) {
         echo "<div class='approbation_form' id='approbation_form$rand'>";
         $followup_obj->showApprobationForm($this);
         echo "</div>";
      }

      // show title for timeline
      self::showTimelineHeader();

      $timeline_index = 0;
      foreach ($timeline as $item) {
         $options = [ 'parent' => $this,
                           'rand' => $rand
                           ];
         if ($obj = getItemForItemtype($item['type'])) {
            $obj->fields = $item['item'];
         } else {
            $obj = $item;
         }
         Plugin::doHook('pre_show_item', ['item' => $obj, 'options' => &$options]);

         if (is_array($obj)) {
            $item_i = $obj['item'];
         } else {
            $item_i = $obj->fields;
         }

         $date = "";
         if (isset($item_i['date'])) {
            $date = $item_i['date'];
         } else if (isset($item_i['date_mod'])) {
            $date = $item_i['date_mod'];
         }

         // set item position depending on field timeline_position
         $user_position = 'left'; // default position
         if (isset($item_i['timeline_position'])) {
            switch ($item_i['timeline_position']) {
               case self::TIMELINE_LEFT:
                  $user_position = 'left';
                  break;
               case self::TIMELINE_MIDLEFT:
                  $user_position = 'left middle';
                  break;
               case self::TIMELINE_MIDRIGHT:
                  $user_position = 'right middle';
                  break;
               case self::TIMELINE_RIGHT:
                  $user_position = 'right';
                  break;
            }
         }

         //display solution in middle
         if (($item['type'] == "Solution") && $item_i['status'] != CommonITILValidation::REFUSED
              && in_array($this->fields["status"], [CommonITILObject::SOLVED, CommonITILObject::CLOSED])) {
            $user_position.= ' middle';
         }

         echo "<div class='h_item $user_position'>";

         echo "<div class='h_info'>";

         echo "<div class='h_date'><i class='far fa-clock'></i>".Html::convDateTime($date)."</div>";
         if ($item_i['users_id'] !== false) {
            echo "<div class='h_user'>";
            if (isset($item_i['users_id']) && ($item_i['users_id'] != 0)) {
               $user->getFromDB($item_i['users_id']);

               echo "<div class='tooltip_picture_border'>";
               echo "<img class='user_picture' alt=\"".__s('Picture')."\" src='".
                      User::getThumbnailURLForPicture($user->fields['picture'])."'>";
               echo "</div>";

               echo "<span class='h_user_name'>";
               $userdata = getUserName($item_i['users_id'], 2);
               echo $user->getLink()."&nbsp;";
               echo Html::showToolTip($userdata["comment"],
                                      ['link' => $userdata['link']]);
               echo "</span>";
            } else {
               echo __("Requester");
            }
            echo "</div>"; // h_user
         }

         echo "</div>"; //h_info

         $domid = "viewitem{$item['type']}{$item_i['id']}";
         if ($item['type'] == $objType.'Validation' && isset($item_i['status'])) {
            $domid .= $item_i['status'];
         }
         $randdomid = $domid . $rand;
         $domid = Toolbox::slugify($domid);

         $fa = null;
         $class = "h_content";
         if (isset($item['itiltype'])) {
            $class .= " ITIL{$item['itiltype']}";
         } else {
            $class .= " {$item['type']}";
         }
         if ($item['type'] == 'Solution') {
            switch ($item_i['status']) {
               case CommonITILValidation::WAITING:
                  $fa = 'question';
                  $class .= ' waiting';
                  break;
               case CommonITILValidation::ACCEPTED:
                  $fa = 'thumbs-up';
                  $class .= ' accepted';
                  break;
               case CommonITILValidation::REFUSED:
                  $fa = 'thumbs-down';
                  $class .= ' refused';
                  break;
            }
         } else if (isset($item_i['status'])) {
            $class .= " {$item_i['status']}";
         }

         echo "<div class='$class' id='$domid' data-uid='$randdomid'>";
         if ($fa !== null) {
            echo "<i class='solimg fa fa-$fa fa-5x'></i>";
         }
         if (isset($item_i['can_edit']) && $item_i['can_edit']) {
            echo "<div class='edit_item_content'></div>";
            echo "<span class='cancel_edit_item_content'></span>";
         }
         echo "<div class='displayed_content'>";
         echo "<div class='h_controls'>";
         if (!in_array($item['type'], ['Document_Item', 'Assign'])
             && $item_i['can_edit']) {
            // merge/split icon
            if ($objType == 'Ticket' && $item['type'] == ITILFollowup::getType()) {
               if (isset($item_i['sourceof_items_id']) && $item_i['sourceof_items_id'] > 0) {
                  echo Html::link('', Ticket::getFormURLWithID($item_i['sourceof_items_id']), [
                     'class' => 'fa fa-code-branch control_item disabled',
                     'title' => __('Followup was already promoted')
                  ]);
               } else {
                  echo Html::link('', Ticket::getFormURL()."?_promoted_fup_id=".$item_i['id'], [
                     'class' => 'fa fa-code-branch control_item',
                     'title' => __('Promote to Ticket')
                  ]);
               }
            }
            // edit item
            echo "<span class='far fa-edit control_item' title='".__('Edit')."'";
            echo "onclick='javascript:viewEditSubitem".$this->fields['id']."$rand(event, \"".$item['type']."\", ".$item_i['id'].", this, \"$randdomid\")'";
            echo "></span>";
         }

         // show "is_private" icon
         if (isset($item_i['is_private']) && $item_i['is_private']) {
            echo "<span class='private'><i class='fas fa-lock control_item' title='" . __s('Private') .
               "'></i><span class='sr-only'>".__('Private')."</span></span>";
         }

         echo "</div>";
         if (isset($item_i['requesttypes_id'])
             && file_exists("$pics_url/".$item_i['requesttypes_id'].".png")) {
            echo "<img src='$pics_url/".$item_i['requesttypes_id'].".png' class='h_requesttype' />";
         }

         if (isset($item_i['content'])) {
            $content = $item_i['content'];
            $content = Toolbox::getHtmlToDisplay($content);
            $content = autolink($content, false);

            $long_text = "";
            if ((substr_count($content, "<br") > 30) || (strlen($content) > 2000)) {
               $long_text = "long_text";
            }

            echo "<div class='item_content $long_text'>";
            echo "<p>";
            if (isset($item_i['state'])) {
               $onClick = "onclick='change_task_state(".$item_i['id'].", this)'";
               if (!$item_i['can_edit']) {
                  $onClick = "style='cursor: not-allowed;'";
               }
               echo "<span class='state state_".$item_i['state']."'
                           $onClick
                           title='".Planning::getState($item_i['state'])."'>";
               echo "</span>";
            }
            echo "</p>";

            echo "<div class='rich_text_container'>";
            echo Html::setRichTextContent('', $content, '', true);
            echo "</div>";

            if (!empty($long_text)) {
               echo "<p class='read_more'>";
               echo "<a class='read_more_button'>.....</a>";
               echo "</p>";
            }
            echo "</div>";
         }

         echo "<div class='b_right'>";
         if (isset($item_i['solutiontypes_id']) && !empty($item_i['solutiontypes_id'])) {
            echo Dropdown::getDropdownName("glpi_solutiontypes", $item_i['solutiontypes_id'])."<br>";
         }
         if (isset($item_i['taskcategories_id']) && !empty($item_i['taskcategories_id'])) {
            echo Dropdown::getDropdownName("glpi_taskcategories", $item_i['taskcategories_id'])."<br>";
         }
         if (isset($item_i['requesttypes_id']) && !empty($item_i['requesttypes_id'])) {
            echo Dropdown::getDropdownName("glpi_requesttypes", $item_i['requesttypes_id'])."<br>";
         }

         if (isset($item_i['actiontime']) && !empty($item_i['actiontime'])) {
            echo "<span class='actiontime'>";
            echo Html::timestampToString($item_i['actiontime'], false);
            echo "</span>";
         }
         if (isset($item_i['begin'])) {
            echo "<span class='planification'>";
            echo Html::convDateTime($item_i["begin"]);
            echo " &rArr; ";
            echo Html::convDateTime($item_i["end"]);
            echo "</span>";
         }
         if (isset($item_i['users_id_tech']) && ($item_i['users_id_tech'] > 0)) {
            echo "<div class='users_id_tech' id='users_id_tech_".$item_i['users_id_tech']."'>";
            $user->getFromDB($item_i['users_id_tech']);
            echo "<i class='fas fa-user'></i> ";
            $userdata = getUserName($item_i['users_id_tech'], 2);
            echo $user->getLink()."&nbsp;";
            echo Html::showToolTip($userdata["comment"],
                                   ['link' => $userdata['link']]);
            echo "</div>";
         }
         if (isset($item_i['groups_id_tech']) && ($item_i['groups_id_tech'] > 0)) {
            echo "<div class='groups_id_tech'>";
            $group->getFromDB($item_i['groups_id_tech']);
            echo "<i class='fas fa-users' aria-hidden='true'></i>&nbsp;";
            echo $group->getLink()."&nbsp;";
            echo Html::showToolTip($group->getComments(),
                                   ['link' => $group->getLinkURL()]);
            echo "</div>";
         }
         if (isset($item_i['users_id_editor']) && $item_i['users_id_editor'] > 0) {
            echo "<div class='users_id_editor' id='users_id_editor_".$item_i['users_id_editor']."'>";
            $user->getFromDB($item_i['users_id_editor']);
            $userdata = getUserName($item_i['users_id_editor'], 2);
            echo sprintf(
               __('Last edited on %1$s by %2$s'),
               Html::convDateTime($item_i['date_mod']),
               $user->getLink()
            );
            echo Html::showToolTip($userdata["comment"],
                                   ['link' => $userdata['link']]);
            echo "</div>";
         }
         if ($objType == 'Ticket' && isset($item_i['sourceitems_id']) && $item_i['sourceitems_id'] > 0) {
            echo "<div id='sourceitems_id_".$item_i['sourceitems_id']."'>";
            echo sprintf(
               __('Merged from Ticket %1$s'),
               Html::link($item_i['sourceitems_id'], Ticket::getFormURLWithID($item_i['sourceitems_id']))
            );
            echo "</div>";
         }
         if ($objType == 'Ticket' && isset($item_i['sourceof_items_id']) && $item_i['sourceof_items_id'] > 0) {
            echo "<div id='sourceof_items_id_".$item_i['sourceof_items_id']."'>";
            echo sprintf(
               __('Promoted to Ticket %1$s'),
               Html::link($item_i['sourceof_items_id'], Ticket::getFormURLWithID($item_i['sourceof_items_id']))
            );
            echo "</div>";
         }
         if ($item['type'] == 'Solution' && $item_i['status'] != CommonITILValidation::WAITING && $item_i['status'] != CommonITILValidation::NONE) {
            echo "<div class='users_id_approval' id='users_id_approval_".$item_i['users_id_approval']."'>";
            $user->getFromDB($item_i['users_id_approval']);
            $userdata = getUserName($item_i['users_id_editor'], 2);
            $message = __('%1$s on %2$s by %3$s');
            $action = $item_i['status'] == CommonITILValidation::ACCEPTED ? __('Accepted') : __('Refused');
            echo sprintf(
               $message,
               $action,
               Html::convDateTime($item_i['date_approval']),
               $user->getLink()
            );
            echo Html::showToolTip($userdata["comment"],
                                   ['link' => $userdata['link']]);
            echo "</div>";
         }

         echo "</div>"; // b_right

         if ($item['type'] == 'Document_Item') {
            if ($item_i['filename']) {
               $filename = $item_i['filename'];
               $ext      = strtolower(pathinfo($filename, PATHINFO_EXTENSION));
               echo "<img src='";
               if (empty($filename)) {
                  $filename = $item_i['name'];
               }
               if (file_exists(GLPI_ROOT."/pics/icones/$ext-dist.png")) {
                  echo $CFG_GLPI['root_doc']."/pics/icones/$ext-dist.png";
               } else {
                  echo "$pics_url/file.png";
               }
               echo "'/>&nbsp;";

               echo "<a href='".$CFG_GLPI['root_doc']."/front/document.send.php?docid=".$item_i['id']
                      ."&$foreignKey=".$this->getID()."' target='_blank'>$filename";
               if (Document::isImage(GLPI_DOC_DIR . '/' . $item_i['filepath'])) {
                  echo "<div class='timeline_img_preview'>";
                  echo "<img src='".$CFG_GLPI['root_doc']."/front/document.send.php?docid=".$item_i['id']
                        ."&$foreignKey=".$this->getID()."&context=timeline'/>";
                  echo "</div>";
               }
               echo "</a>";
            }
            if ($item_i['link']) {
               echo "<a href='{$item_i['link']}' target='_blank'><i class='fa fa-external-link'></i>{$item_i['name']}</a>";
            }
            if (!empty($item_i['mime'])) {
               echo "&nbsp;(".$item_i['mime'].")";
            }
            echo "<span class='buttons'>";
            echo "<a href='".Document::getFormURLWithID($item_i['id'])."' class='edit_document fa fa-eye pointer' title='".
                   _sx("button", "Show")."'>";
            echo "<span class='sr-only'>" . _sx('button', 'Show') . "</span></a>";

            $doc = new Document();
            $doc->getFromDB($item_i['id']);
            if ($doc->can($item_i['id'], UPDATE)) {
               echo "<a href='".static::getFormURL().
                     "?delete_document&documents_id=".$item_i['id'].
                     "&$foreignKey=".$this->getID()."' class='delete_document fas fa-trash-alt pointer' title='".
                     _sx("button", "Delete permanently")."'>";
               echo "<span class='sr-only'>" . _sx('button', 'Delete permanently')  . "</span></a>";
            }
            echo "</span>";
         }

         echo "</div>"; // displayed_content
         echo "</div>"; //end h_content

         echo "</div>"; //end  h_info

         $timeline_index++;

         Plugin::doHook('post_show_item', ['item' => $obj, 'options' => $options]);

      } // end foreach timeline

      echo "<div class='break'></div>";

      // recall content
      echo "<div class='h_item middle'>";

      echo "<div class='h_info'>";
      echo "<div class='h_date'><i class='far fa-clock'></i>".Html::convDateTime($this->fields['date'])."</div>";
      echo "<div class='h_user'>";

      $user->getFromDB($this->fields['users_id_recipient']);
      echo "<div class='tooltip_picture_border'>";
      $picture = "";
      if (isset($user->fields['picture'])) {
         $picture = $user->fields['picture'];
      }
      echo "<img class='user_picture' alt=\"".__s('Picture')."\" src='".
      User::getThumbnailURLForPicture($picture)."'>";
      echo "</div>";

      if (isset($user->fields['id']) && $user->fields['id']) {
         echo $user->getLink()."&nbsp;";
         $reqdata = getUserName($user->getID(), 2);
         echo Html::showToolTip(
            $reqdata["comment"],
            ['link' => $reqdata['link']]
         );
      } else {
         echo __('Requester');
      }

      echo "</div>"; // h_user
      echo "</div>"; //h_info

      echo "<div class='h_content ITILContent'>";
      echo "<div class='displayed_content'>";
      echo "<div class='b_right'>";

      if ($objType == 'Ticket') {
         $result = $DB->request([
            'SELECT' => ['id', 'itemtype', 'items_id'],
            'FROM'   => ITILFollowup::getTable(),
            'WHERE'  => [
               'sourceof_items_id'  => $this->fields['id'],
               'itemtype'           => static::getType()
            ]
         ])->next();
         if ($result) {
            echo Html::link(
               '',
               static::getFormURLWithID($result['items_id']) . '&forcetab=Ticket$1#viewitemitilfollowup' . $result['id'], [
                  'class' => 'fa fa-code-branch control_item disabled',
                  'title' => __('Followup promotion source')
               ]
            );
         }
      }
      echo sprintf(__($objType."# %s description"), $this->getID());
      echo "</div>";

      echo "<div class='title'>";
      echo Html::setSimpleTextContent($this->fields['name']);
      echo "</div>";

      echo "<div class='rich_text_container'>";
      echo Html::setRichTextContent('', $this->fields['content'], '', true);
      echo "</div>";

      echo "</div>"; // h_content ITILContent

      echo "</div>"; // .displayed_content
      echo "</div>"; // h_item middle

      echo "<div class='break'></div>";

      // end timeline
      echo "</div>"; // h_item $user_position
      echo "<script type='text/javascript'>$(function() {read_more();});</script>";
   }


   /**
    * @since 9.4.0
    *
    * @param CommonDBTM $item The item whose form should be shown
    * @param integer $id ID of the item
    * @param mixed[] $params Array of extra parameters
    *
    * @return void
    */
   static function showSubForm(CommonDBTM $item, $id, $params) {

      if ($item instanceof Document_Item) {
         Document_Item::showAddFormForItem($params['parent'], '');

      } else if (method_exists($item, "showForm")
                 && $item->can(-1, CREATE, $params)) {
         $item->showForm($id, $params);
      }
   }

   /**
    * Summary of getITILActors
    * Get the list of actors for the current Change
    * will return an assoc array of users_id => array of roles.
    *
    * @since 9.4.0
    *
    * @return array[] of array[] of users and roles
    */
   public function getITILActors() {
      global $DB;

      $users_table = $this->getTable() . '_users';
      switch ($this->getType()) {
         case 'Ticket':
            $groups_table = 'glpi_groups_tickets';
            break;
         case 'Problem':
            $groups_table = 'glpi_groups_problems';
            break;
         default:
            $groups_table = $this->getTable() . '_groups';
            break;
      }
      $fk = $this->getForeignKeyField();

      $subquery1 = new \QuerySubQuery([
         'SELECT'    => [
            'usr.id AS users_id',
            'tu.type AS type'
         ],
         'FROM'      => "$users_table AS tu",
         'LEFT JOIN' => [
            User::getTable() . ' AS usr' => [
               'ON' => [
                  'tu'  => 'users_id',
                  'usr' => 'id'
               ]
            ]
         ],
         'WHERE'     => [
            "tu.$fk" => $this->getID()
         ]
      ]);

      $subquery2 = new \QuerySubQuery([
         'SELECT'    => [
            'usr.id AS users_id',
            'gt.type AS type'
         ],
         'FROM'      => "$groups_table AS gt",
         'LEFT JOIN' => [
            Group_User::getTable() . ' AS gu'   => [
               'ON' => [
                  'gu'  => 'groups_id',
                  'gt'  => 'groups_id'
               ]
            ],
            User::getTable() . ' AS usr'        => [
               'ON' => [
                  'gu'  => 'users_id',
                  'usr' => 'id'
               ]
            ]
         ],
         'WHERE'     => [
            "gt.$fk" => $this->getID()
         ]
      ]);

      $union = new \QueryUnion([$subquery1, $subquery2], false, 'allactors');
      $iterator = $DB->request([
         'SELECT'          => [
            'users_id',
            'type'
         ],
         'DISTINCT'        => true,
         'FROM'            => $union
      ]);

      $users_keys = [];
      while ($current_tu = $iterator->next()) {
         $users_keys[$current_tu['users_id']][] = $current_tu['type'];
      }

      return $users_keys;
   }


   /**
    * Number of followups of the object
    *
    * @param boolean $with_private true : all followups / false : only public ones (default 1)
    *
    * @return integer followup count
   **/
   function numberOfFollowups($with_private = true) {
      global $DB;

      $RESTRICT = [];
      if ($with_private !== true) {
         $RESTRICT['is_private'] = 0;
      }

      // Set number of followups
      $result = $DB->request([
         'COUNT'  => 'cpt',
         'FROM'   => 'glpi_itilfollowups',
         'WHERE'  => [
            'itemtype'  => $this->getType(),
            'items_id'  => $this->fields['id']
         ] + $RESTRICT
      ])->next();

      return $result['cpt'];
   }

   /**
    * Number of tasks of the objec
    *
    * @param boolean $with_private true : all followups / false : only public ones (default 1)
    *
    * @return integer
   **/
   function numberOfTasks($with_private = true) {
      global $DB;

      $table = 'glpi_' . strtolower($this->getType()) . 'tasks';

      $RESTRICT = [];
      if ($with_private !== true && $this->getType() == 'Ticket') {
         //No private tasks for Problems and Changes
         $RESTRICT['is_private'] = 0;
      }

      // Set number of tasks
      $row = $DB->request([
         'COUNT'  => 'cpt',
         'FROM'   => $table,
         'WHERE'  => [
            $this->getForeignKeyField()   => $this->fields['id']
         ] + $RESTRICT
      ])->next();
      return (int)$row['cpt'];
   }

   /**
    * Check if input contains a flag set to prevent 'takeintoaccount' delay computation.
    *
    * @param array $input
    *
    * @return boolean
    */
   public function isTakeIntoAccountComputationBlocked($input) {
      return array_key_exists('_do_not_compute_takeintoaccount', $input)
         && $input['_do_not_compute_takeintoaccount'];
   }
<<<<<<< HEAD
   /**
    * Define manually current tabs to set specific order
    *
    * @param array &$tab    Tab array passed as reference
    * @param array $options Options
    *
    * @return CommonITILObject
    */
   protected function defineDefaultObjectTabs(array &$tab, array $options) {
      $withtemplate = 0;
      if (isset($options['withtemplate'])) {
         $withtemplate = $options['withtemplate'];
      }

      //timeline first, then main, then the rest?
      $local_tabs = $this->getTabNameForItem($this, $withtemplate);
      foreach ($local_tabs as $key => $val) {
         if (!empty($val)) {
            $tab[static::class . '$' . $key] = $val;
         }

         if (1 === count($tab)) {
            $tab[$this->getType().'$main'] = $this->getTypeName(1);
         }
      }

      return $this;
=======

   /**
    * Check if input contains a flag set to prevent status computation.
    *
    * @param array $input
    *
    * @return boolean
    */
   public function isStatusComputationBlocked(array $input) {

      return array_key_exists('_do_not_compute_status', $input)
         && $input['_do_not_compute_status'];
>>>>>>> e08c3c64
   }
}<|MERGE_RESOLUTION|>--- conflicted
+++ resolved
@@ -7079,7 +7079,21 @@
       return array_key_exists('_do_not_compute_takeintoaccount', $input)
          && $input['_do_not_compute_takeintoaccount'];
    }
-<<<<<<< HEAD
+
+
+   /**
+    * Check if input contains a flag set to prevent status computation.
+    *
+    * @param array $input
+    *
+    * @return boolean
+    */
+   public function isStatusComputationBlocked(array $input) {
+      return array_key_exists('_do_not_compute_status', $input)
+         && $input['_do_not_compute_status'];
+   }
+
+
    /**
     * Define manually current tabs to set specific order
     *
@@ -7107,19 +7121,5 @@
       }
 
       return $this;
-=======
-
-   /**
-    * Check if input contains a flag set to prevent status computation.
-    *
-    * @param array $input
-    *
-    * @return boolean
-    */
-   public function isStatusComputationBlocked(array $input) {
-
-      return array_key_exists('_do_not_compute_status', $input)
-         && $input['_do_not_compute_status'];
->>>>>>> e08c3c64
    }
 }