<?php
/**
 * ---------------------------------------------------------------------
 * GLPI - Gestionnaire Libre de Parc Informatique
 * Copyright (C) 2015-2021 Teclib' and contributors.
 *
 * http://glpi-project.org
 *
 * based on GLPI - Gestionnaire Libre de Parc Informatique
 * Copyright (C) 2003-2014 by the INDEPNET Development Team.
 *
 * ---------------------------------------------------------------------
 *
 * LICENSE
 *
 * This file is part of GLPI.
 *
 * GLPI is free software; you can redistribute it and/or modify
 * it under the terms of the GNU General Public License as published by
 * the Free Software Foundation; either version 2 of the License, or
 * (at your option) any later version.
 *
 * GLPI is distributed in the hope that it will be useful,
 * but WITHOUT ANY WARRANTY; without even the implied warranty of
 * MERCHANTABILITY or FITNESS FOR A PARTICULAR PURPOSE.  See the
 * GNU General Public License for more details.
 *
 * You should have received a copy of the GNU General Public License
 * along with GLPI. If not, see <http://www.gnu.org/licenses/>.
 * ---------------------------------------------------------------------
 */

if (!defined('GLPI_ROOT')) {
   die("Sorry. You can't access this file directly");
}

use Glpi\Toolbox\RichText;

/**
 * CommonITILObject Class
**/
abstract class CommonITILObject extends CommonDBTM {
   use \Glpi\Features\Clonable;
   use \Glpi\Features\UserMention;

   /// Users by type
   protected $users       = [];
   public $userlinkclass  = '';
   /// Groups by type
   protected $groups      = [];
   public $grouplinkclass = '';

   /// Suppliers by type
   protected $suppliers      = [];
   public $supplierlinkclass = '';

   /// Use user entity to select entity of the object
   protected $userentity_oncreate = false;

   public $deduplicate_queued_notifications = false;

   const MATRIX_FIELD         = '';
   const URGENCY_MASK_FIELD   = '';
   const IMPACT_MASK_FIELD    = '';
   const STATUS_MATRIX_FIELD  = '';


   // STATUS
   const INCOMING      = 1; // new
   const ASSIGNED      = 2; // assign
   const PLANNED       = 3; // plan
   const WAITING       = 4; // waiting
   const SOLVED        = 5; // solved
   const CLOSED        = 6; // closed
   const ACCEPTED      = 7; // accepted
   const OBSERVED      = 8; // observe
   const EVALUATION    = 9; // evaluation
   const APPROVAL      = 10; // approbation
   const TEST          = 11; // test
   const QUALIFICATION = 12; // qualification

   const NO_TIMELINE       = -1;
   const TIMELINE_NOTSET   = 0;
   const TIMELINE_LEFT     = 1;
   const TIMELINE_MIDLEFT  = 2;
   const TIMELINE_MIDRIGHT = 3;
   const TIMELINE_RIGHT    = 4;

   abstract public static function getTaskClass();

   function post_getFromDB() {
      $this->loadActors();
   }


   /**
    * @since 0.84
   **/
   function loadActors() {

      if (!empty($this->grouplinkclass)) {
         $class        = new $this->grouplinkclass();
         $this->groups = $class->getActors($this->fields['id']);
      }

      if (!empty($this->userlinkclass)) {
         $class        = new $this->userlinkclass();
         $this->users  = $class->getActors($this->fields['id']);
      }

      if (!empty($this->supplierlinkclass)) {
         $class            = new $this->supplierlinkclass();
         $this->suppliers  = $class->getActors($this->fields['id']);
      }
   }


   /**
    * Retrieve an item from the database with datas associated (hardwares)
    *
    * @param integer $ID ID of the item to get
    *
    * @return boolean true if succeed else false
   **/
   function getFromDBwithData($ID) {

      if ($this->getFromDB($ID)) {
         $this->getAdditionalDatas();
         return true;
      }
      return false;
   }


   function getAdditionalDatas() {
   }


   /**
    * Can manage actors
    *
    * @return boolean
    */
   function canAdminActors() {
      if (isset($this->fields['is_deleted']) && $this->fields['is_deleted'] == 1) {
         return false;
      }
      return Session::haveRight(static::$rightname, UPDATE);
   }


   /**
    * Can assign object
    *
    * @return boolean
    */
   function canAssign() {
      if (isset($this->fields['is_deleted']) && ($this->fields['is_deleted'] == 1)
          || isset($this->fields['status']) && in_array($this->fields['status'], $this->getClosedStatusArray())
      ) {
         return false;
      }
      return Session::haveRight(static::$rightname, UPDATE);
   }


   /**
    * Can be assigned to me
    *
    * @return boolean
    */
   function canAssignToMe() {
      if (isset($this->fields['is_deleted']) && $this->fields['is_deleted'] == 1
         || isset($this->fields['status']) && in_array($this->fields['status'], $this->getClosedStatusArray())
      ) {
         return false;
      }
      return Session::haveRight(static::$rightname, UPDATE);
   }


   /**
    * Is the current user have right to approve solution of the current ITIL object.
    *
    * @since 9.4.0
    *
    * @return boolean
    */
   function canApprove() {

      return (($this->fields["users_id_recipient"] === Session::getLoginUserID())
              || $this->isUser(CommonITILActor::REQUESTER, Session::getLoginUserID())
              || (isset($_SESSION["glpigroups"])
                  && $this->haveAGroup(CommonITILActor::REQUESTER, $_SESSION["glpigroups"])));
   }

   /**
    * Is the current user have right to add followups to the current ITIL Object ?
    *
    * @since 9.4.0
    *
    * @return boolean
    */
   function canAddFollowups() {
<<<<<<< HEAD
      return ((Session::haveRight("followup", ITILFollowup::ADDMYTICKET)
               && ($this->isUser(CommonITILActor::REQUESTER, Session::getLoginUserID())
                   || (isset($this->fields["users_id_recipient"])
                        && ($this->fields["users_id_recipient"] == Session::getLoginUserID()))))
              || (Session::haveRight("followup", ITILFollowup::ADD_AS_OBSERVER)
                  && $this->isUser(CommonITILActor::OBSERVER, Session::getLoginUserID()))
              || Session::haveRight('followup', ITILFollowup::ADDALLTICKET)
              || (Session::haveRight('followup', ITILFollowup::ADDGROUPTICKET)
                  && isset($_SESSION["glpigroups"])
                  && $this->haveAGroup(CommonITILActor::REQUESTER, $_SESSION['glpigroups']))
              || $this->isUser(CommonITILActor::ASSIGN, Session::getLoginUserID())
              || (isset($_SESSION["glpigroups"])
                  && $this->haveAGroup(CommonITILActor::ASSIGN, $_SESSION['glpigroups'])));
=======
      return (
         (
            Session::haveRight("followup", ITILFollowup::ADDMYTICKET)
            && (
               $this->isUser(CommonITILActor::REQUESTER, Session::getLoginUserID())
               || (
                  isset($this->fields["users_id_recipient"])
                  && ($this->fields["users_id_recipient"] == Session::getLoginUserID())
               )
            )
         )
         || Session::haveRight('followup', ITILFollowup::ADDALLTICKET)
         || (
            Session::haveRight('followup', ITILFollowup::ADDGROUPTICKET)
            && isset($_SESSION["glpigroups"])
            && $this->haveAGroup(CommonITILActor::REQUESTER, $_SESSION['glpigroups'])
         )
         || $this->isUser(CommonITILActor::ASSIGN, Session::getLoginUserID())
         || (
            isset($_SESSION["glpigroups"])
            && $this->haveAGroup(CommonITILActor::ASSIGN, $_SESSION['glpigroups'])
         )
         || $this->isValidator(Session::getLoginUserID())
      );
   }

   /**
    * Check if the given users is a validator
    * @param int $users_id
    * @return bool
    */
   public function isValidator($users_id): bool {
      if (!$users_id) {
         // Invalid parameter
         return false;
      }

      if (!$this instanceof Ticket && !$this instanceof Change) {
         // Not a valid validation target
         return false;
      }

      $validation_class = static::class . "Validation";
      $valitation_obj = new $validation_class;
      $validation_requests = $valitation_obj->find([
         getForeignKeyFieldForItemType(static::class) => $this->getID(),
         'users_id_validate' => $users_id,
      ]);

      return count($validation_requests) > 0;
>>>>>>> 87ca39a7
   }


   /**
    * Does current user have right to solve the current item?
    *
    * @return boolean
   **/
   function canSolve() {

      return ((Session::haveRight(static::$rightname, UPDATE)
               || $this->isUser(CommonITILActor::ASSIGN, Session::getLoginUserID())
               || (isset($_SESSION["glpigroups"])
                   && $this->haveAGroup(CommonITILActor::ASSIGN, $_SESSION["glpigroups"])))
              && static::isAllowedStatus($this->fields['status'], self::SOLVED)
              // No edition on closed status
              && !in_array($this->fields['status'], $this->getClosedStatusArray()));
   }

   /**
    * Does current user have right to solve the current item; if it was not closed?
    *
    * @return boolean
   **/
   function maySolve() {

      return ((Session::haveRight(static::$rightname, UPDATE)
               || $this->isUser(CommonITILActor::ASSIGN, Session::getLoginUserID())
               || (isset($_SESSION["glpigroups"])
                   && $this->haveAGroup(CommonITILActor::ASSIGN, $_SESSION["glpigroups"])))
              && static::isAllowedStatus($this->fields['status'], self::SOLVED));
   }


   /**
    * Get the ITIL object closed, solved or waiting status list
    *
    * @since 9.4.0
    *
    * @return array
    */
   static function getReopenableStatusArray() {
      return [self::CLOSED, self::SOLVED, self::WAITING];
   }


   /**
    * Is a user linked to the object ?
    *
    * @param integer $type     type to search (see constants)
    * @param integer $users_id user ID
    *
    * @return boolean
   **/
   function isUser($type, $users_id) {

      if (isset($this->users[$type])) {
         foreach ($this->users[$type] as $data) {
            if ($data['users_id'] == $users_id) {
               return true;
            }
         }
      }

      return false;
   }


   /**
    * Is a group linked to the object ?
    *
    * @param integer $type      type to search (see constants)
    * @param integer $groups_id group ID
    *
    * @return boolean
   **/
   function isGroup($type, $groups_id) {

      if (isset($this->groups[$type])) {
         foreach ($this->groups[$type] as $data) {
            if ($data['groups_id'] == $groups_id) {
               return true;
            }
         }
      }
      return false;
   }


   /**
    * Is a supplier linked to the object ?
    *
    * @since 0.84
    *
    * @param integer $type         type to search (see constants)
    * @param integer $suppliers_id supplier ID
    *
    * @return boolean
   **/
   function isSupplier($type, $suppliers_id) {

      if (isset($this->suppliers[$type])) {
         foreach ($this->suppliers[$type] as $data) {
            if ($data['suppliers_id'] == $suppliers_id) {
               return true;
            }
         }
      }
      return false;
   }


   /**
    * get users linked to a object
    *
    * @param integer $type type to search (see constants)
    *
    * @return array
   **/
   function getUsers($type) {

      if (isset($this->users[$type])) {
         return $this->users[$type];
      }

      return [];
   }


   /**
    * get groups linked to a object
    *
    * @param integer $type type to search (see constants)
    *
    * @return array
   **/
   function getGroups($type) {

      if (isset($this->groups[$type])) {
         return $this->groups[$type];
      }

      return [];
   }


   /**
    * get users linked to an object including groups ones
    *
    * @since 0.85
    *
    * @param integer $type type to search (see constants)
    *
    * @return array
   **/
   function getAllUsers ($type) {

      $users = [];
      foreach ($this->getUsers($type) as $link) {
         $users[$link['users_id']] = $link['users_id'];
      }

      foreach ($this->getGroups($type) as $link) {
         $gusers = Group_User::getGroupUsers($link['groups_id']);
         foreach ($gusers as $user) {
            $users[$user['id']] = $user['id'];
         }
      }

      return $users;
   }


   /**
    * get suppliers linked to a object
    *
    * @since 0.84
    *
    * @param integer $type type to search (see constants)
    *
    * @return array
   **/
   function getSuppliers($type) {

      if (isset($this->suppliers[$type])) {
         return $this->suppliers[$type];
      }

      return [];
   }


   /**
    * count users linked to object by type or global
    *
    * @param integer $type type to search (see constants) / 0 for all (default 0)
    *
    * @return integer
   **/
   function countUsers($type = 0) {

      if ($type > 0) {
         if (isset($this->users[$type])) {
            return count($this->users[$type]);
         }

      } else {
         if (count($this->users)) {
            $count = 0;
            foreach ($this->users as $u) {
               $count += count($u);
            }
            return $count;
         }
      }
      return 0;
   }


   /**
    * count groups linked to object by type or global
    *
    * @param integer $type type to search (see constants) / 0 for all (default 0)
    *
    * @return integer
   **/
   function countGroups($type = 0) {

      if ($type > 0) {
         if (isset($this->groups[$type])) {
            return count($this->groups[$type]);
         }

      } else {
         if (count($this->groups)) {
            $count = 0;
            foreach ($this->groups as $u) {
               $count += count($u);
            }
            return $count;
         }
      }
      return 0;
   }


   /**
    * count suppliers linked to object by type or global
    *
    * @since 0.84
    *
    * @param integer $type type to search (see constants) / 0 for all (default 0)
    *
    * @return integer
   **/
   function countSuppliers($type = 0) {

      if ($type > 0) {
         if (isset($this->suppliers[$type])) {
            return count($this->suppliers[$type]);
         }

      } else {
         if (count($this->suppliers)) {
            $count = 0;
            foreach ($this->suppliers as $u) {
               $count += count($u);
            }
            return $count;
         }
      }
      return 0;
   }


   /**
    * Is one of groups linked to the object ?
    *
    * @param integer $type   type to search (see constants)
    * @param array   $groups groups IDs
    *
    * @return boolean
   **/
   function haveAGroup($type, array $groups) {

      if (is_array($groups) && count($groups)
          && isset($this->groups[$type])) {

         foreach ($groups as $groups_id) {
            foreach ($this->groups[$type] as $data) {
               if ($data['groups_id'] == $groups_id) {
                  return true;
               }
            }
         }
      }
      return false;
   }


   /**
    * Get Default actor when creating the object
    *
    * @param integer $type type to search (see constants)
    *
    * @return boolean
   **/
   function getDefaultActor($type) {

      /// TODO own_ticket -> own_itilobject
      if ($type == CommonITILActor::ASSIGN) {
         if (Session::haveRight("ticket", Ticket::OWN)) {
            return Session::getLoginUserID();
         }
      }
      return 0;
   }


   /**
    * Get Default actor when creating the object
    *
    * @param integer $type type to search (see constants)
    *
    * @return boolean
   **/
   function getDefaultActorRightSearch($type) {

      if ($type == CommonITILActor::ASSIGN) {
         return "own_ticket";
      }
      return "all";
   }


   /**
    * Count active ITIL Objects
    *
    * @since 9.3.1
    *
    * @param CommonITILActor $linkclass Link class instance
    * @param integer         $id        Item ID
    * @param integer         $role      ITIL role
    *
    * @return integer
   **/
   private function countActiveObjectsFor(CommonITILActor $linkclass, $id, $role) {

      $itemtable = $this->getTable();
      $itemfk    = $this->getForeignKeyField();
      $linktable = $linkclass->getTable();
      $field     = $linkclass::$items_id_2;

      return countElementsInTable(
         [$itemtable, $linktable], [
            "$linktable.$itemfk"    => new \QueryExpression(DBmysql::quoteName("$itemtable.id")),
            "$linktable.$field"     => $id,
            "$linktable.type"       => $role,
            "$itemtable.is_deleted" => 0,
            "NOT"                   => [
               "$itemtable.status" => array_merge(
                  $this->getSolvedStatusArray(),
                  $this->getClosedStatusArray()
               )
            ]
         ] + getEntitiesRestrictCriteria($itemtable)
      );
   }




   /**
    * Count active ITIL Objects requested by a user
    *
    * @since 0.83
    *
    * @param integer $users_id ID of the User
    *
    * @return integer
   **/
   function countActiveObjectsForUser($users_id) {
      $linkclass = new $this->userlinkclass();
      return $this->countActiveObjectsFor(
         $linkclass,
         $users_id,
         CommonITILActor::REQUESTER
      );
   }


   /**
    * Count active ITIL Objects assigned to a user
    *
    * @since 0.83
    *
    * @param integer $users_id ID of the User
    *
    * @return integer
   **/
   function countActiveObjectsForTech($users_id) {
      $linkclass = new $this->userlinkclass();
      return $this->countActiveObjectsFor(
         $linkclass,
         $users_id,
         CommonITILActor::ASSIGN
      );
   }


   /**
    * Count active ITIL Objects assigned to a group
    *
    * @since 0.84
    *
    * @param integer $groups_id ID of the User
    *
    * @return integer
   **/
   function countActiveObjectsForTechGroup($groups_id) {
      $linkclass = new $this->grouplinkclass();
      return $this->countActiveObjectsFor(
         $linkclass,
         $groups_id,
         CommonITILActor::ASSIGN
      );
   }


   /**
    * Count active ITIL Objects assigned to a supplier
    *
    * @since 0.85
    *
    * @param integer $suppliers_id ID of the Supplier
    *
    * @return integer
    **/
   function countActiveObjectsForSupplier($suppliers_id) {
      $linkclass = new $this->supplierlinkclass();
      return $this->countActiveObjectsFor(
         $linkclass,
         $suppliers_id,
         CommonITILActor::ASSIGN
      );
   }


   function cleanDBonPurge() {

      $link_classes = [
         Itil_Project::class,
         ITILFollowup::class,
         ITILSolution::class
      ];

      if (is_a($this->grouplinkclass, CommonDBConnexity::class, true)) {
         $link_classes[] = $this->grouplinkclass;
      }

      if (is_a($this->userlinkclass, CommonDBConnexity::class, true)) {
         $link_classes[] = $this->userlinkclass;
      }

      if (is_a($this->supplierlinkclass, CommonDBConnexity::class, true)) {
         $link_classes[] = $this->supplierlinkclass;
      }

      $this->deleteChildrenAndRelationsFromDb($link_classes);
   }

   /**
    * Handle template mandatory fields on update
    *
    * @param array $input Input
    *
    * @return array
    */
   protected function handleTemplateFields(array $input) {
      //// check mandatory fields
      // First get ticket template associated : entity and type/category
      if (isset($input['entities_id'])) {
         $entid = $input['entities_id'];
      } else {
         $entid = $this->fields['entities_id'];
      }

      $type = null;
      if (isset($input['type'])) {
         $type = $input['type'];
      } else if (isset($this->field['type'])) {
         $type = $this->fields['type'];
      }

      if (isset($input['itilcategories_id'])) {
         $categid = $input['itilcategories_id'];
      } else {
         $categid = $this->fields['itilcategories_id'];
      }

      $check_allowed_fields_for_template = false;
      $allowed_fields                    = [];
      if (!Session::isCron()
          && (!Session::haveRight(static::$rightname, UPDATE)
            // Closed tickets
            || in_array($this->fields['status'], $this->getClosedStatusArray()))
         ) {

         $allowed_fields                    = ['id'];
         $check_allowed_fields_for_template = true;

         if (in_array($this->fields['status'], $this->getClosedStatusArray())) {
            $allowed_fields[] = 'status';

            // probably transfer
            $allowed_fields[] = 'entities_id';
            $allowed_fields[] = 'itilcategories_id';
         } else {
            if ($this->canApprove()
                || $this->canAssign()
                || $this->canAssignToMe()
                || isset($input['_from_assignment'])) {
                $allowed_fields[] = 'status';
                $allowed_fields[] = '_accepted';
            }
            // for post-only with validate right or validation created by rules
            $validation_class = static::getType() . 'Validation';
            if (class_exists($validation_class)) {
               if ($validation_class::canValidate($this->fields['id'])
                  || $validation_class::canCreate()
                  || isset($input["_rule_process"])) {
                  $allowed_fields[] = 'global_validation';
               }
            }
            // Manage assign and steal right
            if (static::getType() === Ticket::getType() && Session::haveRightsOr(static::$rightname, [Ticket::ASSIGN, Ticket::STEAL])) {
                $allowed_fields[] = '_itil_assign';
            }

            // Can only update initial fields if no followup or task already added
            if ($this->canUpdateItem()) {
                $allowed_fields[] = 'content';
                $allowed_fields[] = 'urgency';
                $allowed_fields[] = 'priority'; // automatic recalculate if user changes urgence
                $allowed_fields[] = 'itilcategories_id';
                $allowed_fields[] = 'name';
                $allowed_fields[] = 'items_id';
                $allowed_fields[] = '_filename';
                $allowed_fields[] = '_tag_filename';
                $allowed_fields[] = '_prefix_filename';
                $allowed_fields[] = '_content';
                $allowed_fields[] = '_tag_content';
                $allowed_fields[] = '_prefix_content';
                $allowed_fields[] = 'takeintoaccount_delay_stat';
            }
         }

         $ret = [];

         foreach ($allowed_fields as $field) {
            if (isset($input[$field])) {
               $ret[$field] = $input[$field];
            }
         }

         $input = $ret;

         // Only ID return false
         if (count($input) == 1) {
            return false;
         }
      }

      $tt = $this->getITILTemplateToUse(0, $type, $categid, $entid);

      if (count($tt->mandatory)) {
         $mandatory_missing = [];
         $fieldsname        = $tt->getAllowedFieldsNames(true);
         foreach ($tt->mandatory as $key => $val) {
            if ((!$check_allowed_fields_for_template || in_array($key, $allowed_fields))
                && (isset($input[$key])
                    && (empty($input[$key]) || ($input[$key] == 'NULL'))
                )) {
               $mandatory_missing[$key] = $fieldsname[$val];
            }
         }
         if (count($mandatory_missing)) {
            //TRANS: %s are the fields concerned
            $message = sprintf(__('Mandatory fields are not filled. Please correct: %s'),
                               implode(", ", $mandatory_missing));
            Session::addMessageAfterRedirect($message, false, ERROR);
            return false;
         }
      }

      return $input;
   }

   function prepareInputForUpdate($input) {

      // Add document if needed
      $this->getFromDB($input["id"]); // entities_id field required

      if ($this->getType() !== Ticket::getType()) {
         //cannot be handled here for tickets. @see Ticket::prepareInputForUpdate()
         $input = $this->handleTemplateFields($input);
         if ($input === false) {
            return false;
         }
      }

      if (isset($input["document"]) && ($input["document"] > 0)) {
         $doc = new Document();
         if ($doc->getFromDB($input["document"])) {
            $docitem = new Document_Item();
            if ($docitem->add(['documents_id' => $input["document"],
                                    'itemtype'     => $this->getType(),
                                    'items_id'     => $input["id"]])) {
               // Force date_mod of tracking
               $input["date_mod"]     = $_SESSION["glpi_currenttime"];
               $input['_doc_added'][] = $doc->fields["name"];
            }
         }
         unset($input["document"]);
      }

      if (isset($input["date"]) && empty($input["date"])) {
         unset($input["date"]);
      }

      if (isset($input["closedate"]) && empty($input["closedate"])) {
         unset($input["closedate"]);
      }

      if (isset($input["solvedate"]) && empty($input["solvedate"])) {
         unset($input["solvedate"]);
      }

      // "do not compute" flag set by business rules for "takeintoaccount_delay_stat" field
      $do_not_compute_takeintoaccount = $this->isTakeIntoAccountComputationBlocked($input);

      if (isset($input['_itil_requester'])) {
         if (isset($input['_itil_requester']['_type'])) {
            $input['_itil_requester'] = [
               'type'                            => CommonITILActor::REQUESTER,
               $this->getForeignKeyField()       => $input['id'],
               '_do_not_compute_takeintoaccount' => $do_not_compute_takeintoaccount,
               '_from_object'                    => true,
            ] + $input['_itil_requester'];

            switch ($input['_itil_requester']['_type']) {
               case "user" :
                  if (isset($input['_itil_requester']['use_notification'])
                      && is_array($input['_itil_requester']['use_notification'])) {
                     $input['_itil_requester']['use_notification'] = $input['_itil_requester']['use_notification'][0];
                  }
                  if (isset($input['_itil_requester']['alternative_email'])
                      && is_array($input['_itil_requester']['alternative_email'])) {
                     $input['_itil_requester']['alternative_email'] = $input['_itil_requester']['alternative_email'][0];
                  }

                  if (!empty($this->userlinkclass)) {
                     if (isset($input['_itil_requester']['alternative_email'])
                         && $input['_itil_requester']['alternative_email']
                         && !NotificationMailing::isUserAddressValid($input['_itil_requester']['alternative_email'])) {

                        $input['_itil_requester']['alternative_email'] = '';
                        Session::addMessageAfterRedirect(__('Invalid email address'), false, ERROR);
                     }

                     if ((isset($input['_itil_requester']['alternative_email'])
                          && $input['_itil_requester']['alternative_email'])
                         || ($input['_itil_requester']['users_id'] > 0)) {

                        $useractors = new $this->userlinkclass();
                        if (isset($input['_auto_update'])
                            || $useractors->can(-1, CREATE, $input['_itil_requester'])) {
                           $useractors->add($input['_itil_requester']);
                           $input['_forcenotif']                     = true;
                        }
                     }
                  }
                  break;

               case "group" :
                  if (!empty($this->grouplinkclass)
                      && ($input['_itil_requester']['groups_id'] > 0)) {
                     $groupactors = new $this->grouplinkclass();
                     if (isset($input['_auto_update'])
                         || $groupactors->can(-1, CREATE, $input['_itil_requester'])) {
                        $groupactors->add($input['_itil_requester']);
                        $input['_forcenotif']                     = true;
                     }
                  }
                  break;
            }
         }
      }

      if (isset($input['_itil_observer'])) {
         if (isset($input['_itil_observer']['_type'])) {
            $input['_itil_observer'] = [
               'type'                            => CommonITILActor::OBSERVER,
               $this->getForeignKeyField()       => $input['id'],
               '_do_not_compute_takeintoaccount' => $do_not_compute_takeintoaccount,
               '_from_object'                    => true,
            ] + $input['_itil_observer'];

            switch ($input['_itil_observer']['_type']) {
               case "user" :
                  if (isset($input['_itil_observer']['use_notification'])
                      && is_array($input['_itil_observer']['use_notification'])) {
                     $input['_itil_observer']['use_notification'] = $input['_itil_observer']['use_notification'][0];
                  }
                  if (isset($input['_itil_observer']['alternative_email'])
                      && is_array($input['_itil_observer']['alternative_email'])) {
                     $input['_itil_observer']['alternative_email'] = $input['_itil_observer']['alternative_email'][0];
                  }

                  if (!empty($this->userlinkclass)) {
                     if (isset($input['_itil_observer']['alternative_email'])
                         && $input['_itil_observer']['alternative_email']
                         && !NotificationMailing::isUserAddressValid($input['_itil_observer']['alternative_email'])) {

                        $input['_itil_observer']['alternative_email'] = '';
                        Session::addMessageAfterRedirect(__('Invalid email address'), false, ERROR);
                     }
                     if ((isset($input['_itil_observer']['alternative_email'])
                          && $input['_itil_observer']['alternative_email'])
                         || ($input['_itil_observer']['users_id'] > 0)) {
                        $useractors = new $this->userlinkclass();
                        if (isset($input['_auto_update'])
                           || $useractors->can(-1, CREATE, $input['_itil_observer'])) {
                           $useractors->add($input['_itil_observer']);
                           $input['_forcenotif']                    = true;
                        }
                     }
                  }
                  break;

               case "group" :
                  if (!empty($this->grouplinkclass)
                       && ($input['_itil_observer']['groups_id'] > 0)) {
                     $groupactors = new $this->grouplinkclass();
                     if (isset($input['_auto_update'])
                         || $groupactors->can(-1, CREATE, $input['_itil_observer'])) {
                        $groupactors->add($input['_itil_observer']);
                        $input['_forcenotif']                    = true;
                     }
                  }
                  break;
            }
         }
      }

      if (isset($input['_itil_assign'])) {
         if (isset($input['_itil_assign']['_type'])) {
            $input['_itil_assign'] = [
               'type'                            => CommonITILActor::ASSIGN,
               $this->getForeignKeyField()       => $input['id'],
               '_do_not_compute_takeintoaccount' => $do_not_compute_takeintoaccount,
               '_from_object'                    => true,
            ] + $input['_itil_assign'];

            if (isset($input['_itil_assign']['use_notification'])
                  && is_array($input['_itil_assign']['use_notification'])) {
               $input['_itil_assign']['use_notification'] = $input['_itil_assign']['use_notification'][0];
            }
            if (isset($input['_itil_assign']['alternative_email'])
                  && is_array($input['_itil_assign']['alternative_email'])) {
               $input['_itil_assign']['alternative_email'] = $input['_itil_assign']['alternative_email'][0];
            }

            switch ($input['_itil_assign']['_type']) {
               case "user" :
                  if (!empty($this->userlinkclass)
                      && ((isset($input['_itil_assign']['alternative_email'])
                           && $input['_itil_assign']['alternative_email'])
                          || $input['_itil_assign']['users_id'] > 0)) {
                     $useractors = new $this->userlinkclass();
                     if (isset($input['_auto_update'])
                         || $useractors->can(-1, CREATE, $input['_itil_assign'])) {
                        $useractors->add($input['_itil_assign']);
                        $input['_forcenotif']                  = true;
                        if (((!isset($input['status'])
                             && in_array($this->fields['status'], $this->getNewStatusArray()))
                            || (isset($input['status'])
                                && in_array($input['status'], $this->getNewStatusArray())))
                            && !$this->isStatusComputationBlocked($input)) {
                           if (in_array(self::ASSIGNED, array_keys($this->getAllStatusArray()))) {
                              $input['status'] = self::ASSIGNED;
                           }
                        }
                     }
                  }
                  break;

               case "group" :
                  if (!empty($this->grouplinkclass)
                      && ($input['_itil_assign']['groups_id'] > 0)) {
                     $groupactors = new $this->grouplinkclass();

                     if (isset($input['_auto_update'])
                         || $groupactors->can(-1, CREATE, $input['_itil_assign'])) {
                        $groupactors->add($input['_itil_assign']);
                        $input['_forcenotif']                  = true;
                        if (((!isset($input['status'])
                             && (in_array($this->fields['status'], $this->getNewStatusArray())))
                            || (isset($input['status'])
                                && (in_array($input['status'], $this->getNewStatusArray()))))
                            && !$this->isStatusComputationBlocked($input)) {
                           if (in_array(self::ASSIGNED, array_keys($this->getAllStatusArray()))) {
                              $input['status'] = self::ASSIGNED;
                           }
                        }
                     }
                  }
                  break;

               case "supplier" :
                  if (!empty($this->supplierlinkclass)
                      && ((isset($input['_itil_assign']['alternative_email'])
                           && $input['_itil_assign']['alternative_email'])
                          || $input['_itil_assign']['suppliers_id'] > 0)) {
                     $supplieractors = new $this->supplierlinkclass();
                     if (isset($input['_auto_update'])
                         || $supplieractors->can(-1, CREATE, $input['_itil_assign'])) {
                        $supplieractors->add($input['_itil_assign']);
                        $input['_forcenotif']                  = true;
                        if (((!isset($input['status'])
                             && (in_array($this->fields['status'], $this->getNewStatusArray())))
                            || (isset($input['status'])
                                && (in_array($input['status'], $this->getNewStatusArray()))))
                            && !$this->isStatusComputationBlocked($input)) {
                           if (in_array(self::ASSIGNED, array_keys($this->getAllStatusArray()))) {
                              $input['status'] = self::ASSIGNED;
                           }

                        }
                     }
                  }
                  break;
            }
         }
      }

      $this->addAdditionalActors($input);

      // set last updater if interactive user
      if (!Session::isCron()) {
         $input['users_id_lastupdater'] = Session::getLoginUserID();
      }

      $solvedclosed = array_merge(
         $this->getSolvedStatusArray(),
         $this->getClosedStatusArray()
      );

      if (isset($input["status"])
          && !in_array($input["status"], $solvedclosed)) {
         $input['solvedate'] = 'NULL';
      }

      if (isset($input["status"]) && !in_array($input["status"], $this->getClosedStatusArray())) {
         $input['closedate'] = 'NULL';
      }

      // Setting a solution type means the ticket is solved
      if (isset($input["solutiontypes_id"])
          && (!isset($input['status']) || !in_array($input["status"], $solvedclosed))) {
         $solution = new ITILSolution();
         $soltype = new SolutionType();
         $soltype->getFromDB($input['solutiontypes_id']);
         $solution->add([
            'itemtype'           => $this->getType(),
            'items_id'           => $this->getID(),
            'solutiontypes_id'   => $input['solutiontypes_id'],
            'content'            => 'Solved using type ' . $soltype->getName()
         ]);
      }

      // If status changed from pending to anything else, remove pending reason
      if (isset($this->input["status"])
         && $this->input["status"] != self::WAITING
      ) {
         PendingReason_Item::deleteForItem($this);
      }

      return $input;
   }

   function post_updateItem($history = 1) {
      // Handle "_tasktemplates_id" special input
      $this->handleTaskTemplateInput();

      // Handle "_itilfollowuptemplates_id" special input
      $this->handleITILFollowupTemplateInput();

      // Handle files pasted in the file field
      $this->input = $this->addFiles($this->input);

      // Handle files pasted in the text area
      if (!isset($this->input['_donotadddocs']) || !$this->input['_donotadddocs']) {
         $options = [
            'force_update' => true,
            'name' => 'content',
            'content_field' => 'content',
         ];
         if (isset($this->input['solution'])) {
            $options['name'] = 'solution';
            $options['content_field'] = 'solution';
         }
         $this->input = $this->addFiles($this->input, $options);
      }

      parent::post_updateItem();
   }


   function pre_updateInDB() {
      global $DB;

      // get again object to reload actors
      $this->loadActors();

      // Check dates change interval due to the fact that second are not displayed in form
      if ((($key = array_search('date', $this->updates)) !== false)
          && (substr($this->fields["date"], 0, 16) == substr($this->oldvalues['date'], 0, 16))) {
         unset($this->updates[$key]);
         unset($this->oldvalues['date']);
      }

      if ((($key=array_search('closedate', $this->updates)) !== false)
          && (substr($this->fields["closedate"], 0, 16) == substr($this->oldvalues['closedate'], 0, 16))) {
         unset($this->updates[$key]);
         unset($this->oldvalues['closedate']);
      }

      if ((($key=array_search('time_to_resolve', $this->updates)) !== false)
          && (substr($this->fields["time_to_resolve"], 0, 16) == substr($this->oldvalues['time_to_resolve'], 0, 16))) {
         unset($this->updates[$key]);
         unset($this->oldvalues['time_to_resolve']);
      }

      if ((($key=array_search('solvedate', $this->updates)) !== false)
          && (substr($this->fields["solvedate"], 0, 16) == substr($this->oldvalues['solvedate'], 0, 16))) {
         unset($this->updates[$key]);
         unset($this->oldvalues['solvedate']);
      }

      if (isset($this->input["status"])) {
         if (($this->input["status"] != self::WAITING)
             && ($this->countSuppliers(CommonITILActor::ASSIGN) == 0)
             && ($this->countUsers(CommonITILActor::ASSIGN) == 0)
             && ($this->countGroups(CommonITILActor::ASSIGN) == 0)
             && !in_array($this->fields['status'], array_merge($this->getSolvedStatusArray(),
                                                              $this->getClosedStatusArray()))) {

            if (!in_array('status', $this->updates)) {
               $this->oldvalues['status'] = $this->fields['status'];
               $this->updates[] = 'status';
            }

            // $this->fields['status'] = self::INCOMING;
            // Don't change status if it's a new status allow
            if (in_array($this->oldvalues['status'], $this->getNewStatusArray())
                && !in_array($this->input['status'], $this->getNewStatusArray())) {
               $this->fields['status'] = $this->oldvalues['status'];
            }
         }

         if (in_array("status", $this->updates)
             && in_array($this->input["status"], $this->getSolvedStatusArray())) {
            $this->updates[]              = "solvedate";
            $this->oldvalues['solvedate'] = $this->fields["solvedate"];
            $this->fields["solvedate"]    = $_SESSION["glpi_currenttime"];
            // If invalid date : set open date
            if ($this->fields["solvedate"] < $this->fields["date"]) {
               $this->fields["solvedate"] = $this->fields["date"];
            }
         }

         if (in_array("status", $this->updates)
             && in_array($this->input["status"], $this->getClosedStatusArray())) {
            $this->updates[]              = "closedate";
            $this->oldvalues['closedate'] = $this->fields["closedate"];
            $this->fields["closedate"]    = $_SESSION["glpi_currenttime"];
            // If invalid date : set open date
            if ($this->fields["closedate"] < $this->fields["date"]) {
               $this->fields["closedate"] = $this->fields["date"];
            }
            // Set solvedate to closedate
            if (empty($this->fields["solvedate"])) {
               $this->updates[]              = "solvedate";
               $this->oldvalues['solvedate'] = $this->fields["solvedate"];
               $this->fields["solvedate"]    = $this->fields["closedate"];
            }
         }
      }

      // check dates

      // check time_to_resolve (SLA)
      if ((in_array("date", $this->updates) || in_array("time_to_resolve", $this->updates))
          && !is_null($this->fields["time_to_resolve"])) { // Date set

         if ($this->fields["time_to_resolve"] < $this->fields["date"]) {
            Session::addMessageAfterRedirect(__('Invalid dates. Update cancelled.'), false, ERROR);

            if (($key = array_search('date', $this->updates)) !== false) {
               unset($this->updates[$key]);
               unset($this->oldvalues['date']);
            }
            if (($key = array_search('time_to_resolve', $this->updates)) !== false) {
               unset($this->updates[$key]);
               unset($this->oldvalues['time_to_resolve']);
            }
         }
      }

      // check internal_time_to_resolve (OLA)
      if ((in_array("date", $this->updates) || in_array("internal_time_to_resolve", $this->updates))
          && !is_null($this->fields["internal_time_to_resolve"])) { // Date set

         if ($this->fields["internal_time_to_resolve"] < $this->fields["date"]) {
            Session::addMessageAfterRedirect(__('Invalid dates. Update cancelled.'), false, ERROR);

            if (($key = array_search('date', $this->updates)) !== false) {
               unset($this->updates[$key]);
               unset($this->oldvalues['date']);
            }
            if (($key = array_search('internal_time_to_resolve', $this->updates)) !== false) {
               unset($this->updates[$key]);
               unset($this->oldvalues['internal_time_to_resolve']);
            }
         }
      }

      // Status close : check dates
      if (in_array($this->fields["status"], $this->getClosedStatusArray())
          && (in_array("date", $this->updates) || in_array("closedate", $this->updates))) {

         // Invalid dates : no change
         // closedate must be > solvedate
         if ($this->fields["closedate"] < $this->fields["solvedate"]) {
            Session::addMessageAfterRedirect(__('Invalid dates. Update cancelled.'), false, ERROR);

            if (($key = array_search('closedate', $this->updates)) !== false) {
               unset($this->updates[$key]);
               unset($this->oldvalues['closedate']);
            }
         }

         // closedate must be > create date
         if ($this->fields["closedate"] < $this->fields["date"]) {
            Session::addMessageAfterRedirect(__('Invalid dates. Update cancelled.'), false, ERROR);
            if (($key = array_search('date', $this->updates)) !== false) {
               unset($this->updates[$key]);
               unset($this->oldvalues['date']);
            }
            if (($key = array_search('closedate', $this->updates)) !== false) {
               unset($this->updates[$key]);
               unset($this->oldvalues['closedate']);
            }
         }
      }

      if ((($key = array_search('status', $this->updates)) !== false)
          && $this->oldvalues['status'] == $this->fields['status']) {

         unset($this->updates[$key]);
         unset($this->oldvalues['status']);
      }

      // Status solved : check dates
      if (in_array($this->fields["status"], $this->getSolvedStatusArray())
          && (in_array("date", $this->updates) || in_array("solvedate", $this->updates))) {

         // Invalid dates : no change
         // solvedate must be > create date
         if ($this->fields["solvedate"] < $this->fields["date"]) {
            Session::addMessageAfterRedirect(__('Invalid dates. Update cancelled.'), false, ERROR);

            if (($key = array_search('date', $this->updates)) !== false) {
               unset($this->updates[$key]);
               unset($this->oldvalues['date']);
            }
            if (($key = array_search('solvedate', $this->updates)) !== false) {
               unset($this->updates[$key]);
               unset($this->oldvalues['solvedate']);
            }
         }
      }

      // Manage come back to waiting state
      if (!is_null($this->fields['begin_waiting_date'])
          && (($key = array_search('status', $this->updates)) !== false)
          && (($this->oldvalues['status'] == self::WAITING)
               // From solved to another state than closed
              || (in_array($this->oldvalues["status"], $this->getSolvedStatusArray())
                  && !in_array($this->fields["status"], $this->getClosedStatusArray())))) {

         // Compute ticket waiting time use calendar if exists
         $calendar     = new Calendar();
         $calendars_id = $this->getCalendar();
         $delay_time   = 0;

         // Compute ticket waiting time use calendar if exists
         // Using calendar
         if (($calendars_id > 0)
             && $calendar->getFromDB($calendars_id)) {
            $delay_time = $calendar->getActiveTimeBetween($this->fields['begin_waiting_date'],
                                                          $_SESSION["glpi_currenttime"]);
         } else { // Not calendar defined
            $delay_time = strtotime($_SESSION["glpi_currenttime"])
                           -strtotime($this->fields['begin_waiting_date']);
         }

         // SLA case : compute sla_ttr duration
         if (isset($this->fields['slas_id_ttr']) && ($this->fields['slas_id_ttr'] > 0)) {
            $sla = new SLA();
            if ($sla->getFromDB($this->fields['slas_id_ttr'])) {
               $sla->setTicketCalendar($calendars_id);
               $delay_time_sla  = $sla->getActiveTimeBetween($this->fields['begin_waiting_date'],
                                                             $_SESSION["glpi_currenttime"]);
               $this->updates[] = "sla_waiting_duration";
               $this->fields["sla_waiting_duration"] += $delay_time_sla;
            }

            // Compute new time_to_resolve
            $this->updates[]                 = "time_to_resolve";
            $this->fields['time_to_resolve'] = $sla->computeDate($this->fields['date'],
                                                                 $this->fields["sla_waiting_duration"]);
            // Add current level to do
            $sla->addLevelToDo($this);

         } else {
            // Using calendar
            if (($calendars_id > 0)
                && $calendar->getFromDB($calendars_id)
                && $calendar->hasAWorkingDay()) {
               if ($this->fields['time_to_resolve'] > 0) {
                  // compute new due date using calendar
                  $this->updates[]                 = "time_to_resolve";
                  $this->fields['time_to_resolve'] = $calendar->computeEndDate($this->fields['time_to_resolve'],
                                                                               $delay_time);
               }

            } else { // Not calendar defined
               if ($this->fields['time_to_resolve'] > 0) {
                  // compute new due date : no calendar so add computed delay_time
                  $this->updates[]                 = "time_to_resolve";
                  $this->fields['time_to_resolve'] = date('Y-m-d H:i:s',
                                                          $delay_time + strtotime($this->fields['time_to_resolve']));
               }
            }
         }

         // OLA case : compute ola_ttr duration
         if (isset($this->fields['olas_id_ttr']) && ($this->fields['olas_id_ttr'] > 0)) {
            $ola = new OLA();
            if ($ola->getFromDB($this->fields['olas_id_ttr'])) {
               $ola->setTicketCalendar($calendars_id);
               $delay_time_ola  = $ola->getActiveTimeBetween($this->fields['begin_waiting_date'],
                                                             $_SESSION["glpi_currenttime"]);
               $this->updates[]                      = "ola_waiting_duration";
               $this->fields["ola_waiting_duration"] += $delay_time_ola;
            }

            // Compute new internal_time_to_resolve
            $this->updates[]                          = "internal_time_to_resolve";
            $this->fields['internal_time_to_resolve'] = $ola->computeDate($this->fields['ola_ttr_begin_date'],
                                                                          $this->fields["ola_waiting_duration"]);
            // Add current level to do
            $ola->addLevelToDo($this, $this->fields["olalevels_id_ttr"]);

         } else if (array_key_exists("internal_time_to_resolve", $this->fields)) {
            // Change doesn't have internal_time_to_resolve
            // Using calendar
            if (($calendars_id > 0)
                && $calendar->getFromDB($calendars_id)
                && $calendar->hasAWorkingDay()) {
               if ($this->fields['internal_time_to_resolve'] > 0) {
                  // compute new internal_time_to_resolve using calendar
                  $this->updates[]                          = "internal_time_to_resolve";
                  $this->fields['internal_time_to_resolve'] = $calendar->computeEndDate(
                                                                              $this->fields['internal_time_to_resolve'],
                                                                              $delay_time);
               }

            } else { // Not calendar defined
               if ($this->fields['internal_time_to_resolve'] > 0) {
                  // compute new internal_time_to_resolve : no calendar so add computed delay_time
                  $this->updates[]                          = "internal_time_to_resolve";
                  $this->fields['internal_time_to_resolve'] = date('Y-m-d H:i:s',
                                                                   $delay_time +
                                                                   strtotime($this->fields['internal_time_to_resolve']));
               }
            }
         }

         $this->updates[]                   = "waiting_duration";
         $this->fields["waiting_duration"] += $delay_time;

         // Reset begin_waiting_date
         $this->updates[]                    = "begin_waiting_date";
         $this->fields["begin_waiting_date"] = 'NULL';
      }

      // Set begin waiting date if needed
      if ((($key = array_search('status', $this->updates)) !== false)
          && (($this->fields['status'] == self::WAITING)
              || in_array($this->fields["status"], $this->getSolvedStatusArray()))) {

         $this->updates[]                    = "begin_waiting_date";
         $this->fields["begin_waiting_date"] = $_SESSION["glpi_currenttime"];

         // Specific for tickets
         if (isset($this->fields['slas_id_ttr']) && ($this->fields['slas_id_ttr'] > 0)) {
            SLA::deleteLevelsToDo($this);
         }

         if (isset($this->fields['olas_id_ttr']) && ($this->fields['olas_id_ttr'] > 0)) {
            OLA::deleteLevelsToDo($this);
         }
      }

      // solve_delay_stat : use delay between opendate and solvedate
      if (in_array("solvedate", $this->updates)) {
         $this->updates[]                  = "solve_delay_stat";
         $this->fields['solve_delay_stat'] = $this->computeSolveDelayStat();
      }
      // close_delay_stat : use delay between opendate and closedate
      if (in_array("closedate", $this->updates)) {
         $this->updates[]                  = "close_delay_stat";
         $this->fields['close_delay_stat'] = $this->computeCloseDelayStat();
      }

      //Look for reopening
      $statuses = array_merge(
         $this->getSolvedStatusArray(),
         $this->getClosedStatusArray()
      );
      if (($key = array_search('status', $this->updates)) !== false
         && in_array($this->oldvalues['status'], $statuses)
         && !in_array($this->fields['status'], $statuses)
      ) {
         $users_id_reject = 0;
         // set last updater if interactive user
         if (!Session::isCron()) {
            $users_id_reject = Session::getLoginUserID();
         }

         //Mark existing solutions as refused
         $DB->update(
            ITILSolution::getTable(), [
               'status'             => CommonITILValidation::REFUSED,
               'users_id_approval'  => $users_id_reject,
               'date_approval'      => date('Y-m-d H:i:s')
            ], [
               'WHERE'  => [
                  'itemtype'  => static::getType(),
                  'items_id'  => $this->getID()
               ],
               'ORDER'  => [
                  'date_creation DESC',
                  'id DESC'
               ],
               'LIMIT'  => 1
            ]
         );

         //Delete existing survey
         $inquest = new TicketSatisfaction();
         $inquest->delete(['tickets_id' => $this->getID()]);
      }

      if (isset($this->input['_accepted'])) {
         //Mark last solution as approved
         $DB->update(
            ITILSolution::getTable(), [
               'status'             => CommonITILValidation::ACCEPTED,
               'users_id_approval'  => Session::getLoginUserID(),
               'date_approval'      => date('Y-m-d H:i:s')
            ], [
               'WHERE'  => [
                  'itemtype'  => static::getType(),
                  'items_id'  => $this->getID()
               ],
               'ORDER'  => [
                  'date_creation DESC',
                  'id DESC'
               ],
               'LIMIT'  => 1
            ]
         );
      }

      // Do not take into account date_mod if no update is done
      if ((count($this->updates) == 1)
          && (($key = array_search('date_mod', $this->updates)) !== false)) {
         unset($this->updates[$key]);
      }
   }


   function prepareInputForAdd($input) {
      global $CFG_GLPI;

      // save value before clean;
      $title = ltrim($input['name']);

      // Set default status to avoid notice
      if (!isset($input["status"])) {
         $input["status"] = self::INCOMING;
      }

      if (!isset($input["urgency"])
          || !($CFG_GLPI['urgency_mask']&(1<<$input["urgency"]))) {
         $input["urgency"] = 3;
      }
      if (!isset($input["impact"])
          || !($CFG_GLPI['impact_mask']&(1<<$input["impact"]))) {
         $input["impact"] = 3;
      }

      $canpriority = true;
      if ($this->getType() == 'Ticket') {
         $canpriority = Session::haveRight(Ticket::$rightname, Ticket::CHANGEPRIORITY);
      }

      if ($canpriority && !isset($input["priority"]) || !$canpriority) {
         $input["priority"] = $this->computePriority($input["urgency"], $input["impact"]);
      }

      // set last updater if interactive user
      if (!Session::isCron() && ($last_updater = Session::getLoginUserID(true))) {
         $input['users_id_lastupdater'] = $last_updater;
      }

      // No Auto set Import for external source
      if (!isset($input['_auto_import'])) {
         if (!isset($input["_users_id_requester"])) {
            if ($uid = Session::getLoginUserID()) {
               $input["_users_id_requester"] = $uid;
            }
         }
      }

      // No Auto set Import for external source
      if (($uid = Session::getLoginUserID())
          && !isset($input['_auto_import'])) {
         $input["users_id_recipient"] = $uid;
      } else if (isset($input["_users_id_requester"]) && $input["_users_id_requester"]
                 && !isset($input["users_id_recipient"])) {
         if (!is_array($input['_users_id_requester'])) {
            $input["users_id_recipient"] = $input["_users_id_requester"];
         }
      }

      // No name set name
      $input["name"]    = ltrim($input["name"]);
      $input['content'] = ltrim($input['content']);
      if (empty($input["name"])) {
         // Build name based on content

         // Unsanitize
         //
         // Using `Toolbox::stripslashes_deep()` on sanitized content will produce "r" and "n" instead of "\r" and \n",
         // so newlines have to be removed before calling it.
         $content = str_replace(['\r', '\n'], ' ', $input['content']);
         $content = Toolbox::stripslashes_deep(Toolbox::unclean_cross_side_scripting_deep($content));

         // Get unformatted text
         $name = RichText::getTextFromHtml($content, false);

         // Shorten result
         $name = Toolbox::substr(preg_replace('/\s{2,}/', ' ', $name), 0, 70);

         // Sanitize result
         $input['name'] = Toolbox::clean_cross_side_scripting_deep(Toolbox::addslashes_deep($name));
      }

      // Set default dropdown
      $dropdown_fields = ['entities_id', 'itilcategories_id'];
      foreach ($dropdown_fields as $field) {
         if (!isset($input[$field])) {
            $input[$field] = 0;
         }
      }

      $input = $this->computeDefaultValuesForAdd($input);

      // Do not check mandatory on auto import (mailgates)
      $key = $this->getTemplateFormFieldName();
      if (!isset($input['_auto_import'])) {
         if (isset($input[$key]) && $input[$key]) {
            $tt_class = $this->getType() . 'Template';
            $tt = new $tt_class;
            if ($tt->getFromDBWithData($input[$key])) {
               if (count($tt->mandatory)) {
                  $mandatory_missing = [];
                  $fieldsname        = $tt->getAllowedFieldsNames(true);
                  foreach ($tt->mandatory as $key => $val) {
                     // for title if mandatory (restore initial value)
                     if ($key == 'name') {
                        $input['name']                     = $title;
                     }
                     // Check only defined values : Not defined not in form
                     if (isset($input[$key])) {
                        // If content is also predefined need to be different from predefined value
                        if (($key == 'content')
                              && isset($tt->predefined['content'])) {
                           // Clean new lines to be fix encoding
                           if (strcmp(preg_replace("/\r?\n/", "",
                                                   Html::cleanPostForTextArea($input[$key])),
                                       preg_replace("/\r?\n/", "",
                                                   $tt->predefined['content'])) == 0) {
                              Session::addMessageAfterRedirect(
                                 __('You cannot use predefined description verbatim'),
                                 false,
                                 ERROR
                              );
                              $mandatory_missing[$key] = $fieldsname[$val];
                           }
                        }

                        if (empty($input[$key]) || ($input[$key] == 'NULL')
                              || (is_array($input[$key])
                                 && ($input[$key] === [0 => "0"]))) {

                           $mandatory_missing[$key] = $fieldsname[$val];
                        }
                     }

                     if (($key == '_add_validation')
                           && !empty($input['users_id_validate'])
                           && isset($input['users_id_validate'][0])
                           && ($input['users_id_validate'][0] > 0)) {

                        unset($mandatory_missing['_add_validation']);
                     }

                     if (static::getType() === Ticket::getType()) {
                        // For time_to_resolve and time_to_own : check also slas
                        // For internal_time_to_resolve and internal_time_to_own : check also olas
                        foreach ([SLM::TTR, SLM::TTO] as $slmType) {
                           list($dateField, $slaField) = SLA::getFieldNames($slmType);
                           if (($key == $dateField)
                              && isset($input[$slaField]) && ($input[$slaField] > 0)
                              && isset($mandatory_missing[$dateField])) {
                              unset($mandatory_missing[$dateField]);
                           }
                           list($dateField, $olaField) = OLA::getFieldNames($slmType);
                           if (($key == $dateField)
                              && isset($input[$olaField]) && ($input[$olaField] > 0)
                              && isset($mandatory_missing[$dateField])) {
                              unset($mandatory_missing[$dateField]);
                           }
                        }
                     }

                     // For document mandatory
                     if (($key == '_documents_id')
                           && !isset($input['_filename'])
                           && !isset($input['_tag_filename'])
                           && !isset($input['_content'])
                           && !isset($input['_tag_content'])
                           && !isset($input['_stock_image'])
                           && !isset($input['_tag_stock_image'])) {

                        $mandatory_missing[$key] = $fieldsname[$val];
                     }
                  }

                  if (count($mandatory_missing)) {
                     //TRANS: %s are the fields concerned
                     $message = sprintf(
                        __('Mandatory fields are not filled. Please correct: %s'),
                        implode(", ", $mandatory_missing)
                     );
                     Session::addMessageAfterRedirect($message, false, ERROR);
                     return false;
                  }
               }
            }
         }
      }

      return $input;
   }

   /**
    * Compute default values for Add
    * (to be passed in prepareInputForAdd before and after rules if needed)
    *
    * @since 0.84
    *
    * @param $input
    *
    * @return string
   **/
   function computeDefaultValuesForAdd($input) {

      if (!isset($input["status"])) {
         $input["status"] = self::INCOMING;
      }

      if (!isset($input["date"]) || empty($input["date"])) {
         $input["date"] = $_SESSION["glpi_currenttime"];
      }

      if (isset($input["status"]) && in_array($input["status"], $this->getSolvedStatusArray())) {
         if (isset($input["date"])) {
            $input["solvedate"] = $input["date"];
         } else {
            $input["solvedate"] = $_SESSION["glpi_currenttime"];
         }
      }

      if (isset($input["status"]) && in_array($input["status"], $this->getClosedStatusArray())) {
         if (isset($input["date"])) {
            $input["closedate"] = $input["date"];
         } else {
            $input["closedate"] = $_SESSION["glpi_currenttime"];
         }
         $input['solvedate'] = $input["closedate"];
      }

      // Set begin waiting time if status is waiting
      if (isset($input["status"]) && ($input["status"] == self::WAITING)) {
         $input['begin_waiting_date'] = $input['date'];
      }

      return $input;
   }


   function post_addItem() {

      // Handle "_tasktemplates_id" special input
      $this->handleTaskTemplateInput();

      // Handle "_itilfollowuptemplates_id" special input
      $this->handleITILFollowupTemplateInput();

      // Add document if needed, without notification for file input
      $this->input = $this->addFiles($this->input, ['force_update' => true]);
      // Add document if needed, without notification for textarea
      $this->input = $this->addFiles($this->input, ['name' => 'content', 'force_update' => true]);

      // Add default document if set in template
      if (isset($this->input['_documents_id'])
          && is_array($this->input['_documents_id'])
          && count($this->input['_documents_id'])) {
         $docitem = new Document_Item();
         foreach ($this->input['_documents_id'] as $docID) {
            $docitem->add(['documents_id' => $docID,
                                '_do_notif'    => false,
                                'itemtype'     => $this->getType(),
                                'items_id'     => $this->fields['id']]);
         }
      }

      $useractors = null;
      // Add user groups linked to ITIL objects
      if (!empty($this->userlinkclass)) {
         $useractors = new $this->userlinkclass();
      }
      $groupactors = null;
      if (!empty($this->grouplinkclass)) {
         $groupactors = new $this->grouplinkclass();
      }
      $supplieractors = null;
      if (!empty($this->supplierlinkclass)) {
         $supplieractors = new $this->supplierlinkclass();
      }

      // "do not compute" flag set by business rules for "takeintoaccount_delay_stat" field
      $do_not_compute_takeintoaccount = $this->isTakeIntoAccountComputationBlocked($this->input);

      if (!is_null($useractors)) {
         $user_input = [
            $useractors->getItilObjectForeignKey() => $this->fields['id'],
            '_do_not_compute_takeintoaccount'      => $do_not_compute_takeintoaccount,
            '_from_object'                         => true,
         ];

         if (isset($this->input["_users_id_requester"])) {

            if (is_array($this->input["_users_id_requester"])) {
               $tab_requester = $this->input["_users_id_requester"];
            } else {
               $tab_requester   = [];
               $tab_requester[] = $this->input["_users_id_requester"];
            }

            $requesterToAdd = [];
            foreach ($tab_requester as $key_requester => $requester) {
               if (in_array($requester, $requesterToAdd)) {
                  // This requester ID is already added;
                  continue;
               }

               $input2 = [
                  'users_id' => $requester,
                  'type'     => CommonITILActor::REQUESTER,
               ] + $user_input;

               if (isset($this->input["_users_id_requester_notif"])) {
                  foreach ($this->input["_users_id_requester_notif"] as $key => $val) {
                     if (isset($val[$key_requester])) {
                        $input2[$key] = $val[$key_requester];
                     }
                  }
               }

               //empty actor
               if ($input2['users_id'] == 0
                   && (!isset($input2['alternative_email'])
                       || empty($input2['alternative_email']))) {
                  continue;
               } else if ($requester != 0) {
                  $requesterToAdd[] = $requester;
               }

               $useractors->add($input2);
            }
         }

         if (isset($this->input["_users_id_observer"])) {

            if (is_array($this->input["_users_id_observer"])) {
               $tab_observer = $this->input["_users_id_observer"];
            } else {
               $tab_observer   = [];
               $tab_observer[] = $this->input["_users_id_observer"];
            }

            $observerToAdd = [];
            foreach ($tab_observer as $key_observer => $observer) {
               if (in_array($observer, $observerToAdd)) {
                  // This observer ID is already added;
                  continue;
               }

               $input2 = [
                  'users_id' => $observer,
                  'type'     => CommonITILActor::OBSERVER,
               ] + $user_input;

               if (isset($this->input["_users_id_observer_notif"])) {
                  foreach ($this->input["_users_id_observer_notif"] as $key => $val) {
                     if (isset($val[$key_observer])) {
                        $input2[$key] = $val[$key_observer];
                     }
                  }
               }

               //empty actor
               if ($input2['users_id'] == 0
                   && (!isset($input2['alternative_email'])
                       || empty($input2['alternative_email']))) {
                  continue;
               } else if ($observer != 0) {
                  $observerToAdd[] = $observer;
               }

               $useractors->add($input2);
            }
         }

         if (isset($this->input["_users_id_assign"])) {

            if (is_array($this->input["_users_id_assign"])) {
               $tab_assign = $this->input["_users_id_assign"];
            } else {
               $tab_assign   = [];
               $tab_assign[] = $this->input["_users_id_assign"];
            }

            $assignToAdd = [];
            foreach ($tab_assign as $key_assign => $assign) {
               if (in_array($assign, $assignToAdd)) {
                  // This assigned user ID is already added;
                  continue;
               }

               $input2 = [
                  'users_id' => $assign,
                  'type'     => CommonITILActor::ASSIGN,
               ] + $user_input;

               if (isset($this->input["_users_id_assign_notif"])) {
                  foreach ($this->input["_users_id_assign_notif"] as $key => $val) {
                     if (isset($val[$key_assign])) {
                        $input2[$key] = $val[$key_assign];
                     }
                  }
               }

               //empty actor
               if ($input2['users_id'] == 0
                   && (!isset($input2['alternative_email'])
                       || empty($input2['alternative_email']))) {
                  continue;
               } else if ($assign != 0) {
                  $assignToAdd[] = $assign;
               }

               $useractors->add($input2);
            }
         }
      }

      if (!is_null($groupactors)) {
         $group_input = [
            $groupactors->getItilObjectForeignKey() => $this->fields['id'],
            '_do_not_compute_takeintoaccount'       => $do_not_compute_takeintoaccount,
            '_from_object'                          => true,
         ];

         if (isset($this->input["_groups_id_requester"])) {
            $groups_id_requester = $this->input["_groups_id_requester"];
            if (!is_array($this->input["_groups_id_requester"])) {
               $groups_id_requester = [$this->input["_groups_id_requester"]];
            } else {
               $groups_id_requester = $this->input["_groups_id_requester"];
            }
            foreach ($groups_id_requester as $groups_id) {
               if ($groups_id > 0) {
                  $groupactors->add(
                     [
                        'groups_id' => $groups_id,
                        'type'      => CommonITILActor::REQUESTER,
                     ] + $group_input
                  );
               }
            }
         }

         if (isset($this->input["_groups_id_assign"])) {
            if (!is_array($this->input["_groups_id_assign"])) {
               $groups_id_assign = [$this->input["_groups_id_assign"]];
            } else {
               $groups_id_assign = $this->input["_groups_id_assign"];
            }
            foreach ($groups_id_assign as $groups_id) {
               if ($groups_id > 0) {
                  $groupactors->add(
                     [
                        'groups_id' => $groups_id,
                        'type'      => CommonITILActor::ASSIGN,
                     ] + $group_input
                  );
               }
            }
         }

         if (isset($this->input["_groups_id_observer"])) {
            if (!is_array($this->input["_groups_id_observer"])) {
               $groups_id_observer = [$this->input["_groups_id_observer"]];
            } else {
               $groups_id_observer = $this->input["_groups_id_observer"];
            }
            foreach ($groups_id_observer as $groups_id) {
               if ($groups_id > 0) {
                  $groupactors->add(
                     [
                        'groups_id' => $groups_id,
                        'type'      => CommonITILActor::OBSERVER,
                     ] + $group_input
                  );
               }
            }
         }
      }

      if (!is_null($supplieractors)) {
         $supplier_input = [
            $supplieractors->getItilObjectForeignKey() => $this->fields['id'],
            '_do_not_compute_takeintoaccount'          => $do_not_compute_takeintoaccount,
            '_from_object'                             => true,
         ];

         if (isset($this->input["_suppliers_id_assign"])
             && ($this->input["_suppliers_id_assign"] > 0)) {

            if (is_array($this->input["_suppliers_id_assign"])) {
               $tab_assign = $this->input["_suppliers_id_assign"];
            } else {
               $tab_assign   = [];
               $tab_assign[] = $this->input["_suppliers_id_assign"];
            }

            $supplierToAdd = [];
            foreach ($tab_assign as $key_assign => $assign) {
               if (in_array($assign, $supplierToAdd)) {
                  // This assigned supplier ID is already added;
                  continue;
               }
               $input3 = [
                  'suppliers_id' => $assign,
                  'type'         => CommonITILActor::ASSIGN,
               ] + $supplier_input;

               if (isset($this->input["_suppliers_id_assign_notif"])) {
                  foreach ($this->input["_suppliers_id_assign_notif"] as $key => $val) {
                     $input3[$key] = $val[$key_assign];
                  }
               }

               //empty supplier
               if ($input3['suppliers_id'] == 0
                   && (!isset($input3['alternative_email'])
                       || empty($input3['alternative_email']))) {
                  continue;
               } else if ($assign != 0) {
                  $supplierToAdd[] = $assign;
               }

               $supplieractors->add($input3);
            }
         }
      }

      // Additional actors
      $this->addAdditionalActors($this->input);

      parent::post_addItem();
   }

   /**
    * @see Glpi\Features\Clonable::post_clone
    */
   public function post_clone($source, $history) {
      global $DB;
      $update = [];
      if (isset($source->fields['users_id_lastupdater'])) {
         $update['users_id_lastupdater'] = $source->fields['users_id_lastupdater'];
      }
      if (isset($source->fields['status'])) {
         $update['status'] = $source->fields['status'];
      }
      $DB->update(
         $this->getTable(),
         $update,
         ['id' => $this->getID()]
      );
   }

   public function getCloneRelations(): array {
      return [];
   }

   /**
    * @since 0.84
    * @since 0.85 must have param $input
   **/
   private function addAdditionalActors($input) {

      $useractors = null;
      // Add user groups linked to ITIL objects
      if (!empty($this->userlinkclass)) {
         $useractors = new $this->userlinkclass();
      }
      $groupactors = null;
      if (!empty($this->grouplinkclass)) {
         $groupactors = new $this->grouplinkclass();
      }
      $supplieractors = null;
      if (!empty($this->supplierlinkclass)) {
         $supplieractors = new $this->supplierlinkclass();
      }

      // "do not compute" flag set by business rules for "takeintoaccount_delay_stat" field
      $do_not_compute_takeintoaccount = $this->isTakeIntoAccountComputationBlocked($input);

      // Additional groups actors
      if (!is_null($groupactors)) {
         $group_input = [
            '_do_not_compute_takeintoaccount'       => $do_not_compute_takeintoaccount,
            '_from_object'                          => true,
         ];

         // Requesters
         if (isset($input['_additional_groups_requesters'])
             && is_array($input['_additional_groups_requesters'])
             && count($input['_additional_groups_requesters'])) {
            foreach ($input['_additional_groups_requesters'] as $tmp) {
               if ($tmp > 0) {

                  $crit = [
                     $groupactors->getItilObjectForeignKey() => $this->fields['id'],
                     'type'      => CommonITILActor::REQUESTER,
                     'groups_id' => $tmp,
                  ];

                  if (!$groupactors->getFromDBByCrit($crit)) {
                     $groupactors->add($crit + $group_input);
                  }

               }
            }
         }

         // Observers
         if (isset($input['_additional_groups_observers'])
             && is_array($input['_additional_groups_observers'])
             && count($input['_additional_groups_observers'])) {
            foreach ($input['_additional_groups_observers'] as $tmp) {
               if ($tmp > 0) {
                  $crit = [
                     $groupactors->getItilObjectForeignKey() => $this->fields['id'],
                     'type'      => CommonITILActor::OBSERVER,
                     'groups_id' => $tmp,
                  ];

                  if (!$groupactors->getFromDBByCrit($crit)) {
                     $groupactors->add($crit + $group_input);
                  }
               }
            }
         }

         // Assigns
         if (isset($input['_additional_groups_assigns'])
             && is_array($input['_additional_groups_assigns'])
             && count($input['_additional_groups_assigns'])) {
            foreach ($input['_additional_groups_assigns'] as $tmp) {
               if ($tmp > 0) {
                  $crit = [
                     $groupactors->getItilObjectForeignKey() => $this->fields['id'],
                     'type'      => CommonITILActor::ASSIGN,
                     'groups_id' => $tmp,
                  ];

                  if (!$groupactors->getFromDBByCrit($crit)) {
                     $groupactors->add($crit + $group_input);
                  }
               }
            }
         }
      }

      // Additional suppliers actors
      if (!is_null($supplieractors)) {
         $supplier_input = [
            $supplieractors->getItilObjectForeignKey() => $this->fields['id'],
            '_do_not_compute_takeintoaccount'          => $do_not_compute_takeintoaccount,
            '_from_object'                             => true,
         ];

         // Assigns
         if (isset($input['_additional_suppliers_assigns'])
             && is_array($input['_additional_suppliers_assigns'])
             && count($input['_additional_suppliers_assigns'])) {

            $input2 = [
               'type' => CommonITILActor::ASSIGN,
            ] + $supplier_input;

            foreach ($input["_additional_suppliers_assigns"] as $tmp) {
               if (isset($tmp['suppliers_id'])) {
                  foreach ($tmp as $key => $val) {
                     $input2[$key] = $val;
                  }
                  $supplieractors->add($input2);
               }
            }
         }
      }

      // Additional actors : using default notification parameters
      if (!is_null($useractors)) {
         $user_input = [
            $useractors->getItilObjectForeignKey() => $this->fields['id'],
            '_do_not_compute_takeintoaccount'      => $do_not_compute_takeintoaccount,
            '_from_object'                         => true,
         ];

         // Observers : for mailcollector
         if (isset($input["_additional_observers"])
             && is_array($input["_additional_observers"])
             && count($input["_additional_observers"])) {

            $input2 = [
               'type' => CommonITILActor::OBSERVER,
            ] + $user_input;

            foreach ($input["_additional_observers"] as $tmp) {
               if (isset($tmp['users_id'])) {
                  foreach ($tmp as $key => $val) {
                     $input2[$key] = $val;
                  }
                  $useractors->add($input2);
               }
            }
         }

         if (isset($input["_additional_assigns"])
             && is_array($input["_additional_assigns"])
             && count($input["_additional_assigns"])) {

            $input2 = [
               'type' => CommonITILActor::ASSIGN,
            ] + $user_input;

            foreach ($input["_additional_assigns"] as $tmp) {
               if (isset($tmp['users_id'])) {
                  foreach ($tmp as $key => $val) {
                     $input2[$key] = $val;
                  }
                  $useractors->add($input2);
               }
            }
         }
         if (isset($input["_additional_requesters"])
             && is_array($input["_additional_requesters"])
             && count($input["_additional_requesters"])) {

            $input2 = [
               'type' => CommonITILActor::REQUESTER,
            ] + $user_input;

            foreach ($input["_additional_requesters"] as $tmp) {
               if (isset($tmp['users_id'])) {
                  foreach ($tmp as $key => $val) {
                     $input2[$key] = $val;
                  }
                  $useractors->add($input2);
               }
            }
         }
      }
   }


   /**
    * Compute Priority
    *
    * @since 0.84
    *
    * @param $urgency   integer from 1 to 5
    * @param $impact    integer from 1 to 5
    *
    * @return integer from 1 to 5 (priority)
   **/
   static function computePriority($urgency, $impact) {
      global $CFG_GLPI;

      if (isset($CFG_GLPI[static::MATRIX_FIELD][$urgency][$impact])) {
         return $CFG_GLPI[static::MATRIX_FIELD][$urgency][$impact];
      }
      // Failback to trivial
      return round(($urgency+$impact)/2);
   }


   /**
    * Dropdown of ITIL object priority
    *
    * @since  version 0.84 new proto
    *
    * @param $options array of options
    *       - name     : select name (default is urgency)
    *       - value    : default value (default 0)
    *       - showtype : list proposed : normal, search (default normal)
    *       - wthmajor : boolean with major priority ?
    *       - display  : boolean if false get string
    *
    * @return string id of the select
   **/
   static function dropdownPriority(array $options = []) {

      $p = [
         'name'      => 'priority',
         'value'     => 0,
         'showtype'  => 'normal',
         'display'   => true,
         'withmajor' => false,
      ];

      if (is_array($options) && count($options)) {
         foreach ($options as $key => $val) {
            $p[$key] = $val;
         }
      }

      $values = [];

      if ($p['showtype'] == 'search') {
         $values[0]  = static::getPriorityName(0);
         $values[-5] = static::getPriorityName(-5);
         $values[-4] = static::getPriorityName(-4);
         $values[-3] = static::getPriorityName(-3);
         $values[-2] = static::getPriorityName(-2);
         $values[-1] = static::getPriorityName(-1);
      }

      if (($p['showtype'] == 'search')
          || $p['withmajor']) {
         $values[6] = static::getPriorityName(6);
      }
      $values[5] = static::getPriorityName(5);
      $values[4] = static::getPriorityName(4);
      $values[3] = static::getPriorityName(3);
      $values[2] = static::getPriorityName(2);
      $values[1] = static::getPriorityName(1);

      return Dropdown::showFromArray($p['name'], $values, $p);
   }


   /**
    * Get ITIL object priority Name
    *
    * @param integer $value priority ID
   **/
   static function getPriorityName($value) {

      switch ($value) {
         case 6 :
            return _x('priority', 'Major');

         case 5 :
            return _x('priority', 'Very high');

         case 4 :
            return _x('priority', 'High');

         case 3 :
            return _x('priority', 'Medium');

         case 2 :
            return _x('priority', 'Low');

         case 1 :
            return _x('priority', 'Very low');

         // No standard one :
         case 0 :
            return _x('priority', 'All');
         case -1 :
            return _x('priority', 'At least very low');
         case -2 :
            return _x('priority', 'At least low');
         case -3 :
            return _x('priority', 'At least medium');
         case -4 :
            return _x('priority', 'At least high');
         case -5 :
            return _x('priority', 'At least very high');

         default :
            // Return $value if not define
            return $value;

      }
   }


   /**
    * Dropdown of ITIL object Urgency
    *
    * @since 0.84 new proto
    *
    * @param $options array of options
    *       - name     : select name (default is urgency)
    *       - value    : default value (default 0)
    *       - showtype : list proposed : normal, search (default normal)
    *       - display  : boolean if false get string
    *
    * @return string id of the select
   **/
   static function dropdownUrgency(array $options = []) {
      global $CFG_GLPI;

      $p = [
         'name'     => 'urgency',
         'value'    => 0,
         'showtype' => 'normal',
         'display'  => true,
      ];

      if (is_array($options) && count($options)) {
         foreach ($options as $key => $val) {
            $p[$key] = $val;
         }
      }

      $values = [];

      if ($p['showtype'] == 'search') {
         $values[0]  = static::getUrgencyName(0);
         $values[-5] = static::getUrgencyName(-5);
         $values[-4] = static::getUrgencyName(-4);
         $values[-3] = static::getUrgencyName(-3);
         $values[-2] = static::getUrgencyName(-2);
         $values[-1] = static::getUrgencyName(-1);
      }

      if (isset($CFG_GLPI[static::URGENCY_MASK_FIELD])) {
         if (($p['showtype'] == 'search')
             || ($CFG_GLPI[static::URGENCY_MASK_FIELD] & (1<<5))) {
            $values[5]  = static::getUrgencyName(5);
         }

         if (($p['showtype'] == 'search')
             || ($CFG_GLPI[static::URGENCY_MASK_FIELD] & (1<<4))) {
            $values[4]  = static::getUrgencyName(4);
         }

         $values[3]  = static::getUrgencyName(3);

         if (($p['showtype'] == 'search')
             || ($CFG_GLPI[static::URGENCY_MASK_FIELD] & (1<<2))) {
            $values[2]  = static::getUrgencyName(2);
         }

         if (($p['showtype'] == 'search')
             || ($CFG_GLPI[static::URGENCY_MASK_FIELD] & (1<<1))) {
            $values[1]  = static::getUrgencyName(1);
         }
      }

      return Dropdown::showFromArray($p['name'], $values, $p);
   }


   /**
    * Get ITIL object Urgency Name
    *
    * @param integer $value urgency ID
   **/
   static function getUrgencyName($value) {

      switch ($value) {
         case 5 :
            return _x('urgency', 'Very high');

         case 4 :
            return _x('urgency', 'High');

         case 3 :
            return _x('urgency', 'Medium');

         case 2 :
            return _x('urgency', 'Low');

         case 1 :
            return _x('urgency', 'Very low');

         // No standard one :
         case 0 :
            return _x('urgency', 'All');
         case -1 :
            return _x('urgency', 'At least very low');
         case -2 :
            return _x('urgency', 'At least low');
         case -3 :
            return _x('urgency', 'At least medium');
         case -4 :
            return _x('urgency', 'At least high');
         case -5 :
            return _x('urgency', 'At least very high');

         default :
            // Return $value if not define
            return $value;

      }
   }


   /**
    * Dropdown of ITIL object Impact
    *
    * @since 0.84 new proto
    *
    * @param $options   array of options
    *  - name     : select name (default is impact)
    *  - value    : default value (default 0)
    *  - showtype : list proposed : normal, search (default normal)
    *  - display  : boolean if false get string
    *
    * \
    * @return string id of the select
   **/
   static function dropdownImpact(array $options = []) {
      global $CFG_GLPI;

      $p = [
         'name'     => 'impact',
         'value'    => 0,
         'showtype' => 'normal',
         'display'  => true,
      ];

      if (is_array($options) && count($options)) {
         foreach ($options as $key => $val) {
            $p[$key] = $val;
         }
      }
      $values = [];

      if ($p['showtype'] == 'search') {
         $values[0]  = static::getImpactName(0);
         $values[-5] = static::getImpactName(-5);
         $values[-4] = static::getImpactName(-4);
         $values[-3] = static::getImpactName(-3);
         $values[-2] = static::getImpactName(-2);
         $values[-1] = static::getImpactName(-1);
      }

      if (isset($CFG_GLPI[static::IMPACT_MASK_FIELD])) {
         if (($p['showtype'] == 'search')
             || ($CFG_GLPI[static::IMPACT_MASK_FIELD] & (1<<5))) {
            $values[5]  = static::getImpactName(5);
         }

         if (($p['showtype'] == 'search')
             || ($CFG_GLPI[static::IMPACT_MASK_FIELD] & (1<<4))) {
            $values[4]  = static::getImpactName(4);
         }

         $values[3]  = static::getImpactName(3);

         if (($p['showtype'] == 'search')
             || ($CFG_GLPI[static::IMPACT_MASK_FIELD] & (1<<2))) {
            $values[2]  = static::getImpactName(2);
         }

         if (($p['showtype'] == 'search')
             || ($CFG_GLPI[static::IMPACT_MASK_FIELD] & (1<<1))) {
            $values[1]  = static::getImpactName(1);
         }
      }

      return Dropdown::showFromArray($p['name'], $values, $p);
   }


   /**
    * Get ITIL object Impact Name
    *
    * @param integer $value impact ID
   **/
   static function getImpactName($value) {

      switch ($value) {
         case 5 :
            return _x('impact', 'Very high');

         case 4 :
            return _x('impact', 'High');

         case 3 :
            return _x('impact', 'Medium');

         case 2 :
            return _x('impact', 'Low');

         case 1 :
            return _x('impact', 'Very low');

         // No standard one :
         case 0 :
            return _x('impact', 'All');
         case -1 :
            return _x('impact', 'At least very low');
         case -2 :
            return _x('impact', 'At least low');
         case -3 :
            return _x('impact', 'At least medium');
         case -4 :
            return _x('impact', 'At least high');
         case -5 :
            return _x('impact', 'At least very high');

         default :
            // Return $value if not define
            return $value;
      }
   }


   /**
    * Get the ITIL object status list
    *
    * @param $withmetaforsearch boolean (false by default)
    *
    * @return array
   **/
   static function getAllStatusArray($withmetaforsearch = false) {

      // To be overridden by class
      $tab = [];

      return $tab;
   }


   /**
    * Get the ITIL object closed status list
    *
    * @since 0.83
    *
    * @return array
   **/
   static function getClosedStatusArray() {

      // To be overridden by class
      $tab = [];
      return $tab;
   }


   /**
    * Get the ITIL object solved status list
    *
    * @since 0.83
    *
    * @return array
   **/
   static function getSolvedStatusArray() {

      // To be overridden by class
      $tab = [];
      return $tab;
   }

   /**
    * Get the ITIL object all status list without solved and closed status
    *
    * @since 9.2.1
    *
    * @return array
   **/
   static function getNotSolvedStatusArray() {
      $all = static::getAllStatusArray();
      foreach (static::getSolvedStatusArray() as $status) {
         if (isset($all[$status])) {
            unset($all[$status]);
         }
      }
      foreach (static::getClosedStatusArray() as $status) {
         if (isset($all[$status])) {
            unset($all[$status]);
         }
      }
      $nosolved = array_keys($all);

      return $nosolved;
   }


   /**
    * Get the ITIL object new status list
    *
    * @since 0.83.8
    *
    * @return array
   **/
   static function getNewStatusArray() {

      // To be overriden by class
      $tab = [];
      return $tab;
   }


   /**
    * Get the ITIL object process status list
    *
    * @since 0.83
    *
    * @return array
   **/
   static function getProcessStatus() {

      // To be overridden by class
      $tab = [];
      return $tab;
   }


   /**
    * check is the user can change from / to a status
    *
    * @since 0.84
    *
    * @param integer $old value of old/current status
    * @param integer $new value of target status
    *
    * @return boolean
   **/
   static function isAllowedStatus($old, $new) {

      if (isset($_SESSION['glpiactiveprofile'][static::STATUS_MATRIX_FIELD][$old][$new])
          && !$_SESSION['glpiactiveprofile'][static::STATUS_MATRIX_FIELD][$old][$new]) {
         return false;
      }

      if (array_key_exists(static::STATUS_MATRIX_FIELD,
                           $_SESSION['glpiactiveprofile'])) { // maybe not set for post-only
         return true;
      }

      return false;
   }


   /**
    * Get the ITIL object status allowed for a current status
    *
    * @since 0.84 new proto
    *
    * @param integer $current   status
    *
    * @return array
   **/
   static function getAllowedStatusArray($current) {

      $tab = static::getAllStatusArray();
      if (!isset($current)) {
         $current = self::INCOMING;
      }

      foreach (array_keys($tab) as $status) {
         if (($status != $current)
             && !static::isAllowedStatus($current, $status)) {
            unset($tab[$status]);
         }
      }
      return $tab;
   }

   /**
    * Is the ITIL object status exists for the object
    *
    * @since 0.85
    *
    * @param integer $status   status
    *
    * @return boolean
   **/
   static function isStatusExists($status) {

      $tab = static::getAllStatusArray();

      return isset($tab[$status]);
   }

   /**
    * Dropdown of object status
    *
    * @since 0.84 new proto
    *
    * @param $options   array of options
    *  - name     : select name (default is status)
    *  - value    : default value (default self::INCOMING)
    *  - showtype : list proposed : normal, search or allowed (default normal)
    *  - display  : boolean if false get string
    *
    * @return string|integer Output string if display option is set to false,
    *                        otherwise random part of dropdown id
   **/
   static function dropdownStatus(array $options = []) {

      $p = [
         'name'     => 'status',
         'showtype' => 'normal',
         'display'  => true,
      ];

      if (is_array($options) && count($options)) {
         foreach ($options as $key => $val) {
            $p[$key] = $val;
         }
      }

      if (!isset($p['value']) || empty($p['value'])) {
         $p['value']     = self::INCOMING;
      }

      switch ($p['showtype']) {
         case 'allowed' :
            $tab = static::getAllowedStatusArray($p['value']);
            break;

         case 'search' :
            $tab = static::getAllStatusArray(true);
            break;

         default :
            $tab = static::getAllStatusArray(false);
            break;
      }

      return Dropdown::showFromArray($p['name'], $tab, $p);
   }


   /**
    * Get ITIL object status Name
    *
    * @since 0.84
    *
    * @param integer $value     status ID
   **/
   static function getStatus($value) {

      $tab  = static::getAllStatusArray(true);
      // Return $value if not defined
      return (isset($tab[$value]) ? $tab[$value] : $value);
   }


   /**
    * get field part name corresponding to actor type
    *
    * @param $type      integer : user type
    *
    * @since 0.84.6
    *
    * @return string|boolean Field part or false if not applicable
   **/
   static function getActorFieldNameType($type) {

      switch ($type) {
         case CommonITILActor::REQUESTER :
            return 'requester';

         case CommonITILActor::OBSERVER :
            return 'observer';

         case CommonITILActor::ASSIGN :
            return 'assign';

         default :
            return false;
      }
   }


   /**
    * show groups asociated
    *
    * @param $type      integer : user type
    * @param $canedit   boolean : can edit ?
    * @param $options   array    options for default values ($options of showForm)
    *
    * @return void
   **/
   function showGroupsAssociated($type, $canedit, array $options = []) {

      $groupicon = static::getActorIcon('group', $type);
      $group     = new Group();
      $linkclass = new $this->grouplinkclass();

      $typename  = static::getActorFieldNameType($type);

      $candelete = true;
      $mandatory = '';
      // For ticket templates : mandatories
      $key = $this->getTemplateFormFieldName();
      if (isset($options[$key])) {
         $mandatory = $options[$key]->getMandatoryMark("_groups_id_".$typename);
         if ($options[$key]->isMandatoryField("_groups_id_".$typename)
             && isset($this->groups[$type]) && (count($this->groups[$type])==1)) {
            $candelete = false;
         }
      }

      if (isset($this->groups[$type]) && count($this->groups[$type])) {
         foreach ($this->groups[$type] as $d) {
            echo "<div class='actor_row'>";
            $k = $d['groups_id'];
            echo "$mandatory$groupicon&nbsp;";
            if ($group->getFromDB($k)) {
               if (Session::getCurrentInterface() == 'helpdesk'
                  && $type == CommonITILActor::ASSIGN
                  && !empty($anon_name = Group::getAnonymizedName($this->getEntityID()))
               ) {
                  echo $anon_name;
               } else {
                  echo $group->getLink(['comments' => true]);
               }
            }
            if ($canedit && $candelete) {
               Html::showSimpleForm($linkclass->getFormURL(), 'delete',
                                    _x('button', 'Delete permanently'),
                                    ['id' => $d['id']],
                                    'fa-times-circle');
            }
            echo "</div>";
         }
      }
   }

   /**
    * show suppliers associated
    *
    * @since 0.84
    *
    * @param $type      integer : user type
    * @param $canedit   boolean : can edit ?
    * @param $options   array    options for default values ($options of showForm)
    *
    * @return void
   **/
   function showSuppliersAssociated($type, $canedit, array $options = []) {
      global $CFG_GLPI;

      $showsupplierlink = 0;
      if (Session::haveRight('contact_enterprise', READ)) {
         $showsupplierlink = 2;
      }

      $suppliericon = static::getActorIcon('supplier', $type);
      $supplier     = new Supplier();
      $linksupplier = new $this->supplierlinkclass();

      $typename     = static::getActorFieldNameType($type);

      $candelete    = true;
      $mandatory    = '';
      // For ticket templates : mandatories
      $key = $this->getTemplateFormFieldName();
      if (isset($options[$key])) {
         $mandatory = $options[$key]->getMandatoryMark("_suppliers_id_".$typename);
         if ($options[$key]->isMandatoryField("_suppliers_id_".$typename)
             && isset($this->suppliers[$type]) && (count($this->suppliers[$type])==1)) {
            $candelete = false;
         }
      }

      if (isset($this->suppliers[$type]) && count($this->suppliers[$type])) {
         foreach ($this->suppliers[$type] as $d) {
            echo "<div class='actor_row'>";
            $suppliers_id = $d['suppliers_id'];

            echo "$mandatory$suppliericon&nbsp;";

            $email = $d['alternative_email'];
            if ($suppliers_id) {
               if ($supplier->getFromDB($suppliers_id)) {
                  echo $supplier->getLink(['comments' => $showsupplierlink]);
                  echo "&nbsp;";

                  $tmpname = Dropdown::getDropdownName($supplier->getTable(), $suppliers_id, 1);
                  Html::showToolTip($tmpname['comment']);

                  if (empty($email)) {
                     $email = $supplier->fields['email'];
                  }
               }
            } else {
               echo "<a href='mailto:$email'>$email</a>";
            }

            if ($CFG_GLPI['notifications_mailing']) {
               $text = __('Email followup')
                  . "&nbsp;" . Dropdown::getYesNo($d['use_notification'])
                  . '<br />';

               if ($d['use_notification']) {
                  $text .= sprintf(__('%1$s: %2$s'), _n('Email', 'Emails', 1), $email);
               }
               if ($canedit) {
                  $opt = ['awesome-class' => 'fa-envelope',
                          'popup' => $linksupplier->getFormURLWithID($d['id'])];
                  Html::showToolTip($text, $opt);
               }
            }

            if ($canedit && $candelete) {
               Html::showSimpleForm($linksupplier->getFormURL(), 'delete',
                                    _x('button', 'Delete permanently'),
                                    ['id' => $d['id']],
                                    'fa-times-circle');
            }

            echo '</div>';
         }
      }
   }

   /**
    * display a value according to a field
    *
    * @since 0.83
    *
    * @param $field     String         name of the field
    * @param $values    String / Array with the value to display
    * @param $options   Array          of option
    *
    * @return a string
   **/
   static function getSpecificValueToDisplay($field, $values, array $options = []) {

      if (!is_array($values)) {
         $values = [$field => $values];
      }
      switch ($field) {
         case 'status':
            return static::getStatus($values[$field]);

         case 'urgency':
            return static::getUrgencyName($values[$field]);

         case 'impact':
            return static::getImpactName($values[$field]);

         case 'priority':
            return static::getPriorityName($values[$field]);

         case 'global_validation' :
            return CommonITILValidation::getStatus($values[$field]);

      }
      return parent::getSpecificValueToDisplay($field, $values, $options);
   }


   /**
    * @since 0.84
    *
    * @param $field
    * @param $name            (default '')
    * @param $values          (default '')
    * @param $options   array
   **/
   static function getSpecificValueToSelect($field, $name = '', $values = '', array $options = []) {

      if (!is_array($values)) {
         $values = [$field => $values];
      }
      $options['display'] = false;

      switch ($field) {
         case 'status' :
            $options['name']  = $name;
            $options['value'] = $values[$field];
            return static::dropdownStatus($options);

         case 'impact' :
            $options['name']  = $name;
            $options['value'] = $values[$field];
            return static::dropdownImpact($options);

         case 'urgency' :
            $options['name']  = $name;
            $options['value'] = $values[$field];
            return static::dropdownUrgency($options);

         case 'priority' :
            $options['name']  = $name;
            $options['value'] = $values[$field];
            return static::dropdownPriority($options);

         case 'global_validation' :
            $options['global'] = true;
            $options['value']  = $values[$field];
            return CommonITILValidation::dropdownStatus($name, $options);
      }
      return parent::getSpecificValueToSelect($field, $name, $values, $options);
   }


   /**
    * @since 0.85
    *
    * @see CommonDBTM::showMassiveActionsSubForm()
   **/
   static function showMassiveActionsSubForm(MassiveAction $ma) {
      global $CFG_GLPI;

      switch ($ma->getAction()) {
         case 'add_task' :
            $itemtype = $ma->getItemtype(true);
            $tasktype = $itemtype.'Task';
            if ($ttype = getItemForItemtype($tasktype)) {
               $ttype->showMassiveActionAddTaskForm();
               return true;
            }
            return false;

         case 'add_actor' :
            $types            = [0                          => Dropdown::EMPTY_VALUE,
                                      CommonITILActor::REQUESTER => _n('Requester', 'Requesters', 1),
                                      CommonITILActor::OBSERVER  => _n('Watcher', 'Watchers', 1),
                                      CommonITILActor::ASSIGN    => __('Assigned to')];
            $rand             = Dropdown::showFromArray('actortype', $types);

            $paramsmassaction = ['actortype' => '__VALUE__'];

            Ajax::updateItemOnSelectEvent("dropdown_actortype$rand", "show_massiveaction_field",
                                          $CFG_GLPI["root_doc"].
                                             "/ajax/dropdownMassiveActionAddActor.php",
                                          $paramsmassaction);
            echo "<span id='show_massiveaction_field'>&nbsp;</span>\n";
            return true;
         case 'update_notif' :

            Dropdown::showYesNo('use_notification');
            echo "<br><br>";
            echo Html::submit(_x('button', 'Post'), ['name' => 'massiveaction']);
            return true;
            return true;
      }
      return parent::showMassiveActionsSubForm($ma);
   }


   /**
    * @since 0.85
    *
    * @see CommonDBTM::processMassiveActionsForOneItemtype()
   **/
   static function processMassiveActionsForOneItemtype(MassiveAction $ma, CommonDBTM $item,
                                                       array $ids) {

      switch ($ma->getAction()) {
         case 'add_actor' :
            $input = $ma->getInput();
            foreach ($ids as $id) {
               $input2 = ['id' => $id];
               if (isset($input['_itil_requester'])) {
                  $input2['_itil_requester'] = $input['_itil_requester'];
               }
               if (isset($input['_itil_observer'])) {
                  $input2['_itil_observer'] = $input['_itil_observer'];
               }
               if (isset($input['_itil_assign'])) {
                  $input2['_itil_assign'] = $input['_itil_assign'];
               }
               if ($item->can($id, UPDATE)) {
                  if ($item->update($input2)) {
                     $ma->itemDone($item->getType(), $id, MassiveAction::ACTION_OK);
                  } else {
                     $ma->itemDone($item->getType(), $id, MassiveAction::ACTION_KO);
                     $ma->addMessage($item->getErrorMessage(ERROR_ON_ACTION));
                  }
               } else {
                  $ma->itemDone($item->getType(), $id, MassiveAction::ACTION_NORIGHT);
                  $ma->addMessage($item->getErrorMessage(ERROR_RIGHT));
               }
            }
            return;

         case 'update_notif' :
            $input = $ma->getInput();
            foreach ($ids as $id) {
               if ($item->can($id, UPDATE)) {
                  $linkclass = new $item->userlinkclass();
                  foreach ($linkclass->getActors($id) as $users) {
                     foreach ($users as $data) {
                        $data['use_notification'] = $input['use_notification'];
                        $linkclass->update($data);
                     }
                  }
                  $linkclass = new $item->supplierlinkclass();
                  foreach ($linkclass->getActors($id) as $users) {
                     foreach ($users as $data) {
                        $data['use_notification'] = $input['use_notification'];
                        $linkclass->update($data);
                     }
                  }

                  $ma->itemDone($item->getType(), $id, MassiveAction::ACTION_OK);
               } else {
                  $ma->itemDone($item->getType(), $id, MassiveAction::ACTION_NORIGHT);
                  $ma->addMessage($item->getErrorMessage(ERROR_RIGHT));
               }
            }
            return;

         case 'add_task' :
            if (!($task = getItemForItemtype($item->getType().'Task'))) {
               $ma->itemDone($item->getType(), $ids, MassiveAction::ACTION_KO);
               break;
            }
            $field = $item->getForeignKeyField();

            $input = $ma->getInput();

            foreach ($ids as $id) {
               if ($item->getFromDB($id)) {
                  $input2 = [
                     $field              => $id,
                     'taskcategories_id' => $input['taskcategories_id'],
                     'actiontime'        => $input['actiontime'],
                     'state'             => $input['state'],
                     'content'           => $input['content']
                  ];
                  if ($task->can(-1, CREATE, $input2)) {
                     if ($task->add($input2)) {
                        $ma->itemDone($item->getType(), $id, MassiveAction::ACTION_OK);
                     } else {
                        $ma->itemDone($item->getType(), $id, MassiveAction::ACTION_KO);
                        $ma->addMessage($item->getErrorMessage(ERROR_ON_ACTION));
                     }
                  } else {
                     $ma->itemDone($item->getType(), $id, MassiveAction::ACTION_NORIGHT);
                     $ma->addMessage($item->getErrorMessage(ERROR_RIGHT));
                  }
               } else {
                  $ma->itemDone($item->getType(), $id, MassiveAction::ACTION_KO);
                  $ma->addMessage($item->getErrorMessage(ERROR_NOT_FOUND));
               }
            }
            return;
      }
      parent::processMassiveActionsForOneItemtype($ma, $item, $ids);
   }


   /**
    * @since 0.85
   **/
   function getSearchOptionsMain() {
      global $DB;

      $tab = [];

      $tab[] = [
         'id'                 => 'common',
         'name'               => __('Characteristics')
      ];

      $tab[] = [
         'id'                 => '1',
         'table'              => $this->getTable(),
         'field'              => 'name',
         'name'               => __('Title'),
         'datatype'           => 'itemlink',
         'searchtype'         => 'contains',
         'massiveaction'      => false,
         'additionalfields'   => ['id', 'content', 'status']
      ];

      $tab[] = [
         'id'                 => '21',
         'table'              => $this->getTable(),
         'field'              => 'content',
         'name'               => __('Description'),
         'massiveaction'      => false,
         'datatype'           => 'text',
         'htmltext'           => true
      ];

      $tab[] = [
         'id'                 => '2',
         'table'              => $this->getTable(),
         'field'              => 'id',
         'name'               => __('ID'),
         'massiveaction'      => false,
         'datatype'           => 'number'
      ];

      $tab[] = [
         'id'                 => '12',
         'table'              => $this->getTable(),
         'field'              => 'status',
         'name'               => __('Status'),
         'searchtype'         => 'equals',
         'datatype'           => 'specific'
      ];

      $tab[] = [
         'id'                 => '10',
         'table'              => $this->getTable(),
         'field'              => 'urgency',
         'name'               => __('Urgency'),
         'searchtype'         => 'equals',
         'datatype'           => 'specific'
      ];

      $tab[] = [
         'id'                 => '11',
         'table'              => $this->getTable(),
         'field'              => 'impact',
         'name'               => __('Impact'),
         'searchtype'         => 'equals',
         'datatype'           => 'specific'
      ];

      $tab[] = [
         'id'                 => '3',
         'table'              => $this->getTable(),
         'field'              => 'priority',
         'name'               => __('Priority'),
         'searchtype'         => 'equals',
         'datatype'           => 'specific'
      ];

      $tab[] = [
         'id'                 => '15',
         'table'              => $this->getTable(),
         'field'              => 'date',
         'name'               => __('Opening date'),
         'datatype'           => 'datetime',
         'massiveaction'      => false
      ];

      $tab[] = [
         'id'                 => '16',
         'table'              => $this->getTable(),
         'field'              => 'closedate',
         'name'               => __('Closing date'),
         'datatype'           => 'datetime',
         'massiveaction'      => false
      ];

      $tab[] = [
         'id'                 => '18',
         'table'              => $this->getTable(),
         'field'              => 'time_to_resolve',
         'name'               => __('Time to resolve'),
         'datatype'           => 'datetime',
         'maybefuture'        => true,
         'massiveaction'      => false,
         'additionalfields'   => ['status']
      ];

      $tab[] = [
         'id'                 => '151',
         'table'              => $this->getTable(),
         'field'              => 'time_to_resolve',
         'name'               => __('Time to resolve + Progress'),
         'massiveaction'      => false,
         'nosearch'           => true,
         'additionalfields'   => ['status']
      ];

      $tab[] = [
         'id'                 => '82',
         'table'              => $this->getTable(),
         'field'              => 'is_late',
         'name'               => __('Time to resolve exceeded'),
         'datatype'           => 'bool',
         'massiveaction'      => false,
         'computation'        => self::generateSLAOLAComputation('time_to_resolve')
      ];

      $tab[] = [
         'id'                 => '17',
         'table'              => $this->getTable(),
         'field'              => 'solvedate',
         'name'               => __('Resolution date'),
         'datatype'           => 'datetime',
         'massiveaction'      => false
      ];

      $tab[] = [
         'id'                 => '19',
         'table'              => $this->getTable(),
         'field'              => 'date_mod',
         'name'               => __('Last update'),
         'datatype'           => 'datetime',
         'massiveaction'      => false
      ];

      $newtab = [
         'id'                 => '7',
         'table'              => 'glpi_itilcategories',
         'field'              => 'completename',
         'name'               => __('Category'),
         'datatype'           => 'dropdown'
      ];

      if (!Session::isCron() // no filter for cron
          && Session::getCurrentInterface() == 'helpdesk') {
         $newtab['condition']         = ['is_helpdeskvisible' => 1];
      }
      $tab[] = $newtab;

      $tab[] = [
         'id'                 => '80',
         'table'              => 'glpi_entities',
         'field'              => 'completename',
         'name'               => Entity::getTypeName(1),
         'massiveaction'      => false,
         'datatype'           => 'dropdown'
      ];

      $tab[] = [
         'id'                 => '45',
         'table'              => $this->getTable(),
         'field'              => 'actiontime',
         'name'               => __('Total duration'),
         'datatype'           => 'timestamp',
         'massiveaction'      => false,
         'nosearch'           => true
      ];

      $newtab = [
         'id'                 => '64',
         'table'              => 'glpi_users',
         'field'              => 'name',
         'linkfield'          => 'users_id_lastupdater',
         'name'               => __('Last edit by'),
         'massiveaction'      => false,
         'datatype'           => 'dropdown',
         'right'              => 'all'
      ];

      // Filter search fields for helpdesk
      if (!Session::isCron() // no filter for cron
          && Session::getCurrentInterface() != 'central') {
         // last updater no search
         $newtab['nosearch'] = true;
      }
      $tab[] = $newtab;

      // add objectlock search options
      $tab = array_merge($tab, ObjectLock::rawSearchOptionsToAdd(get_class($this)));

      // For ITIL template
      $tab[] = [
         'id'                 => '142',
         'table'              => 'glpi_documents',
         'field'              => 'name',
         'name'               => Document::getTypeName(Session::getPluralNumber()),
         'forcegroupby'       => true,
         'usehaving'          => true,
         'nosearch'           => true,
         'nodisplay'          => true,
         'datatype'           => 'dropdown',
         'massiveaction'      => false,
         'joinparams'         => [
            'jointype'           => 'items_id',
            'beforejoin'         => [
               'table'              => 'glpi_documents_items',
               'joinparams'         => [
                  'jointype'           => 'itemtype_item'
               ]
            ]
         ]
      ];

      $tab[] = [
         'id'                 => '400',
         'table'              => PendingReason::getTable(),
         'field'              => 'name',
         'name'               => PendingReason::getTypeName(1),
         'massiveaction'      => false,
         'searchtype'         => ['equals', 'notequals'],
         'datatype'           => 'dropdown',
         'joinparams'         => [
            'jointype'           => 'items_id',
            'beforejoin'         => [
               'table'              => PendingReason_Item::getTable(),
               'joinparams'         => [
                  'jointype'           => 'itemtype_item'
               ]
            ]
         ]
      ];

      return $tab;
   }


   /**
    * @since 0.85
   **/
   function getSearchOptionsSolution() {
      global $DB;
      $tab = [];

      $tab[] = [
         'id'                 => 'solution',
         'name'               => ITILSolution::getTypeName(1)
      ];

      $tab[] = [
         'id'                 => '23',
         'table'              => 'glpi_solutiontypes',
         'field'              => 'name',
         'name'               => SolutionType::getTypeName(1),
         'datatype'           => 'dropdown',
         'forcegroupby'       => true,
         'joinparams'         => [
            'beforejoin'         => [
               'table'              => ITILSolution::getTable(),
               'joinparams'         => [
                  'jointype'           => 'itemtype_item',
               ]
            ]
         ]
      ];

      $tab[] = [
         'id'                 => '24',
         'table'              => ITILSolution::getTable(),
         'field'              => 'content',
         'name'               => ITILSolution::getTypeName(1),
         'datatype'           => 'text',
         'htmltext'           => true,
         'massiveaction'      => false,
         'forcegroupby'       => true,
         'joinparams'         => [
            'jointype'           => 'itemtype_item'
         ]
      ];

      $tab[] = [
         'id'                  => '38',
         'table'               => ITILSolution::getTable(),
         'field'               => 'status',
         'name'                => __('Any solution status'),
         'datatype'            => 'specific',
         'searchtype'          => ['equals', 'notequals'],
         'searchequalsonfield' => true,
         'massiveaction'       => false,
         'forcegroupby'        => true,
         'joinparams'          => [
            'jointype' => 'itemtype_item'
         ]
      ];

      $tab[] = [
         'id'                  => '39',
         'table'               => ITILSolution::getTable(),
         'field'               => 'status',
         'name'                => __('Last solution status'),
         'datatype'            => 'specific',
         'searchtype'          => ['equals', 'notequals'],
         'searchequalsonfield' => true,
         'massiveaction'       => false,
         'forcegroupby'        => true,
         'joinparams'          => [
            'jointype'  => 'itemtype_item',
            // Get only last created solution
            'condition' => [
               'NEWTABLE.id'  => ['=', new QuerySubQuery([
                  'SELECT' => 'id',
                  'FROM'   => ITILSolution::getTable(),
                  'WHERE'  => [
                     ITILSolution::getTable() . '.items_id' => new QueryExpression($DB->quoteName('REFTABLE.id')),
                     ITILSolution::getTable() . '.itemtype' => static::getType()
                  ],
                  'ORDER'  => ITILSolution::getTable() . '.id DESC',
                  'LIMIT'  => 1
               ])]
            ]
         ]
      ];

      return $tab;
   }


   function getSearchOptionsStats() {
      $tab = [];

      $tab[] = [
         'id'                 => 'stats',
         'name'               => __('Statistics')
      ];

      $tab[] = [
         'id'                 => '154',
         'table'              => $this->getTable(),
         'field'              => 'solve_delay_stat',
         'name'               => __('Resolution time'),
         'datatype'           => 'timestamp',
         'forcegroupby'       => true,
         'massiveaction'      => false
      ];

      $tab[] = [
         'id'                 => '152',
         'table'              => $this->getTable(),
         'field'              => 'close_delay_stat',
         'name'               => __('Closing time'),
         'datatype'           => 'timestamp',
         'forcegroupby'       => true,
         'massiveaction'      => false
      ];

      $tab[] = [
         'id'                 => '153',
         'table'              => $this->getTable(),
         'field'              => 'waiting_duration',
         'name'               => __('Waiting time'),
         'datatype'           => 'timestamp',
         'forcegroupby'       => true,
         'massiveaction'      => false
      ];

      return $tab;
   }


   function getSearchOptionsActors() {
      $tab = [];

      $tab[] = [
         'id'                 => 'requester',
         'name'               => _n('Requester', 'Requesters', 1)
      ];

      $newtab = [
         'id'                 => '4', // Also in Ticket_User::post_addItem() and Log::getHistoryData()
         'table'              => 'glpi_users',
         'field'              => 'name',
         'datatype'           => 'dropdown',
         'right'              => 'all',
         'name'               => _n('Requester', 'Requesters', 1),
         'forcegroupby'       => true,
         'massiveaction'      => false,
         'joinparams'         => [
            'beforejoin'         => [
               'table'              => getTableForItemType($this->userlinkclass),
               'joinparams'         => [
                  'jointype'           => 'child',
                  'condition'          => ['NEWTABLE.type' => CommonITILActor::REQUESTER]
               ]
            ]
         ]
      ];

      if (!Session::isCron() // no filter for cron
          && Session::getCurrentInterface() == 'helpdesk') {
         $newtab['right']       = 'id';
      }
      $tab[] = $newtab;

      $newtab = [
         'id'                 => '71',  // Also in Group_Ticket::post_addItem() and Log::getHistoryData()
         'table'              => 'glpi_groups',
         'field'              => 'completename',
         'datatype'           => 'dropdown',
         'name'               => _n('Requester group', 'Requester groups', 1),
         'forcegroupby'       => true,
         'massiveaction'      => false,
         'condition'          => ['is_requester' => 1],
         'joinparams'         => [
            'beforejoin'         => [
               'table'              => getTableForItemType($this->grouplinkclass),
               'joinparams'         => [
                  'jointype'           => 'child',
                  'condition'          => ['NEWTABLE.type' => CommonITILActor::REQUESTER]
               ]
            ]
         ]
      ];

      if (!Session::isCron() // no filter for cron
          && Session::getCurrentInterface() == 'helpdesk') {
         $newtab['condition'] = array_merge(
            $newtab['condition'],
            ['id' => [$_SESSION['glpigroups']]]
         );
      }
      $tab[] = $newtab;

      $newtab = [
         'id'                 => '22',
         'table'              => 'glpi_users',
         'field'              => 'name',
         'datatype'           => 'dropdown',
         'right'              => 'all',
         'linkfield'          => 'users_id_recipient',
         'name'               => __('Writer')
      ];

      if (!Session::isCron() // no filter for cron
          && Session::getCurrentInterface() == 'helpdesk') {
         $newtab['right']       = 'id';
      }
      $tab[] = $newtab;

      $tab[] = [
         'id'                 => 'observer',
         'name'               => _n('Watcher', 'Watchers', 1)
      ];

      $tab[] = [
         'id'                 => '66', // Also in Ticket_User::post_addItem() and Log::getHistoryData()
         'table'              => 'glpi_users',
         'field'              => 'name',
         'datatype'           => 'dropdown',
         'right'              => 'all',
         'name'               => _n('Watcher', 'Watchers', 1),
         'forcegroupby'       => true,
         'massiveaction'      => false,
         'joinparams'         => [
            'beforejoin'         => [
               'table'              => getTableForItemType($this->userlinkclass),
               'joinparams'         => [
                  'jointype'           => 'child',
                  'condition'          => ['NEWTABLE.type' => CommonITILActor::OBSERVER]
               ]
            ]
         ]
      ];

      $tab[] = [
         'id'                 => '65', // Also in Group_Ticket::post_addItem() and Log::getHistoryData()
         'table'              => 'glpi_groups',
         'field'              => 'completename',
         'datatype'           => 'dropdown',
         'name'               => _n('Watcher group', 'Watcher groups', 1),
         'forcegroupby'       => true,
         'massiveaction'      => false,
         'condition'          => ['is_watcher' => 1],
         'joinparams'         => [
            'beforejoin'         => [
               'table'              => getTableForItemType($this->grouplinkclass),
               'joinparams'         => [
                  'jointype'           => 'child',
                  'condition'          => ['NEWTABLE.type' => CommonITILActor::OBSERVER]
               ]
            ]
         ]
      ];

      $tab[] = [
         'id'                 => 'assign',
         'name'               => __('Assigned to')
      ];

      $tab[] = [
         'id'                 => '5', // Also in Ticket_User::post_addItem() and Log::getHistoryData()
         'table'              => 'glpi_users',
         'field'              => 'name',
         'datatype'           => 'dropdown',
         'right'              => 'own_ticket',
         'name'               => __('Technician'),
         'forcegroupby'       => true,
         'massiveaction'      => false,
         'joinparams'         => [
            'beforejoin'         => [
               'table'              => getTableForItemType($this->userlinkclass),
               'joinparams'         => [
                  'jointype'           => 'child',
                  'condition'          => ['NEWTABLE.type' => CommonITILActor::ASSIGN]
               ]
            ]
         ]
      ];

      $tab[] = [
         'id'                 => '6', // Also in Supplier_Ticket::post_addItem() and Log::getHistoryData()
         'table'              => 'glpi_suppliers',
         'field'              => 'name',
         'datatype'           => 'dropdown',
         'name'               => __('Assigned to a supplier'),
         'forcegroupby'       => true,
         'massiveaction'      => false,
         'joinparams'         => [
            'beforejoin'         => [
               'table'              => getTableForItemType($this->supplierlinkclass),
               'joinparams'         => [
                  'jointype'           => 'child',
                  'condition'          => ['NEWTABLE.type' => CommonITILActor::ASSIGN]
               ]
            ]
         ]
      ];

      $tab[] = [
         'id'                 => '8', // Also in Group_Ticket::post_addItem() and Log::getHistoryData()
         'table'              => 'glpi_groups',
         'field'              => 'completename',
         'datatype'           => 'dropdown',
         'name'               => __('Technician group'),
         'forcegroupby'       => true,
         'massiveaction'      => false,
         'condition'          => ['is_assign' => 1],
         'joinparams'         => [
            'beforejoin'         => [
               'table'              => getTableForItemType($this->grouplinkclass),
               'joinparams'         => [
                  'jointype'           => 'child',
                  'condition'          => ['NEWTABLE.type' => CommonITILActor::ASSIGN]
               ]
            ]
         ]
      ];

      $tab[] = [
         'id'                 => 'notification',
         'name'               => _n('Notification', 'Notifications', Session::getPluralNumber())
      ];

      $tab[] = [
         'id'                 => '35',
         'table'              => getTableForItemType($this->userlinkclass),
         'field'              => 'use_notification',
         'name'               => __('Email followup'),
         'datatype'           => 'bool',
         'massiveaction'      => false,
         'joinparams'         => [
            'jointype'           => 'child',
            'condition'          => ['NEWTABLE.type' => CommonITILActor::REQUESTER]
         ]
      ];

      $tab[] = [
         'id'                 => '34',
         'table'              => getTableForItemType($this->userlinkclass),
         'field'              => 'alternative_email',
         'name'               => __('Email for followup'),
         'datatype'           => 'email',
         'massiveaction'      => false,
         'joinparams'         => [
            'jointype'           => 'child',
            'condition'          => ['NEWTABLE.type' => CommonITILActor::REQUESTER]
         ]
      ];

      return $tab;
   }

   static function generateSLAOLAComputation($type, $table = "TABLE") {
      global $DB;

      switch ($type) {
         case 'internal_time_to_own':
         case 'time_to_own':
            return 'IF('.$DB->quoteName($table.'.'.$type).' IS NOT NULL
            AND '.$DB->quoteName($table.'.status').' <> '.self::WAITING.'
            AND ('.$DB->quoteName($table.'.takeintoaccount_delay_stat').'
                        > TIME_TO_SEC(TIMEDIFF('.$DB->quoteName($table.'.'.$type).',
                                               '.$DB->quoteName($table.'.date').'))
                 OR ('.$DB->quoteName($table.'.takeintoaccount_delay_stat').' = 0
                      AND '.$DB->quoteName($table.'.'.$type).' < NOW())),
            1, 0)';
            break;

         case 'internal_time_to_resolve':
         case 'time_to_resolve':
            return 'IF(' . $DB->quoteName($table.'.'.$type) . ' IS NOT NULL
            AND ' . $DB->quoteName($table.'.status') . ' <> 4
            AND (' . $DB->quoteName($table.'.solvedate') . ' > ' . $DB->quoteName($table.'.'.$type) . '
                  OR (' . $DB->quoteName($table.'.solvedate') . ' IS NULL
                     AND ' . $DB->quoteName($table.'.'.$type) . ' < NOW())),
            1, 0)';
            break;
      }
   }

   /**
    * Get status icon
    *
    * @since 9.3
    *
    * @return string
    */
   public static function getStatusIcon($status) {
      $class = static::getStatusClass($status);
      $label = static::getStatus($status);
      return "<i class='$class' title='$label'></i>";
   }

   /**
    * Get status class
    *
    * @since 9.3
    *
    * @return string
    */
   public static function getStatusClass($status) {
      $class = null;
      $solid = true;

      switch ($status) {
         case self::INCOMING :
            $class = 'circle';
            break;
         case self::ASSIGNED :
            $class = 'circle';
            $solid = false;
            break;
         case self::PLANNED :
            $class = 'calendar';
            break;
         case self::WAITING :
            $class = 'circle';
            break;
         case self::SOLVED :
            $class = 'circle';
            $solid = false;
            break;
         case self::CLOSED :
            $class = 'circle';
            break;
         case self::ACCEPTED :
            $class = 'check-circle';
            break;
         case self::OBSERVED :
            $class = 'eye';
            break;
         case self::EVALUATION :
            $class = 'circle';
            $solid = false;
            break;
         case self::APPROVAL :
            $class = 'question-circle';
            break;
         case self::TEST :
            $class = 'question-circle';
            break;
         case self::QUALIFICATION :
            $class = 'circle';
            $solid = false;
            break;
      }

      return $class == null
         ? ''
         : 'itilstatus ' . ($solid ? 'fas fa-' : 'far fa-') . $class.
         " ".static::getStatusKey($status);
   }

   /**
    * Get status key
    *
    * @since 9.3
    *
    * @return string
    */
   public static function getStatusKey($status) {
      $key = '';
      switch ($status) {
         case self::INCOMING :
            $key = 'new';
            break;
         case self::ASSIGNED :
            $key = 'assigned';
            break;
         case self::PLANNED :
            $key = 'planned';
            break;
         case self::WAITING :
            $key = 'waiting';
            break;
         case self::SOLVED :
            $key = 'solved';
            break;
         case self::CLOSED :
            $key = 'closed';
            break;
         case self::ACCEPTED :
            $key = 'accepted';
            break;
         case self::OBSERVED :
            $key = 'observe';
            break;
         case self::EVALUATION :
            $key = 'eval';
            break;
         case self::APPROVAL :
            $key = 'approval';
            break;
         case self::TEST :
            $key = 'test';
            break;
         case self::QUALIFICATION :
            $key = 'qualif';
            break;
      }
      return $key;
   }


   /**
    * Get Icon for Actor
    *
    * @param $user_group   string   'user or 'group'
    * @param $type         integer  user/group type
    *
    * @return string
   **/
   static function getActorIcon($user_group, $type) {
      global $CFG_GLPI;

      switch ($user_group) {
         case 'user' :
            $icontitle = addslashes(User::getTypeName(1)).' - '.$type; // should never be used
            switch ($type) {
               case CommonITILActor::REQUESTER :
                  $icontitle = __s('Requester user');
                  break;

               case CommonITILActor::OBSERVER :
                  $icontitle = __s('Watcher user');
                  break;

               case CommonITILActor::ASSIGN :
                  $icontitle = __s('Technician');
                  break;
            }
            return "<i class='fas fa-user' title='$icontitle'></i><span class='sr-only'>$icontitle</span>";

         case 'group' :
            $icontitle = Group::getTypeName(1);
            switch ($type) {
               case CommonITILActor::REQUESTER :
                  $icontitle = _sn('Requester group', 'Requester groups', 1);
                  break;

               case CommonITILActor::OBSERVER :
                  $icontitle = _sn('Watcher group', 'Watcher groups', 1);
                  break;

               case CommonITILActor::ASSIGN :
                  $icontitle = __s('Group in charge of the ticket');
                  break;
            }

            return "<i class='fas fa-users' title='$icontitle'></i>" .
                "<span class='sr-only'>$icontitle</span>";

         case 'supplier' :
            $icontitle = Supplier::getTypeName(1);
            return "<i class='fas fa-dolly' alt=\"$icontitle\" title=\"$icontitle\"></i>";

      }
      return '';

   }


   /**
    * show tooltip for user notification information
    *
    * @param $type      integer  user type
    * @param $canedit   boolean  can edit ?
    * @param $options   array    options for default values ($options of showForm)
    *
    * @return void
   **/
   function showUsersAssociated($type, $canedit, array $options = []) {
      global $CFG_GLPI;

      $showuserlink = 0;
      if (User::canView()) {
         $showuserlink = 2;
      }
      $usericon  = static::getActorIcon('user', $type);
      $user      = new User();
      $linkuser  = new $this->userlinkclass();

      $typename  = static::getActorFieldNameType($type);

      $candelete = true;
      $mandatory = '';
      // For ticket templates : mandatories
      $key = $this->getTemplateFormFieldName();
      if (isset($options[$key])) {
         $mandatory = $options[$key]->getMandatoryMark("_users_id_".$typename);
         if ($options[$key]->isMandatoryField("_users_id_".$typename)
             && isset($this->users[$type]) && (count($this->users[$type])==1)) {
            $candelete = false;
         }
      }

      if (isset($this->users[$type]) && count($this->users[$type])) {
         foreach ($this->users[$type] as $d) {
            echo "<div class='actor_row'>";
            $k = $d['users_id'];

            echo "$mandatory$usericon&nbsp;";

            if ($k) {
               $userdata = getUserName($k, 2);
            } else {
               $email         = $d['alternative_email'];
               $userdata      = "<a href='mailto:$email'>$email</a>";
            }

            if (Session::getCurrentInterface() == 'helpdesk'
               && $type == CommonITILActor::ASSIGN
               && !empty($anon_name = User::getAnonymizedName(
                  $k,
                  $this->getEntityID()
               ))
            ) {
               echo $anon_name;
            } else {
               if ($k) {
                  $param = ['display' => false];
                  if ($showuserlink) {
                     $param['link'] = $userdata["link"];
                  }
                  echo $userdata['name']."&nbsp;".Html::showToolTip($userdata["comment"], $param);
               } else {
                  echo $userdata;
               }
            }

            if ($CFG_GLPI['notifications_mailing']) {
               $text = __('Email followup')."&nbsp;".Dropdown::getYesNo($d['use_notification']).
                       '<br>';

               if ($d['use_notification']) {
                  $uemail = $d['alternative_email'];
                  if (empty($uemail) && $user->getFromDB($d['users_id'])) {
                     $uemail = $user->getDefaultEmail();
                  }
                  $text .= sprintf(__('%1$s: %2$s'), _n('Email', 'Emails', 1), $uemail);
                  if (!NotificationMailing::isUserAddressValid($uemail)) {
                     $text .= "&nbsp;<span class='red'>".__('Invalid email address')."</span>";
                  }
               }

               if ($canedit
                   || ($d['users_id'] == Session::getLoginUserID())) {
                  $opt      = ['awesome-class' => 'fa-envelope',
                                    'popup' => $linkuser->getFormURLWithID($d['id'])];
                  echo "&nbsp;";
                  Html::showToolTip($text, $opt);
               }
            }

            if ($canedit && $candelete) {
               Html::showSimpleForm($linkuser->getFormURL(), 'delete',
                                    _x('button', 'Delete permanently'),
                                    ['id' => $d['id']],
                                    'fa-times-circle');
            }
            echo "</div>";
         }
      }
   }


   /**
    * show actor add div
    *
    * @param $type         string   actor type
    * @param $rand_type    integer  rand value of div to use
    * @param $entities_id  integer  entity ID
    * @param $is_hidden    array    of hidden fields (if empty consider as not hidden)
    * @param $withgroup    boolean  allow adding a group (true by default)
    * @param $withsupplier boolean  allow adding a supplier (only one possible in ASSIGN case)
    *                               (false by default)
    * @param $inobject     boolean  display in ITIL object ? (true by default)
    *
    * @return void|boolean Nothing if displayed, false if not applicable
   **/
   function showActorAddForm($type, $rand_type, $entities_id, $is_hidden = [],
                             $withgroup = true, $withsupplier = false, $inobject = true) {
      global $CFG_GLPI;

      $types = ['user'  => User::getTypeName(1)];

      if ($withgroup) {
         $types['group'] = Group::getTypeName(1);
      }

      if ($withsupplier
          && ($type == CommonITILActor::ASSIGN)) {
         $types['supplier'] = Supplier::getTypeName(1);
      }

      $typename = static::getActorFieldNameType($type);
      switch ($type) {
         case CommonITILActor::REQUESTER :
            if (isset($is_hidden['_users_id_requester']) && $is_hidden['_users_id_requester']) {
               unset($types['user']);
            }
            if (isset($is_hidden['_groups_id_requester']) && $is_hidden['_groups_id_requester']) {
               unset($types['group']);
            }
            break;

         case CommonITILActor::OBSERVER :
            if (isset($is_hidden['_users_id_observer']) && $is_hidden['_users_id_observer']) {
               unset($types['user']);
            }
            if (isset($is_hidden['_groups_id_observer']) && $is_hidden['_groups_id_observer']) {
               unset($types['group']);
            }
            break;

         case CommonITILActor::ASSIGN :
            if (isset($is_hidden['_users_id_assign']) && $is_hidden['_users_id_assign']) {
               unset($types['user']);
            }
            if (isset($is_hidden['_groups_id_assign']) && $is_hidden['_groups_id_assign']) {
               unset($types['group']);
            }
            if (isset($types['supplier'])
               && isset($is_hidden['_suppliers_id_assign']) && $is_hidden['_suppliers_id_assign']) {
               unset($types['supplier']);
            }
            break;

         default :
            return false;
      }

      echo "<div ".($inobject?"style='display:none'":'')." id='itilactor$rand_type' class='actor-dropdown'>";
      $rand   = Dropdown::showFromArray("_itil_".$typename."[_type]", $types,
                                        ['display_emptychoice' => true]);
      $params = ['type'            => '__VALUE__',
                      'actortype'       => $typename,
                      'itemtype'        => $this->getType(),
                      'allow_email'     => (($type == CommonITILActor::OBSERVER)
                                            || $type == CommonITILActor::REQUESTER),
                      'entity_restrict' => $entities_id,
                      'use_notif'       => Entity::getUsedConfig('is_notif_enable_default', $entities_id, '', 1)];

      Ajax::updateItemOnSelectEvent("dropdown__itil_".$typename."[_type]$rand",
                                    "showitilactor".$typename."_$rand",
                                    $CFG_GLPI["root_doc"]."/ajax/dropdownItilActors.php",
                                    $params);
      echo "<span id='showitilactor".$typename."_$rand' class='actor-dropdown'>&nbsp;</span>";
      if ($inobject) {
         echo "<hr>";
      }
      echo "</div>";
   }


   /**
    * show user add div on creation
    *
    * @param $type      integer  actor type
    * @param $options   array    options for default values ($options of showForm)
    *
    * @return integer Random part of inputs ids
   **/
   function showActorAddFormOnCreate($type, array $options) {
      global $CFG_GLPI;

      $typename = static::getActorFieldNameType($type);

      $itemtype = $this->getType();

      echo static::getActorIcon('user', $type);
      // For ticket templates : mandatories
      $key = $this->getTemplateFormFieldName();
      if (isset($options[$key])) {
         echo $options[$key]->getMandatoryMark("_users_id_".$typename);
      }
      echo "&nbsp;";

      if (!isset($options["_right"])) {
         $right = $this->getDefaultActorRightSearch($type);
      } else {
         $right = $options["_right"];
      }

      if ($options["_users_id_".$typename] == 0 && !isset($_REQUEST["_users_id_$typename"]) && !isset($this->input["_users_id_$typename"])) {
         $options["_users_id_".$typename] = $this->getDefaultActor($type);
      }
      $rand   = mt_rand();
      $actor_name = '_users_id_'.$typename;
      if ($type == CommonITILActor::OBSERVER) {
         $actor_name = '_users_id_'.$typename.'[]';
      }
      $params = ['name'        => $actor_name,
                      'value'       => $options["_users_id_".$typename],
                      'right'       => $right,
                      'rand'        => $rand,
                      'entity'      => (isset($options['entities_id'])
                                        ? $options['entities_id']: $options['entity_restrict'])];

      //only for active ldap and corresponding right
      $ldap_methods = getAllDataFromTable('glpi_authldaps', ['is_active' => 1]);
      if (count($ldap_methods)
            && Session::haveRight('user', User::IMPORTEXTAUTHUSERS)) {
         $params['ldap_import'] = true;
      }

      if ($this->userentity_oncreate
          && ($type == CommonITILActor::REQUESTER)) {
         $params['on_change'] = 'this.form.submit()';
         unset($params['entity']);
      }

      $params['_user_index'] = 0;
      if (isset($options['_user_index'])) {
         $params['_user_index'] = $options['_user_index'];
      }

      if ($CFG_GLPI['notifications_mailing']) {
         $paramscomment
            = ['value' => '__VALUE__',
                    'field' => "_users_id_".$typename."_notif",
                    '_user_index'
                            => $params['_user_index'],
                    'allow_email'
                            => (($type == CommonITILActor::REQUESTER)
                                || ($type == CommonITILActor::OBSERVER)),
                    'use_notification'
                            => $options["_users_id_".$typename."_notif"]['use_notification']];
         if (isset($options["_users_id_".$typename."_notif"]['alternative_email'])) {
            $paramscomment['alternative_email']
               = $options["_users_id_".$typename."_notif"]['alternative_email'];
         }
         $params['toupdate'] = ['value_fieldname'
                                                  => 'value',
                                     'to_update'  => "notif_".$typename."_$rand",
                                     'url'        => $CFG_GLPI["root_doc"]."/ajax/uemailUpdate.php",
                                     'moreparams' => $paramscomment];

      }

      if (($itemtype == 'Ticket')
          && ($type == CommonITILActor::ASSIGN)) {
         $toupdate = [];
         if (isset($params['toupdate']) && is_array($params['toupdate'])) {
            $toupdate[] = $params['toupdate'];
         }
         $toupdate[] = ['value_fieldname' => 'value',
                             'to_update'       => "countassign_$rand",
                             'url'             => $CFG_GLPI["root_doc"].
                                                      "/ajax/ticketassigninformation.php",
                             'moreparams'      => ['users_id_assign' => '__VALUE__']];
         $params['toupdate'] = $toupdate;
      }

      // List all users in the active entities
      User::dropdown($params);

      if ($itemtype == 'Ticket') {

         // display opened tickets for user
         if (($type == CommonITILActor::REQUESTER)
             && ($options["_users_id_".$typename] > 0)
             && (Session::getCurrentInterface() != "helpdesk")) {

            $options2 = [
               'criteria' => [
                  [
                     'field'      => 4, // users_id
                     'searchtype' => 'equals',
                     'value'      => $options["_users_id_".$typename],
                     'link'       => 'AND',
                  ],
                  [
                     'field'      => 12, // status
                     'searchtype' => 'equals',
                     'value'      => 'notold',
                     'link'       => 'AND',
                  ],
               ],
               'reset'    => 'reset',
            ];

            $url = $this->getSearchURL()."?".Toolbox::append_params($options2, '&amp;');

            echo "&nbsp;<a href='$url' title=\"".__s('Processing')."\">(";
            printf(__('%1$s: %2$s'), __('Processing'),
                   $this->countActiveObjectsForUser($options["_users_id_".$typename]));
            echo ")</a>";
         }

         // Display active tickets for a tech
         // Need to update information on dropdown changes
         if ($type == CommonITILActor::ASSIGN) {
            echo "<span id='countassign_$rand'>";
            echo "</span>";

            echo "<script type='text/javascript'>";
            echo "$(function() {";
            Ajax::updateItemJsCode("countassign_$rand",
                                   $CFG_GLPI["root_doc"]."/ajax/ticketassigninformation.php",
                                   ['users_id_assign' => '__VALUE__'],
                                   "dropdown__users_id_".$typename.$rand);
            echo "});</script>";
         }
      }

      if ($CFG_GLPI['notifications_mailing']) {
         echo "<div id='notif_".$typename."_$rand'>";
         echo "</div>";

         echo "<script type='text/javascript'>";
         echo "$(function() {";
         Ajax::updateItemJsCode("notif_".$typename."_$rand",
                                $CFG_GLPI["root_doc"]."/ajax/uemailUpdate.php", $paramscomment,
                                "dropdown_".$actor_name.$rand);
         echo "});</script>";
      }

      return $rand;
   }


   /**
    * show supplier add div on creation
    *
    * @param $options   array    options for default values ($options of showForm)
    *
    * @return void
    **/
   function showSupplierAddFormOnCreate(array $options) {
      global $CFG_GLPI;

      $itemtype = $this->getType();

      echo static::getActorIcon('supplier', 'assign');
      // For ticket templates : mandatories
      $key = $this->getTemplateFormFieldName();
      if (isset($options[$key])) {
         echo $options[$key]->getMandatoryMark("_suppliers_id_assign");
      }
      echo "&nbsp;";

      $rand   = mt_rand();
      $params = ['name'        => '_suppliers_id_assign',
                      'value'       => $options["_suppliers_id_assign"],
                      'rand'        => $rand];

      if ($CFG_GLPI['notifications_mailing']) {
         $paramscomment = ['value'       => '__VALUE__',
                                'field'       => "_suppliers_id_assign_notif",
                                'allow_email' => true,
                                'typefield'   => 'supplier',
                                'use_notification'
                                    => $options["_suppliers_id_assign_notif"]['use_notification']];
         if (isset($options["_suppliers_id_assign_notif"]['alternative_email'])) {
            $paramscomment['alternative_email']
            = $options["_suppliers_id_assign_notif"]['alternative_email'];
         }
         $params['toupdate'] = ['value_fieldname'
                                                  => 'value',
                                     'to_update'  => "notif_assign_$rand",
                                     'url'        => $CFG_GLPI["root_doc"]."/ajax/uemailUpdate.php",
                                     'moreparams' => $paramscomment];

      }

      if ($itemtype == 'Ticket') {
         $toupdate = [];
         if (isset($params['toupdate']) && is_array($params['toupdate'])) {
            $toupdate[] = $params['toupdate'];
         }
         $toupdate[] = ['value_fieldname' => 'value',
                             'to_update'       => "countassign_$rand",
                             'url'             => $CFG_GLPI["root_doc"].
                                                      "/ajax/ticketassigninformation.php",
                             'moreparams'      => ['suppliers_id_assign' => '__VALUE__']];
         $params['toupdate'] = $toupdate;
      }

      Supplier::dropdown($params);

      if ($itemtype == 'Ticket') {
         // Display active tickets for a tech
         // Need to update information on dropdown changes
         echo "<span id='countassign_$rand'>";
         echo "</span>";
         echo "<script type='text/javascript'>";
         echo "$(function() {";
         Ajax::updateItemJsCode("countassign_$rand",
                                $CFG_GLPI["root_doc"]."/ajax/ticketassigninformation.php",
                                ['suppliers_id_assign' => '__VALUE__'],
                                "dropdown__suppliers_id_assign".$rand);
         echo "});</script>";
      }

      if ($CFG_GLPI['notifications_mailing']) {
         echo "<div id='notif_assign_$rand'>";
         echo "</div>";

         echo "<script type='text/javascript'>";
         echo "$(function() {";
         Ajax::updateItemJsCode("notif_assign_$rand",
                                $CFG_GLPI["root_doc"]."/ajax/uemailUpdate.php", $paramscomment,
                                "dropdown__suppliers_id_assign".$rand);
         echo "});</script>";
      }
   }



   /**
    * show actor part in ITIL object form
    *
    * @param $ID        integer  ITIL object ID
    * @param $options   array    options for default values ($options of showForm)
    *
    * @return void
   **/
   function showActorsPartForm($ID, array $options) {
      global $CFG_GLPI;

      $options['_default_use_notification'] = 1;

      if (isset($options['entities_id'])) {
         $options['_default_use_notification'] = Entity::getUsedConfig('is_notif_enable_default', $options['entities_id'], '', 1);
      }

      // check is_hidden fields
      $is_hidden = [];
      foreach (['_users_id_requester', '_groups_id_requester',
                     '_users_id_observer', '_groups_id_observer',
                     '_users_id_assign', '_groups_id_assign',
                     '_suppliers_id_assign'] as $f) {
         $is_hidden[$f] = false;
         $key = $this->getTemplateFormFieldName();
         if (isset($options[$key])
             && $options[$key]->isHiddenField($f)) {
            $is_hidden[$f] = true;
         }
      }
      $can_admin = $this->canAdminActors();
      // on creation can select actor
      if (!$ID) {
         $can_admin = true;
      }

      $can_assign     = $this->canAssign();
      $can_assigntome = $this->canAssignToMe();

      if (isset($options['_noupdate']) && !$options['_noupdate']) {
         $can_admin       = false;
         $can_assign      = false;
         $can_assigntome  = false;
      }

      // Manage actors
      echo "<div class='tab_actors tab_cadre_fixe' id='mainformtable5'>";
      echo "<div class='responsive_hidden actor_title'>".__('Actor')."</div>";

      // ====== Requesters BLOC ======
      //
      //
      echo "<span class='actor-bloc'>";
      echo "<div class='actor-head'>";
      if (!$is_hidden['_users_id_requester'] || !$is_hidden['_groups_id_requester']) {
         echo _n('Requester', 'Requesters', 1);
      }
      $rand_requester      = -1;
      $candeleterequester  = false;

      if ($ID
          && $can_admin
          && (!$is_hidden['_users_id_requester'] || !$is_hidden['_groups_id_requester'])
          && !in_array($this->fields['status'], $this->getClosedStatusArray())
      ) {
         $rand_requester = mt_rand();
         echo "&nbsp;";
         echo "<span class='fa fa-plus pointer' title=\"".__s('Add')."\"
                onClick=\"".Html::jsShow("itilactor$rand_requester")."\"
                ><span class='sr-only'>" . __s('Add') . "</span></span>";
         $candeleterequester = true;
      }
      echo "</div>"; // end .actor-head

      echo "<div class='actor-content'>";
      if ($rand_requester >= 0) {
         $this->showActorAddForm(CommonITILActor::REQUESTER, $rand_requester,
                                 $this->fields['entities_id'], $is_hidden);
      }

      // Requester
      if (!$ID) {
         $reqdisplay = false;
         if ($can_admin
             && !$is_hidden['_users_id_requester']) {
            $this->showActorAddFormOnCreate(CommonITILActor::REQUESTER, $options);
            $reqdisplay = true;
         } else {
            $delegating = User::getDelegateGroupsForUser($options['entities_id']);
            if (count($delegating)
                && !$is_hidden['_users_id_requester']) {
               //$this->getDefaultActor(CommonITILActor::REQUESTER);
               $options['_right'] = "delegate";
               $this->showActorAddFormOnCreate(CommonITILActor::REQUESTER, $options);
               $reqdisplay = true;
            } else { // predefined value
               if (isset($options["_users_id_requester"]) && $options["_users_id_requester"]) {
                  echo static::getActorIcon('user', CommonITILActor::REQUESTER)."&nbsp;";
                  echo Dropdown::getDropdownName("glpi_users", $options["_users_id_requester"]);
                  echo "<input type='hidden' name='_users_id_requester' value=\"".
                         $options["_users_id_requester"]."\">";
                  echo '<br>';
                  $reqdisplay=true;
               }
            }
         }

         //If user have access to more than one entity, then display a combobox : Ticket case
         if ($this->userentity_oncreate
             && isset($this->countentitiesforuser)
             && ($this->countentitiesforuser > 1)) {
            echo "<br>";
            $rand = Entity::dropdown(['value'     => $this->fields["entities_id"],
                                           'entity'    => $this->userentities,
                                           'on_change' => 'this.form.submit()']);
         } else {
            echo "<input type='hidden' name='entities_id' value='".$this->fields["entities_id"]."'>";
         }
         if ($reqdisplay) {
            echo '<hr>';
         }

      } else if (!$is_hidden['_users_id_requester']) {
         $this->showUsersAssociated(CommonITILActor::REQUESTER, $candeleterequester, $options);
      }

      // Requester Group
      if (!$ID) {
         if ($can_admin
             && !$is_hidden['_groups_id_requester']) {
            echo static::getActorIcon('group', CommonITILActor::REQUESTER);
            /// For ticket templates : mandatories
            $key = $this->getTemplateFormFieldName();
            if (isset($options[$key])) {
               echo $options[$key]->getMandatoryMark('_groups_id_requester');
            }
            echo "&nbsp;";

            Group::dropdown([
               'name'      => '_groups_id_requester',
               'value'     => $options["_groups_id_requester"],
               'entity'    => $this->fields["entities_id"],
               'condition' => ['is_requester' => 1]
            ]);

         } else { // predefined value
            if (isset($options["_groups_id_requester"]) && $options["_groups_id_requester"]) {
               echo static::getActorIcon('group', CommonITILActor::REQUESTER)."&nbsp;";
               echo Dropdown::getDropdownName("glpi_groups", $options["_groups_id_requester"]);
               echo "<input type='hidden' name='_groups_id_requester' value=\"".
                      $options["_groups_id_requester"]."\">";
               echo '<br>';
            }
         }
      } else if (!$is_hidden['_groups_id_requester']) {
         $this->showGroupsAssociated(CommonITILActor::REQUESTER, $candeleterequester, $options);
      }
      echo "</div>"; // end .actor-content
      echo "</span>"; // end .actor-bloc

      // ====== Observers BLOC ======

      echo "<span class='actor-bloc'>";
      echo "<div class='actor-head'>";
      if (!$is_hidden['_users_id_observer'] || !$is_hidden['_groups_id_observer']) {
         echo _n('Watcher', 'Watchers', 1);
      }
      $rand_observer       = -1;
      $candeleteobserver   = false;

      if ($ID
          && $can_admin
          && (!$is_hidden['_users_id_observer'] || !$is_hidden['_groups_id_observer'])
          && !in_array($this->fields['status'], $this->getClosedStatusArray())
      ) {
         $rand_observer = mt_rand();

         echo "&nbsp;";
         echo "<span class='fa fa-plus pointer' title=\"".__s('Add')."\"
                onClick=\"".Html::jsShow("itilactor$rand_observer")."\"
                ><span class='sr-only'>" . __s('Add') . "</span></span>";
         $candeleteobserver = true;

      }
      if (($ID > 0)
           && !in_array($this->fields['status'], $this->getClosedStatusArray())
           && !$is_hidden['_users_id_observer']
           && !$this->isUser(CommonITILActor::OBSERVER, Session::getLoginUserID())
           && !$this->isUser(CommonITILActor::REQUESTER, Session::getLoginUserID())) {
         Html::showSimpleForm($this->getFormURL(), 'addme_observer',
                              __('Associate myself'),
                              [$this->getForeignKeyField() => $this->fields['id']],
                              'fa-male');
      }

      echo "</div>"; // end .actor-head
      echo "<div class='actor-content'>";
      if ($rand_observer >= 0) {
         $this->showActorAddForm(CommonITILActor::OBSERVER, $rand_observer,
                                 $this->fields['entities_id'], $is_hidden);
      }

      // Observer
      if (!$ID) {
         if ($can_admin
             && !$is_hidden['_users_id_observer']) {
            $this->showActorAddFormOnCreate(CommonITILActor::OBSERVER, $options);
            echo '<hr>';
         } else { // predefined value
            if (!is_array($options['_users_id_observer'])) {
               $options['_users_id_observer'] = [$options['_users_id_observer']];
            }
            if (isset($options["_users_id_observer"][0]) && $options["_users_id_observer"][0]) {
               echo static::getActorIcon('user', CommonITILActor::OBSERVER)."&nbsp;";
               echo Dropdown::getDropdownName("glpi_users", $options["_users_id_observer"][0]);
               echo "<input type='hidden' name='_users_id_observer' value=\"".
                      $options["_users_id_observer"][0]."\">";
               echo '<hr>';
            }
         }
      } else if (!$is_hidden['_users_id_observer']) {
         $this->showUsersAssociated(CommonITILActor::OBSERVER, $candeleteobserver, $options);
      }

      // Observer Group
      if (!$ID) {
         if ($can_admin
             && !$is_hidden['_groups_id_observer']) {
            echo static::getActorIcon('group', CommonITILActor::OBSERVER);
            /// For ticket templates : mandatories
            $key = $this->getTemplateFormFieldName();
            if (isset($options[$key])) {
               echo $options[$key]->getMandatoryMark('_groups_id_observer');
            }
            echo "&nbsp;";

            Group::dropdown([
               'name'      => '_groups_id_observer',
               'value'     => $options["_groups_id_observer"],
               'entity'    => $this->fields["entities_id"],
               'condition' => ['is_requester' => 1]
            ]);
         } else { // predefined value
            if (isset($options["_groups_id_observer"]) && $options["_groups_id_observer"]) {
               echo static::getActorIcon('group', CommonITILActor::OBSERVER)."&nbsp;";
               echo Dropdown::getDropdownName("glpi_groups", $options["_groups_id_observer"]);
               echo "<input type='hidden' name='_groups_id_observer' value=\"".
                      $options["_groups_id_observer"]."\">";
               echo '<br>';
            }
         }
      } else if (!$is_hidden['_groups_id_observer']) {
         $this->showGroupsAssociated(CommonITILActor::OBSERVER, $candeleteobserver, $options);
      }
      echo "</div>"; // end .actor-content
      echo "</span>"; // end .actor-bloc

      // ====== Assign BLOC ======

      echo "<span class='actor-bloc'>";
      echo "<div class='actor-head'>";
      if (!$is_hidden['_users_id_assign']
          || !$is_hidden['_groups_id_assign']
          || !$is_hidden['_suppliers_id_assign']) {
         echo __('Assigned to');
      }
      $rand_assign      = -1;
      $candeleteassign  = false;
      if ($ID
          && ($can_assign || $can_assigntome)
          && (!$is_hidden['_users_id_assign']
              || !$is_hidden['_groups_id_assign']
              || !$is_hidden['_suppliers_id_assign'])
          && $this->isAllowedStatus($this->fields['status'], CommonITILObject::ASSIGNED)) {
         $rand_assign = mt_rand();

         echo "&nbsp;";
         echo "<span class='fa fa-plus pointer' title=\"".__s('Add')."\"
                onClick=\"".Html::jsShow("itilactor$rand_assign")."\"
                ><span class='sr-only'>" . __s('Add') . "</span></span>";
      }
      if ($ID
          && $can_assigntome
          && !in_array($this->fields['status'], $this->getClosedStatusArray())
          && !$is_hidden['_users_id_assign']
          && !$this->isUser(CommonITILActor::ASSIGN, Session::getLoginUserID())
          && $this->isAllowedStatus($this->fields['status'], CommonITILObject::ASSIGNED)) {
         Html::showSimpleForm($this->getFormURL(), 'addme_assign', __('Associate myself'),
                              [$this->getForeignKeyField() => $this->fields['id']],
                              'fa-male');
      }
      if ($ID
          && $can_assign) {
         $candeleteassign = true;
      }
      echo "</div>"; // end .actor-head

      echo "<div class='actor-content'>";
      if ($rand_assign >= 0) {
         $this->showActorAddForm(CommonITILActor::ASSIGN, $rand_assign, $this->fields['entities_id'],
                                 $is_hidden, $this->canAssign(), $this->canAssign());
      }

      // Assign User
      if (!$ID) {
         if ($can_assign
             && !$is_hidden['_users_id_assign']
             && $this->isAllowedStatus(CommonITILObject::INCOMING, CommonITILObject::ASSIGNED)) {
            $this->showActorAddFormOnCreate(CommonITILActor::ASSIGN, $options);
            echo '<hr>';

         } else if ($can_assigntome
                    && !$is_hidden['_users_id_assign']
                    && $this->isAllowedStatus(CommonITILObject::INCOMING, CommonITILObject::ASSIGNED)) {
            echo static::getActorIcon('user', CommonITILActor::ASSIGN)."&nbsp;";
            User::dropdown(['name'        => '_users_id_assign',
                                 'value'       => $options["_users_id_assign"],
                                 'entity'      => $this->fields["entities_id"],
                                 'ldap_import' => true]);
            echo '<hr>';

         } else { // predefined value
            if (isset($options["_users_id_assign"]) && $options["_users_id_assign"]
                && $this->isAllowedStatus(CommonITILObject::INCOMING, CommonITILObject::ASSIGNED)) {
               echo static::getActorIcon('user', CommonITILActor::ASSIGN)."&nbsp;";
               echo Dropdown::getDropdownName("glpi_users", $options["_users_id_assign"]);
               echo "<input type='hidden' name='_users_id_assign' value=\"".
                      $options["_users_id_assign"]."\">";
               echo '<hr>';
            }
         }

      } else if (!$is_hidden['_users_id_assign']) {
         $this->showUsersAssociated(CommonITILActor::ASSIGN, $candeleteassign, $options);
      }

      // Assign Groups
      if (!$ID) {
         if ($can_assign
             && !$is_hidden['_groups_id_assign']
             && $this->isAllowedStatus(CommonITILObject::INCOMING, CommonITILObject::ASSIGNED)) {
            echo static::getActorIcon('group', CommonITILActor::ASSIGN);
            /// For ticket templates : mandatories
            $key = $this->getTemplateFormFieldName();
            if (isset($options[$key])) {
               echo $options[$key]->getMandatoryMark('_groups_id_assign');
            }
            echo "&nbsp;";
            $rand   = mt_rand();
            $params = [
               'name'      => '_groups_id_assign',
               'value'     => $options["_groups_id_assign"],
               'entity'    => $this->fields["entities_id"],
               'condition' => ['is_assign' => 1],
               'rand'      => $rand
            ];

            if ($this->getType() == 'Ticket') {
               $params['toupdate'] = ['value_fieldname' => 'value',
                                           'to_update'       => "countgroupassign_$rand",
                                           'url'             => $CFG_GLPI["root_doc"].
                                                                "/ajax/ticketassigninformation.php",
                                           'moreparams'      => ['groups_id_assign'
                                                                        => '__VALUE__']];
            }

            Group::dropdown($params);
            echo "<span id='countgroupassign_$rand'>";
            echo "</span>";

            echo "<script type='text/javascript'>";
            echo "$(function() {";
            Ajax::updateItemJsCode("countgroupassign_$rand",
                                   $CFG_GLPI["root_doc"]."/ajax/ticketassigninformation.php",
                                   ['groups_id_assign' => '__VALUE__'],
                                   "dropdown__groups_id_assign$rand");
            echo "});</script>";

            echo '<hr>';
         } else { // predefined value
            if (isset($options["_groups_id_assign"])
                && $options["_groups_id_assign"]
                && $this->isAllowedStatus(CommonITILObject::INCOMING, CommonITILObject::ASSIGNED)) {
               echo static::getActorIcon('group', CommonITILActor::ASSIGN)."&nbsp;";
               echo Dropdown::getDropdownName("glpi_groups", $options["_groups_id_assign"]);
               echo "<input type='hidden' name='_groups_id_assign' value=\"".
                      $options["_groups_id_assign"]."\">";
               echo '<hr>';
            }
         }

      } else if (!$is_hidden['_groups_id_assign']) {
         $this->showGroupsAssociated(CommonITILActor::ASSIGN, $candeleteassign, $options);
      }

      // Assign Suppliers
      if (!$ID) {
         if ($can_assign
             && !$is_hidden['_suppliers_id_assign']
             && $this->isAllowedStatus(CommonITILObject::INCOMING, CommonITILObject::ASSIGNED)) {
            $this->showSupplierAddFormOnCreate($options);
         } else { // predefined value
            if (isset($options["_suppliers_id_assign"])
                && $options["_suppliers_id_assign"]
                && $this->isAllowedStatus(CommonITILObject::INCOMING, CommonITILObject::ASSIGNED)) {
               echo static::getActorIcon('supplier', CommonITILActor::ASSIGN)."&nbsp;";
               echo Dropdown::getDropdownName("glpi_suppliers", $options["_suppliers_id_assign"]);
               echo "<input type='hidden' name='_suppliers_id_assign' value=\"".
                      $options["_suppliers_id_assign"]."\">";
               echo '<hr>';
            }
         }

      } else if (!$is_hidden['_suppliers_id_assign']) {
         $this->showSuppliersAssociated(CommonITILActor::ASSIGN, $candeleteassign, $options);
      }

      echo "</div>"; // end .actor-content
      echo "</span>"; // end .actor-bloc

      echo "</div>"; // tab_actors
   }


   /**
    * @param $actiontime
   **/
   static function getActionTime($actiontime) {
      return Html::timestampToString($actiontime, false);
   }


   /**
    * @param $ID
    * @param $itemtype
    * @param $link      (default 0)
   **/
   static function getAssignName($ID, $itemtype, $link = 0) {

      switch ($itemtype) {
         case 'User' :
            if ($ID == 0) {
               return "";
            }
            return getUserName($ID, $link);

         case 'Supplier' :
         case 'Group' :
            $item = new $itemtype();
            if ($item->getFromDB($ID)) {
               if ($link) {
                  return $item->getLink(['comments' => true]);
               }
               return $item->getNameID();
            }
            return "";
      }
   }

   /**
    * Form to add a solution to an ITIL object
    *
    * @since 0.84
    * @since 9.2 Signature has changed
    *
    * @param CommonITILObject $item item instance
    *
    * @param $entities_id
   **/
   static function showMassiveSolutionForm(CommonITILObject $item) {
      echo "<table class='tab_cadre_fixe'>";
      echo '<tr><th colspan=4>'.__('Solve tickets').'</th></tr>';

      $solution = new ITILSolution();
      $solution->showForm(
         null,
         [
            'item'   => $item,
            'entity' => $item->getEntityID(),
            'noform' => true,
            'nokb'   => true
         ]
      );

      echo "</td></tr>";
      echo '</table>';
   }


   /**
    * Update date mod of the ITIL object
    *
    * @param $ID                    integer  ID of the ITIL object
    * @param $no_stat_computation   boolean  do not cumpute take into account stat (false by default)
    * @param $users_id_lastupdater  integer  to force last_update id (default 0 = not used)
   **/
   function updateDateMod($ID, $no_stat_computation = false, $users_id_lastupdater = 0) {
      global $DB;

      if ($this->getFromDB($ID)) {
         // Force date mod and lastupdater
         $update = ['date_mod' => $_SESSION['glpi_currenttime']];

         // set last updater if interactive user
         if (!Session::isCron()) {
            $update['users_id_lastupdater'] = Session::getLoginUserID();
         } else if ($users_id_lastupdater > 0) {
            $update['users_id_lastupdater'] = $users_id_lastupdater;
         }

         $DB->update(
            $this->getTable(),
            $update,
            ['id' => $ID]
         );
      }
   }


   /**
    * Update actiontime of the object based on actiontime of the tasks
    *
    * @param integer $ID ID of the object
    *
    * @return boolean : success
   **/
   function updateActionTime($ID) {
      global $DB;

      $tot       = 0;
      $tasktable = getTableForItemType($this->getType().'Task');

      $result = $DB->request([
         'SELECT' => ['SUM' => 'actiontime as sumtime'],
         'FROM'   => $tasktable,
         'WHERE'  => [$this->getForeignKeyField() => $ID]
      ])->next();
      $sum = $result['sumtime'];
      if (!is_null($sum)) {
         $tot += $sum;
      }

      $result = $DB->update(
         $this->getTable(), [
            'actiontime' => $tot
         ], [
            'id' => $ID
         ]
      );
      return $result;
   }


   /**
    * Get all available types to which an ITIL object can be assigned
   **/
   static function getAllTypesForHelpdesk() {
      global $PLUGIN_HOOKS, $CFG_GLPI;

      /// TODO ticket_types -> itil_types

      $types = [];
      $ptypes = [];
      //Types of the plugins (keep the plugin hook for right check)
      if (isset($PLUGIN_HOOKS['assign_to_ticket'])) {
         foreach (array_keys($PLUGIN_HOOKS['assign_to_ticket']) as $plugin) {
            if (!Plugin::isPluginActive($plugin)) {
               continue;
            }
            $ptypes = Plugin::doOneHook($plugin, 'AssignToTicket', $ptypes);
         }
      }
      asort($ptypes);
      //Types of the core (after the plugin for robustness)
      foreach ($CFG_GLPI["ticket_types"] as $itemtype) {
         if ($item = getItemForItemtype($itemtype)) {
            if (!isPluginItemType($itemtype) // No plugin here
                && isset($_SESSION["glpiactiveprofile"]["helpdesk_item_type"])
                  && in_array($itemtype, $_SESSION["glpiactiveprofile"]["helpdesk_item_type"])) {
               $types[$itemtype] = $item->getTypeName(1);
            }
         }
      }
      asort($types); // core type first... asort could be better ?

      // Drop not available plugins
      foreach (array_keys($ptypes) as $itemtype) {
         if (!isset($_SESSION["glpiactiveprofile"]["helpdesk_item_type"])
             || !in_array($itemtype, $_SESSION["glpiactiveprofile"]["helpdesk_item_type"])) {
            unset($ptypes[$itemtype]);
         }
      }

      $types = array_merge($types, $ptypes);
      return $types;
   }


   /**
    * Check if it's possible to assign ITIL object to a type (core or plugin)
    *
    * @param string $itemtype the object's type
    *
    * @return true if ticket can be assign to this type, false if not
   **/
   static function isPossibleToAssignType($itemtype) {

      if (in_array($itemtype, $_SESSION["glpiactiveprofile"]["helpdesk_item_type"])) {
         return true;
      }
      return false;
   }


   /**
    * Compute solve delay stat of the current ticket
   **/
   function computeSolveDelayStat() {

      if (isset($this->fields['id'])
          && !empty($this->fields['date'])
          && !empty($this->fields['solvedate'])) {

         $calendars_id = $this->getCalendar();
         $calendar     = new Calendar();

         // Using calendar
         if (($calendars_id > 0)
             && $calendar->getFromDB($calendars_id)) {
            return max(0, $calendar->getActiveTimeBetween($this->fields['date'],
                                                          $this->fields['solvedate'])
                                                            -$this->fields["waiting_duration"]);
         }
         // Not calendar defined
         return max(0, strtotime($this->fields['solvedate'])-strtotime($this->fields['date'])
                       -$this->fields["waiting_duration"]);
      }
      return 0;
   }


   /**
    * Compute close delay stat of the current ticket
   **/
   function computeCloseDelayStat() {

      if (isset($this->fields['id'])
          && !empty($this->fields['date'])
          && !empty($this->fields['closedate'])) {

         $calendars_id = $this->getCalendar();
         $calendar     = new Calendar();

         // Using calendar
         if (($calendars_id > 0)
             && $calendar->getFromDB($calendars_id)) {
            return max(0, $calendar->getActiveTimeBetween($this->fields['date'],
                                                          $this->fields['closedate'])
                                                             -$this->fields["waiting_duration"]);
         }
         // Not calendar defined
         return max(0, strtotime($this->fields['closedate'])-strtotime($this->fields['date'])
                       -$this->fields["waiting_duration"]);
      }
      return 0;
   }


   function showStats() {

      if (!$this->canView()
          || !isset($this->fields['id'])) {
         return false;
      }

      $this->showStatsDates();
      Plugin::doHook('show_item_stats', $this);
      $this->showStatsTimes();
   }

   function showStatsDates() {
      echo "<table class='tab_cadre_fixe'>";
      echo "<tr><th colspan='2'>"._n('Date', 'Dates', Session::getPluralNumber())."</th></tr>";

      echo "<tr class='tab_bg_2'><td>".__('Opening date')."</td>";
      echo "<td>".Html::convDateTime($this->fields['date'])."</td></tr>";

      echo "<tr class='tab_bg_2'><td>".__('Time to resolve')."</td>";
      echo "<td>".Html::convDateTime($this->fields['time_to_resolve'])."</td></tr>";

      if (in_array($this->fields['status'], array_merge($this->getSolvedStatusArray(),
                                                        $this->getClosedStatusArray()))) {
         echo "<tr class='tab_bg_2'><td>".__('Resolution date')."</td>";
         echo "<td>".Html::convDateTime($this->fields['solvedate'])."</td></tr>";
      }

      if (in_array($this->fields['status'], $this->getClosedStatusArray())) {
         echo "<tr class='tab_bg_2'><td>".__('Closing date')."</td>";
         echo "<td>".Html::convDateTime($this->fields['closedate'])."</td></tr>";
      }
      echo "</table>";
   }

   function showStatsTimes() {
      echo "<div class='dates_timelines'>";
      echo "<table class='tab_cadre_fixe'>";
      echo "<tr><th colspan='2'>"._n('Time', 'Times', Session::getPluralNumber())."</th></tr>";

      if (isset($this->fields['takeintoaccount_delay_stat'])) {
         echo "<tr class='tab_bg_2'><td>".__('Take into account')."</td><td>";
         if ($this->fields['takeintoaccount_delay_stat'] > 0) {
            echo Html::timestampToString($this->fields['takeintoaccount_delay_stat'], 0, false);
         } else {
            echo '&nbsp;';
         }
         echo "</td></tr>";
      }

      if (in_array($this->fields['status'], array_merge($this->getSolvedStatusArray(),
                                                        $this->getClosedStatusArray()))) {
         echo "<tr class='tab_bg_2'><td>".__('Resolution')."</td><td>";

         if ($this->fields['solve_delay_stat'] > 0) {
            echo Html::timestampToString($this->fields['solve_delay_stat'], 0, false);
         } else {
            echo '&nbsp;';
         }
         echo "</td></tr>";
      }

      if (in_array($this->fields['status'], $this->getClosedStatusArray())) {
         echo "<tr class='tab_bg_2'><td>".__('Closure')."</td><td>";
         if ($this->fields['close_delay_stat'] > 0) {
            echo Html::timestampToString($this->fields['close_delay_stat'], true, false);
         } else {
            echo '&nbsp;';
         }
         echo "</td></tr>";
      }

      echo "<tr class='tab_bg_2'><td>".__('Pending')."</td><td>";
      if ($this->fields['waiting_duration'] > 0) {
         echo Html::timestampToString($this->fields['waiting_duration'], 0, false);
      } else {
         echo '&nbsp;';
      }
      echo "</td></tr>";

      echo "</table>";
      echo "</div>";
   }


   /** Get users_ids of itil object between 2 dates
    *
    * @param string $date1 begin date
    * @param string $date2 end date
    *
    * @return array contains the distinct users_ids which have itil object
   **/
   function getUsedAuthorBetween($date1 = '', $date2 = '') {
      global $DB;

      $linkclass = new $this->userlinkclass();
      $linktable = $linkclass->getTable();

      $ctable = $this->getTable();
      $criteria = [
         'SELECT'          => [
            'glpi_users.id AS users_id',
            'glpi_users.name AS name',
            'glpi_users.realname AS realname',
            'glpi_users.firstname AS firstname'
         ],
         'DISTINCT' => true,
         'FROM'            => $ctable,
         'LEFT JOIN'       => [
            $linktable  => [
               'ON' => [
                  $linktable  => $this->getForeignKeyField(),
                  $ctable     => 'id', [
                     'AND' => [
                        "$linktable.type"    => CommonITILActor::REQUESTER
                     ]
                  ]
               ]
            ]
         ],
         'INNER JOIN'      => [
            'glpi_users'   => [
               'ON' => [
                  $linktable     => 'users_id',
                  'glpi_users'   => 'id'
               ]
            ]
         ],
         'WHERE'           => [
            "$ctable.is_deleted" => 0
         ] + getEntitiesRestrictCriteria($ctable),
         'ORDERBY'         => [
            'realname',
            'firstname',
            'name'
         ]
      ];

      if (!empty($date1) || !empty($date2)) {
         $criteria['WHERE'][] = [
            'OR' => [
               getDateCriteria("$ctable.date", $date1, $date2),
               getDateCriteria("$ctable.closedate", $date1, $date2),
            ]
         ];
      }

      $iterator = $DB->request($criteria);
      $tab    = [];
      while ($line = $iterator->next()) {
         $tab[] = [
            'id'   => $line['users_id'],
            'link' => formatUserName(
               $line['users_id'],
               $line['name'],
               $line['realname'],
               $line['firstname'],
               1
            )
         ];
      }
      return $tab;
   }


   /** Get recipient of itil object between 2 dates
    *
    * @param string $date1 begin date
    * @param string $date2 end date
    *
    * @return array contains the distinct recipents which have itil object
   **/
   function getUsedRecipientBetween($date1 = '', $date2 = '') {
      global $DB;

      $ctable = $this->getTable();
      $criteria = [
         'SELECT'          => [
            'glpi_users.id AS user_id',
            'glpi_users.name AS name',
            'glpi_users.realname AS realname',
            'glpi_users.firstname AS firstname'
         ],
         'DISTINCT'        => true,
         'FROM'            => $ctable,
         'LEFT JOIN'       => [
            'glpi_users'   => [
               'ON' => [
                  $ctable        => 'users_id_recipient',
                  'glpi_users'   => 'id'
               ]
            ]
         ],
         'WHERE'           => [
            "$ctable.is_deleted" => 0
         ] + getEntitiesRestrictCriteria($ctable),
         'ORDERBY'         => [
            'realname',
            'firstname',
            'name'
         ]
      ];

      if (!empty($date1) || !empty($date2)) {
         $criteria['WHERE'][] = [
            'OR' => [
               getDateCriteria("$ctable.date", $date1, $date2),
               getDateCriteria("$ctable.closedate", $date1, $date2),
            ]
         ];
      }

      $iterator = $DB->request($criteria);
      $tab    = [];

      while ($line = $iterator->next()) {
         $tab[] = [
            'id'   => $line['user_id'],
            'link' => formatUserName(
               $line['user_id'],
               $line['name'],
               $line['realname'],
               $line['firstname'],
               1
            )
         ];
      }
      return $tab;
   }


   /** Get groups which have itil object between 2 dates
    *
    * @param string $date1 begin date
    * @param string $date2 end date
    *
    * @return array contains the distinct groups of tickets
   **/
   function getUsedGroupBetween($date1 = '', $date2 = '') {
      global $DB;

      $linkclass = new $this->grouplinkclass();
      $linktable = $linkclass->getTable();

      $ctable = $this->getTable();
      $criteria = [
         'SELECT' => [
            'glpi_groups.id',
            'glpi_groups.completename'
         ],
         'DISTINCT'        => true,
         'FROM'            => $ctable,
         'LEFT JOIN'       => [
            $linktable  => [
               'ON' => [
                  $linktable  => $this->getForeignKeyField(),
                  $ctable     => 'id', [
                     'AND' => [
                        "$linktable.type"    => CommonITILActor::REQUESTER
                     ]
                  ]
               ]
            ]
         ],
         'INNER JOIN'      => [
            'glpi_groups'   => [
               'ON' => [
                  $linktable     => 'groups_id',
                  'glpi_groups'   => 'id'
               ]
            ]
         ],
         'WHERE'           => [
            "$ctable.is_deleted" => 0
         ] + getEntitiesRestrictCriteria($ctable),
         'ORDERBY'         => [
            'glpi_groups.completename'
         ]
      ];

      if (!empty($date1) || !empty($date2)) {
         $criteria['WHERE'][] = [
            'OR' => [
               getDateCriteria("$ctable.date", $date1, $date2),
               getDateCriteria("$ctable.closedate", $date1, $date2),
            ]
         ];
      }

      $iterator = $DB->request($criteria);
      $tab    = [];

      while ($line = $iterator->next()) {
         $tab[] = [
            'id'   => $line['id'],
            'link' => $line['completename'],
         ];
      }
      return $tab;
   }


   /** Get recipient of itil object between 2 dates
    *
    * @param string  $date1 begin date
    * @param string  $date2 end date
    * @param boolean $title indicates if stat if by title (true) or type (false)
    *
    * @return array contains the distinct recipents which have tickets
   **/
   function getUsedUserTitleOrTypeBetween($date1 = '', $date2 = '', $title = true) {
      global $DB;

      $linkclass = new $this->userlinkclass();
      $linktable = $linkclass->getTable();

      if ($title) {
         $table = "glpi_usertitles";
         $field = "usertitles_id";
      } else {
         $table = "glpi_usercategories";
         $field = "usercategories_id";
      }

      $ctable = $this->getTable();
      $criteria = [
         'SELECT'          => "glpi_users.$field",
         'DISTINCT'        => true,
         'FROM'            => $ctable,
         'INNER JOIN'      => [
            $linktable  => [
               'ON' => [
                  $linktable  => $this->getForeignKeyField(),
                  $ctable     => 'id'
               ]
            ],
            'glpi_users'   => [
               'ON' => [
                  $linktable     => 'users_id',
                  'glpi_users'   => 'id'
               ]
            ]
         ],
         'LEFT JOIN'       => [
            $table         => [
               'ON' => [
                  'glpi_users'   => $field,
                  $table         => 'id'
               ]
            ]
         ],
         'WHERE'           => [
            "$ctable.is_deleted" => 0
         ] + getEntitiesRestrictCriteria($ctable),
         'ORDERBY'         => [
            "glpi_users.$field"
         ]
      ];

      if (!empty($date1) || !empty($date2)) {
         $criteria['WHERE'][] = [
            'OR' => [
               getDateCriteria("$ctable.date", $date1, $date2),
               getDateCriteria("$ctable.closedate", $date1, $date2),
            ]
         ];
      }

      $iterator = $DB->request($criteria);
      $tab    = [];
      while ($line = $iterator->next()) {
         $tab[] = [
            'id'   => $line[$field],
            'link' => Dropdown::getDropdownName($table, $line[$field]),
         ];
      }
      return $tab;
   }


   /**
    * Get priorities of itil object between 2 dates
    *
    * @param string $date1 begin date
    * @param string $date2 end date
    *
    * @return array contains the distinct priorities of tickets
   **/
   function getUsedPriorityBetween($date1 = '', $date2 = '') {
      global $DB;

      $ctable = $this->getTable();
      $criteria = [
         'SELECT'          => 'priority',
         'DISTINCT'        => true,
         'FROM'            => $ctable,
         'WHERE'           => [
            "$ctable.is_deleted" => 0
         ] + getEntitiesRestrictCriteria($ctable),
         'ORDERBY'         => 'priority'
      ];

      if (!empty($date1) || !empty($date2)) {
         $criteria['WHERE'][] = [
            'OR' => [
               getDateCriteria("$ctable.date", $date1, $date2),
               getDateCriteria("$ctable.closedate", $date1, $date2),
            ]
         ];
      }

      $iterator = $DB->request($criteria);
      $tab    = [];
      while ($line = $iterator->next()) {
         $tab[] = [
            'id'   => $line['priority'],
            'link' => static::getPriorityName($line['priority']),
         ];
      }
      return $tab;
   }


   /**
    * Get urgencies of itil object between 2 dates
    *
    * @param string $date1 begin date
    * @param string $date2 end date
    *
    * @return array contains the distinct priorities of tickets
   **/
   function getUsedUrgencyBetween($date1 = '', $date2 = '') {
      global $DB;

      $ctable = $this->getTable();
      $criteria = [
         'SELECT'          => 'urgency',
         'DISTINCT'        => true,
         'FROM'            => $ctable,
         'WHERE'           => [
            "$ctable.is_deleted" => 0
         ] + getEntitiesRestrictCriteria($ctable),
         'ORDERBY'         => 'urgency'
      ];

      if (!empty($date1) || !empty($date2)) {
         $criteria['WHERE'][] = [
            'OR' => [
               getDateCriteria("$ctable.date", $date1, $date2),
               getDateCriteria("$ctable.closedate", $date1, $date2),
            ]
         ];
      }

      $iterator = $DB->request($criteria);
      $tab    = [];

      while ($line = $iterator->next()) {
         $tab[] = [
            'id'   => $line['urgency'],
            'link' => static::getUrgencyName($line['urgency']),
         ];
      }
      return $tab;
   }


   /**
    * Get impacts of itil object between 2 dates
    *
    * @param string $date1 begin date
    * @param string $date2 end date
    *
    * @return array contains the distinct priorities of tickets
   **/
   function getUsedImpactBetween($date1 = '', $date2 = '') {
      global $DB;

      $ctable = $this->getTable();
      $criteria = [
         'SELECT'          => 'impact',
         'DISTINCT'        => true,
         'FROM'            => $ctable,
         'WHERE'           => [
            "$ctable.is_deleted" => 0
         ] + getEntitiesRestrictCriteria($ctable),
         'ORDERBY'         => 'impact'
      ];

      if (!empty($date1) || !empty($date2)) {
         $criteria['WHERE'][] = [
            'OR' => [
               getDateCriteria("$ctable.date", $date1, $date2),
               getDateCriteria("$ctable.closedate", $date1, $date2),
            ]
         ];
      }

      $iterator = $DB->request($criteria);
      $tab    = [];

      while ($line = $iterator->next()) {
         $tab[] = [
            'id'   => $line['impact'],
            'link' => static::getImpactName($line['impact']),
         ];
      }
      return $tab;
   }


   /**
    * Get request types of itil object between 2 dates
    *
    * @param string $date1 begin date
    * @param string $date2 end date
    *
    * @return array contains the distinct request types of tickets
   **/
   function getUsedRequestTypeBetween($date1 = '', $date2 = '') {
      global $DB;

      $ctable = $this->getTable();
      $criteria = [
         'SELECT'          => 'requesttypes_id',
         'DISTINCT'        => true,
         'FROM'            => $ctable,
         'WHERE'           => [
            "$ctable.is_deleted" => 0
         ] + getEntitiesRestrictCriteria($ctable),
         'ORDERBY'         => 'requesttypes_id'
      ];

      if (!empty($date1) || !empty($date2)) {
         $criteria['WHERE'][] = [
            'OR' => [
               getDateCriteria("$ctable.date", $date1, $date2),
               getDateCriteria("$ctable.closedate", $date1, $date2),
            ]
         ];
      }

      $iterator = $DB->request($criteria);
      $tab    = [];
      while ($line = $iterator->next()) {
         $tab[] = [
            'id'   => $line['requesttypes_id'],
            'link' => Dropdown::getDropdownName('glpi_requesttypes', $line['requesttypes_id']),
         ];
      }
      return $tab;
   }


   /**
    * Get solution types of itil object between 2 dates
    *
    * @param string $date1 begin date
    * @param string $date2 end date
    *
    * @return array contains the distinct request types of tickets
   **/
   function getUsedSolutionTypeBetween($date1 = '', $date2 = '') {
      global $DB;

      $ctable = $this->getTable();
      $criteria = [
         'SELECT'          => 'solutiontypes_id',
         'DISTINCT'        => true,
         'FROM'            => ITILSolution::getTable(),
         'INNER JOIN'      => [
            $ctable   => [
               'ON' => [
                  ITILSolution::getTable()   => 'items_id',
                  $ctable                    => 'id'
               ]
            ]
         ],
         'WHERE'           => [
            ITILSolution::getTable() . ".itemtype" => $this->getType(),
            "$ctable.is_deleted"                   => 0
         ] + getEntitiesRestrictCriteria($ctable),
         'ORDERBY'         => 'solutiontypes_id'
      ];

      if (!empty($date1) || !empty($date2)) {
         $criteria['WHERE'][] = [
            'OR' => [
               getDateCriteria("$ctable.date", $date1, $date2),
               getDateCriteria("$ctable.closedate", $date1, $date2),
            ]
         ];
      }

      $iterator = $DB->request($criteria);
      $tab    = [];
      while ($line = $iterator->next()) {
         $tab[] = [
            'id'   => $line['solutiontypes_id'],
            'link' => Dropdown::getDropdownName('glpi_solutiontypes', $line['solutiontypes_id']),
         ];
      }
      return $tab;
   }


   /** Get users which have intervention assigned to  between 2 dates
    *
    * @param string $date1 begin date
    * @param string $date2 end date
    *
    * @return array contains the distinct users which have any intervention assigned to.
   **/
   function getUsedTechBetween($date1 = '', $date2 = '') {
      global $DB;

      $linkclass = new $this->userlinkclass();
      $linktable = $linkclass->getTable();
      $showlink = User::canView();

      $ctable = $this->getTable();
      $criteria = [
         'SELECT'          => [
            'glpi_users.id AS users_id',
            'glpi_users.name AS name',
            'glpi_users.realname AS realname',
            'glpi_users.firstname AS firstname'
         ],
         'DISTINCT'        => true,
         'FROM'            => $ctable,
         'LEFT JOIN'       => [
            $linktable  => [
               'ON' => [
                  $linktable  => $this->getForeignKeyField(),
                  $ctable     => 'id', [
                     'AND' => [
                        "$linktable.type"    => CommonITILActor::ASSIGN
                     ]
                  ]
               ]
            ],
            'glpi_users'   => [
               'ON' => [
                  $linktable     => 'users_id',
                  'glpi_users'   => 'id'
               ]
            ]
         ],
         'WHERE'           => [
            "$ctable.is_deleted" => 0
         ] + getEntitiesRestrictCriteria($ctable),
         'ORDERBY'         => [
            'realname',
            'firstname',
            'name'
         ]
      ];

      if (!empty($date1) || !empty($date2)) {
         $criteria['WHERE'][] = [
            'OR' => [
               getDateCriteria("$ctable.date", $date1, $date2),
               getDateCriteria("$ctable.closedate", $date1, $date2),
            ]
         ];
      }

      $iterator = $DB->request($criteria);
      $tab    = [];

      while ($line = $iterator->next()) {
         $tab[] = [
            'id'   => $line['users_id'],
            'link' => formatUserName($line['users_id'], $line['name'], $line['realname'], $line['firstname'], $showlink),
         ];
      }
      return $tab;
   }


   /** Get users which have followup assigned to  between 2 dates
    *
    * @param string $date1 begin date
    * @param string $date2 end date
    *
    * @return array contains the distinct users which have any followup assigned to.
   **/
   function getUsedTechTaskBetween($date1 = '', $date2 = '') {
      global $DB;

      $linktable = getTableForItemType($this->getType().'Task');
      $showlink = User::canView();

      $ctable = $this->getTable();
      $criteria = [
         'SELECT'          => [
            'glpi_users.id AS users_id',
            'glpi_users.name AS name',
            'glpi_users.realname AS realname',
            'glpi_users.firstname AS firstname'
         ],
         'DISTINCT' => true,
         'FROM'            => $ctable,
         'LEFT JOIN'       => [
            $linktable  => [
               'ON' => [
                  $linktable  => $this->getForeignKeyField(),
                  $ctable     => 'id'
               ]
            ],
            'glpi_users'   => [
               'ON' => [
                  $linktable     => 'users_id',
                  'glpi_users'   => 'id'
               ]
            ],
            'glpi_profiles_users'   => [
               'ON' => [
                  'glpi_users'            => 'id',
                  'glpi_profiles_users'   => 'users_id'
               ]
            ],
            'glpi_profiles'         => [
               'ON' => [
                  'glpi_profiles'         => 'id',
                  'glpi_profiles_users'   => 'profiles_id'
               ]
            ],
            'glpi_profilerights'    => [
               'ON' => [
                  'glpi_profiles'      => 'id',
                  'glpi_profilerights' => 'profiles_id'
               ]
            ]
         ],
         'WHERE'           => [
            "$ctable.is_deleted"          => 0,
            'glpi_profilerights.name'     => 'ticket',
            'glpi_profilerights.rights'   => ['&', Ticket::OWN],
            "$linktable.users_id"         => ['<>', 0],
            ['NOT'                        => ["$linktable.users_id" => null]]
         ] + getEntitiesRestrictCriteria($ctable),
         'ORDERBY'         => [
            'realname',
            'firstname',
            'name'
         ]
      ];

      if (!empty($date1) || !empty($date2)) {
         $criteria['WHERE'][] = [
            'OR' => [
               getDateCriteria("$ctable.date", $date1, $date2),
               getDateCriteria("$ctable.closedate", $date1, $date2),
            ]
         ];
      }

      $iterator = $DB->request($criteria);
      $tab    = [];

      while ($line = $iterator->next()) {
         $tab[] = [
            'id'   => $line['users_id'],
            'link' => formatUserName($line['users_id'], $line['name'], $line['realname'], $line['firstname'], $showlink),
         ];
      }
      return $tab;
   }


   /** Get enterprises which have itil object assigned to between 2 dates
    *
    * @param string $date1 begin date
    * @param string $date2 end date
    *
    * @return array contains the distinct enterprises which have any tickets assigned to.
   **/
   function getUsedSupplierBetween($date1 = '', $date2 = '') {
      global $DB;

      $linkclass = new $this->supplierlinkclass();
      $linktable = $linkclass->getTable();

      $ctable = $this->getTable();
      $criteria = [
         'SELECT'          => [
            'glpi_suppliers.id AS suppliers_id_assign',
            'glpi_suppliers.name AS name'
         ],
         'DISTINCT'        => true,
         'FROM'            => $ctable,
         'LEFT JOIN'       => [
            $linktable        => [
               'ON' => [
                  $linktable  => $this->getForeignKeyField(),
                  $ctable     => 'id', [
                     'AND' => [
                        "$linktable.type"    => CommonITILActor::ASSIGN
                     ]
                  ]
               ]
            ],
            'glpi_suppliers'  => [
               'ON' => [
                  $linktable        => 'suppliers_id',
                  'glpi_suppliers'  => 'id'
               ]
            ]
         ],
         'WHERE'           => [
            "$ctable.is_deleted" => 0
         ] + getEntitiesRestrictCriteria($ctable),
         'ORDERBY'         => [
            'name'
         ]
      ];

      if (!empty($date1) || !empty($date2)) {
         $criteria['WHERE'][] = [
            'OR' => [
               getDateCriteria("$ctable.date", $date1, $date2),
               getDateCriteria("$ctable.closedate", $date1, $date2),
            ]
         ];
      }

      $iterator = $DB->request($criteria);
      $tab    = [];
      while ($line = $iterator->next()) {
         $tab[] = [
            'id'   => $line['suppliers_id_assign'],
            'link' => '<a href="' . Supplier::getFormURLWithID($line['suppliers_id_assign']) . '">' . $line['name'] . '</a>',
         ];
      }
      return $tab;
   }


   /** Get groups assigned to itil object between 2 dates
    *
    * @param string $date1 begin date
    * @param string $date2 end date
    *
    * @return array contains the distinct groups assigned to a tickets
   **/
   function getUsedAssignGroupBetween($date1 = '', $date2 = '') {
      global $DB;

      $linkclass = new $this->grouplinkclass();
      $linktable = $linkclass->getTable();

      $ctable = $this->getTable();
      $criteria = [
         'SELECT' => [
            'glpi_groups.id',
            'glpi_groups.completename'
         ],
         'DISTINCT'        => true,
         'FROM'            => $ctable,
         'LEFT JOIN'       => [
            $linktable  => [
               'ON' => [
                  $linktable  => $this->getForeignKeyField(),
                  $ctable     => 'id', [
                     'AND' => [
                        "$linktable.type"    => CommonITILActor::ASSIGN
                     ]
                  ]
               ]
            ],
            'glpi_groups'   => [
               'ON' => [
                  $linktable     => 'groups_id',
                  'glpi_groups'   => 'id'
               ]
            ]
         ],
         'WHERE'           => [
            "$ctable.is_deleted" => 0
         ] + getEntitiesRestrictCriteria($ctable),
         'ORDERBY'         => [
            'glpi_groups.completename'
         ]
      ];

      if (!empty($date1) || !empty($date2)) {
         $criteria['WHERE'][] = [
            'OR' => [
               getDateCriteria("$ctable.date", $date1, $date2),
               getDateCriteria("$ctable.closedate", $date1, $date2),
            ]
         ];
      }

      $iterator = $DB->request($criteria);
      $tab    = [];
      while ($line = $iterator->next()) {
         $tab[] = [
            'id'   => $line['id'],
            'link' => $line['completename'],
         ];
      }
      return $tab;
   }


   /**
    * Display a line for an object
    *
    * @since 0.85 (befor in each object with differents parameters)
    *
    * @param $id                 Integer  ID of the object
    * @param $options            array of options
    *      output_type            : Default output type (see Search class / default Search::HTML_OUTPUT)
    *      row_num                : row num used for display
    *      type_for_massiveaction : itemtype for massive action
    *      id_for_massaction      : default 0 means no massive action
    *
    * @since 10.0.0 "followups" option has been dropped
    */
   static function showShort($id, $options = []) {
      global $DB;

      $p = [
         'output_type'            => Search::HTML_OUTPUT,
         'row_num'                => 0,
         'type_for_massiveaction' => 0,
         'id_for_massiveaction'   => 0,
         'followups'              => false,
         'ticket_stats'           => false,
      ];

      if (count($options)) {
         foreach ($options as $key => $val) {
            $p[$key] = $val;
         }
      }

      $rand = mt_rand();

      /// TODO to be cleaned. Get datas and clean display links

      // Prints a job in short form
      // Should be called in a <table>-segment
      // Print links or not in case of user view
      // Make new job object and fill it from database, if success, print it
      $item         = new static();

      $candelete   = static::canDelete();
      $canupdate   = Session::haveRight(static::$rightname, UPDATE);
      $showprivate = Session::haveRight('followup', ITILFollowup::SEEPRIVATE);
      $align       = "class='left'";
      $align_desc  = "class='left'";

      if ($item->getFromDB($id)) {
         $item_num = 1;
         $bgcolor  = $_SESSION["glpipriority_".$item->fields["priority"]];

         echo Search::showNewLine($p['output_type'], $p['row_num']%2, $item->isDeleted());

         $check_col = '';
         if (($candelete || $canupdate)
             && ($p['output_type'] == Search::HTML_OUTPUT)
             && $p['id_for_massiveaction']) {

            $check_col = Html::getMassiveActionCheckBox($p['type_for_massiveaction'], $p['id_for_massiveaction']);
         }
         echo Search::showItem($p['output_type'], $check_col, $item_num, $p['row_num'], $align);

         // First column
         $first_col = sprintf(__('%1$s: %2$s'), __('ID'), $item->fields["id"]);
         if ($p['output_type'] == Search::HTML_OUTPUT) {
            $first_col .= "&nbsp;".static::getStatusIcon($item->fields["status"]);
         } else {
            $first_col = sprintf(__('%1$s - %2$s'), $first_col,
                                 static::getStatus($item->fields["status"]));
         }

         echo Search::showItem($p['output_type'], $first_col, $item_num, $p['row_num'], $align);

         // Second column
         if ($item->fields['status'] == static::CLOSED) {
            $second_col = sprintf(__('Closed on %s'),
                                  ($p['output_type'] == Search::HTML_OUTPUT?'<br>':'').
                                    Html::convDateTime($item->fields['closedate']));
         } else if ($item->fields['status'] == static::SOLVED) {
            $second_col = sprintf(__('Solved on %s'),
                                  ($p['output_type'] == Search::HTML_OUTPUT?'<br>':'').
                                    Html::convDateTime($item->fields['solvedate']));
         } else if ($item->fields['begin_waiting_date']) {
            $second_col = sprintf(__('Put on hold on %s'),
                                  ($p['output_type'] == Search::HTML_OUTPUT?'<br>':'').
                                    Html::convDateTime($item->fields['begin_waiting_date']));
         } else if ($item->fields['time_to_resolve']) {
            $second_col = sprintf(__('%1$s: %2$s'), __('Time to resolve'),
                                  ($p['output_type'] == Search::HTML_OUTPUT?'<br>':'').
                                    Html::convDateTime($item->fields['time_to_resolve']));
         } else {
            $second_col = sprintf(__('Opened on %s'),
                                  ($p['output_type'] == Search::HTML_OUTPUT?'<br>':'').
                                    Html::convDateTime($item->fields['date']));
         }

         echo Search::showItem($p['output_type'], $second_col, $item_num, $p['row_num'], $align." width=130");

         // Second BIS column
         $second_col = Html::convDateTime($item->fields["date_mod"]);
         echo Search::showItem($p['output_type'], $second_col, $item_num, $p['row_num'], $align." width=90");

         // Second TER column
         if (count($_SESSION["glpiactiveentities"]) > 1) {
            $second_col = Dropdown::getDropdownName('glpi_entities', $item->fields['entities_id']);
            echo Search::showItem($p['output_type'], $second_col, $item_num, $p['row_num'],
                                  $align." width=100");
         }

         // Third Column
         echo Search::showItem($p['output_type'],
                               "<span class='b'>".static::getPriorityName($item->fields["priority"]).
                                 "</span>",
                               $item_num, $p['row_num'], "$align bgcolor='$bgcolor'");

         // Fourth Column
         $fourth_col = "";

         foreach ($item->getUsers(CommonITILActor::REQUESTER) as $d) {
            $userdata    = getUserName($d["users_id"], 2);
            $fourth_col .= sprintf(__('%1$s %2$s'),
                                    "<span class='b'>".$userdata['name']."</span>",
                                    Html::showToolTip($userdata["comment"],
                                                      ['link'    => $userdata["link"],
                                                            'display' => false]));
            $fourth_col .= "<br>";
         }

         foreach ($item->getGroups(CommonITILActor::REQUESTER) as $d) {
            $fourth_col .= Dropdown::getDropdownName("glpi_groups", $d["groups_id"]);
            $fourth_col .= "<br>";
         }

         echo Search::showItem($p['output_type'], $fourth_col, $item_num, $p['row_num'], $align);

         // Fifth column
         $fifth_col = "";

         foreach ($item->getUsers(CommonITILActor::ASSIGN) as $d) {
            if (Session::getCurrentInterface() == 'helpdesk'
               && !empty($anon_name = User::getAnonymizedName(
                  $d['users_id'],
                  $item->getEntityID()
               ))
            ) {
               $fifth_col .= $anon_name;
            } else {
               $userdata   = getUserName($d["users_id"], 2);
               $fifth_col .= sprintf(__('%1$s %2$s'),
                                    "<span class='b'>".$userdata['name']."</span>",
                                    Html::showToolTip($userdata["comment"],
                                                      ['link'    => $userdata["link"],
                                                            'display' => false]));
            }

            $fifth_col .= "<br>";
         }

         foreach ($item->getGroups(CommonITILActor::ASSIGN) as $d) {
            if (Session::getCurrentInterface() == 'helpdesk'
               && !empty($anon_name = Group::getAnonymizedName($item->getEntityID()))
            ) {
               $fifth_col .= $anon_name;
            } else {
               $fifth_col .= Dropdown::getDropdownName("glpi_groups", $d["groups_id"]);
            }
            $fifth_col .= "<br>";
         }

         foreach ($item->getSuppliers(CommonITILActor::ASSIGN) as $d) {
            $fifth_col .= Dropdown::getDropdownName("glpi_suppliers", $d["suppliers_id"]);
            $fifth_col .= "<br>";
         }

         echo Search::showItem($p['output_type'], $fifth_col, $item_num, $p['row_num'], $align);

         // Eigth column
         $name_column = "<span class='b'>".$item->getName()."</span>&nbsp;";

         // Add link
         if ($item->canViewItem()) {
            $name_column  = sprintf(
               __('%1$s (%2$s)'),
               "<a id='".$item->getType().$item->fields["id"]."$rand' href=\"".$item->getLinkURL()."\">$name_column</a>",
               sprintf(
                  __('%1$s - %2$s'),
                  $item->numberOfFollowups($showprivate),
                  $item->numberOfTasks($showprivate)
               )
            );
         }

         if ($p['output_type'] == Search::HTML_OUTPUT) {
            $name_column = sprintf(__('%1$s %2$s'), $name_column,
                                    Html::showToolTip(RichText::getSafeHtml($item->fields['content'], true),
                                                      ['display' => false,
                                                            'applyto' => $item->getType().$item->fields["id"].
                                                                           $rand]));
         }

         if (!$p['ticket_stats']) {

            // Sixth Colum
            // Ticket : simple link to item
            $sixth_col  = "";
            $is_deleted = false;
            $item_ticket = new Item_Ticket();
            $data = $item_ticket->find(['tickets_id' => $item->fields['id']]);

            if ($item->getType() == 'Ticket') {
               if (!empty($data)) {
                  foreach ($data as $val) {
                     if (!empty($val["itemtype"]) && ($val["items_id"] > 0)) {
                        if ($object = getItemForItemtype($val["itemtype"])) {
                           if ($object->getFromDB($val["items_id"])) {
                              $is_deleted = $object->isDeleted();

                              $sixth_col .= $object->getTypeName();
                              $sixth_col .= " - <span class='b'>";
                              if ($item->canView()) {
                                 $sixth_col .= $object->getLink();
                              } else {
                                 $sixth_col .= $object->getNameID();
                              }
                              $sixth_col .= "</span><br>";
                           }
                        }
                     }
                  }
               } else {
                  $sixth_col = __('General');
               }

               echo Search::showItem($p['output_type'], $sixth_col, $item_num, $p['row_num'], ($is_deleted ? " class='center deleted' " : $align));
            }

            // Seventh column
            echo Search::showItem($p['output_type'],
                                 "<span class='b'>".
                                    Dropdown::getDropdownName('glpi_itilcategories',
                                                            $item->fields["itilcategories_id"]).
                                 "</span>",
                                 $item_num, $p['row_num'], $align);

            echo Search::showItem($p['output_type'], $name_column, $item_num, $p['row_num'],
                                 $align_desc." width='200'");

            //tenth column
            $tenth_column  = '';
            $planned_infos = '';

            $tasktype      = $item->getType()."Task";
            $plan          = new $tasktype();
            $items         = [];

            $result = $DB->request(
               [
                  'FROM'  => $plan->getTable(),
                  'WHERE' => [
                     $item->getForeignKeyField() => $item->fields['id'],
                  ],
               ]
            );
            foreach ($result as $plan) {

               if (isset($plan['begin']) && $plan['begin']) {
                  $items[$plan['id']] = $plan['id'];
                  $planned_infos .= sprintf(__('From %s').
                                             ($p['output_type'] == Search::HTML_OUTPUT?'<br>':''),
                                          Html::convDateTime($plan['begin']));
                  $planned_infos .= sprintf(__('To %s').
                                             ($p['output_type'] == Search::HTML_OUTPUT?'<br>':''),
                                          Html::convDateTime($plan['end']));
                  if ($plan['users_id_tech']) {
                     $planned_infos .= sprintf(__('By %s').
                                                ($p['output_type'] == Search::HTML_OUTPUT?'<br>':''),
                                             getUserName($plan['users_id_tech']));
                  }
                  $planned_infos .= "<br>";
               }

            }

            $tenth_column = count($items);
            if ($tenth_column) {
               $tenth_column = "<span class='pointer'
                                 id='".$item->getType().$item->fields["id"]."planning$rand'>".
                                 $tenth_column.'</span>';
               $tenth_column = sprintf(__('%1$s %2$s'), $tenth_column,
                                       Html::showToolTip($planned_infos,
                                                         ['display' => false,
                                                               'applyto' => $item->getType().
                                                                              $item->fields["id"].
                                                                              "planning".$rand]));
            }

            echo Search::showItem($p['output_type'], $tenth_column, $item_num, $p['row_num'],
                                 $align_desc." width='150'");
         } else {
            echo Search::showItem($p['output_type'], $name_column, $item_num, $p['row_num'], $align_desc." width='200'");

            $takeintoaccountdelay_column = "";
            // Show only for tickets taken into account
            if ($item->fields['takeintoaccount_delay_stat'] > 0) {
               $takeintoaccountdelay_column = Html::timestampToString($item->fields['takeintoaccount_delay_stat']);
            }
            echo Search::showItem($p['output_type'], $takeintoaccountdelay_column, $item_num, $p['row_num'], $align_desc." width='150'");

            $solvedelay_column = "";
            // Show only for solved tickets
            if ($item->fields['solve_delay_stat'] > 0) {
               $solvedelay_column = Html::timestampToString($item->fields['solve_delay_stat']);
            }
            echo Search::showItem($p['output_type'], $solvedelay_column, $item_num, $p['row_num'], $align_desc." width='150'");

            $waiting_duration_column = Html::timestampToString($item->fields['waiting_duration']);
            echo Search::showItem($p['output_type'], $waiting_duration_column, $item_num, $p['row_num'], $align_desc." width='150'");
         }

         // Finish Line
         echo Search::showEndLine($p['output_type']);
      } else {
         echo "<tr class='tab_bg_2'>";
         echo "<td colspan='6' ><i>".__('No item in progress.')."</i></td></tr>";
      }
   }

   /**
    * @param integer $output_type Output type
    * @param string  $mass_id     id of the form to check all
    */
   static function commonListHeader(
      $output_type = Search::HTML_OUTPUT,
      $mass_id = '',
      array $params = []
   ) {
      $ticket_stats = $params['ticket_stats'] ?? false;

      // New Line for Header Items Line
      echo Search::showNewLine($output_type);
      // $show_sort if
      $header_num                      = 1;

      $items                           = [];
      $items[(empty($mass_id)?'&nbsp':Html::getCheckAllAsCheckbox($mass_id))] = '';
      $items[__('Status')]             = "status";
      $items[_n('Date', 'Dates', 1)]               = "date";
      $items[__('Last update')]        = "date_mod";

      if (count($_SESSION["glpiactiveentities"]) > 1) {
         $items[Entity::getTypeName(Session::getPluralNumber())] = "glpi_entities.completename";
      }

      $items[__('Priority')]           = "priority";
      $items[_n('Requester', 'Requesters', 1)]          = "users_id";
      $items[__('Assigned')]           = "users_id_assign";

      if (!$ticket_stats) {
         if (static::getType() == 'Ticket') {
            $items[_n('Associated element', 'Associated elements', Session::getPluralNumber())] = "";
         }
         $items[__('Category')]           = "glpi_itilcategories.completename";
         $items[__('Title')]              = "name";
         $items[__('Planification')]      = "glpi_tickettasks.begin";
      } else {
         $items[__('Title')]             = "name";
         $items[__('Take into account')] = "takeintoaccount_delay_stat";
         $items[__('Resolution')]        = "solve_delay_stat";
         $items[__('Pending')]           = "waiting_duration";
      }

      foreach (array_keys($items) as $key) {
         $link   = "";
         echo Search::showHeaderItem($output_type, $key, $header_num, $link);
      }

      // End Line for column headers
      echo Search::showEndLine($output_type);
   }


   /**
    * Get correct Calendar: Entity or Sla
    *
    * @since 0.90.4
    *
    **/
   function getCalendar() {
      return Entity::getUsedConfig('calendars_id', $this->fields['entities_id']);
   }


   /**
    * Summary of getTimelinePosition
    * Returns the position of the $sub_type for the $user_id in the timeline
    *
    * @param int $items_id is the id of the ITIL object
    * @param string $sub_type is ITILFollowup, Document_Item, TicketTask, TicketValidation or Solution
    * @param int $users_id
    * @since 9.2
    */
   static function getTimelinePosition($items_id, $sub_type, $users_id) {
      $itilobject = new static;
      $itilobject->fields['id'] = $items_id;
      $actors = $itilobject->getITILActors();

      // 1) rule for followups, documents, tasks and validations:
      //    Matrix for position of timeline objects
      //    R O A (R=Requester, O=Observer, A=AssignedTo)
      //    0 0 1 -> Right
      //    0 1 0 -> Left
      //    0 1 1 -> R
      //    1 0 0 -> L
      //    1 0 1 -> L
      //    1 1 0 -> L
      //    1 1 1 -> L
      //    if users_id is not in the actor list, then pos is left
      // 2) rule for solutions: always on the right side

      // default position is left
      $pos = self::TIMELINE_LEFT;

      $pos_matrix = [];
      $pos_matrix[0][0][1] = self::TIMELINE_RIGHT;
      $pos_matrix[0][1][1] = self::TIMELINE_RIGHT;

      switch ($sub_type) {
         case 'ITILFollowup':
         case 'Document_Item':
         case static::class.'Task':
         case static::class.'Validation':
            if (isset($actors[$users_id])) {
               $r = in_array(CommonITILActor::REQUESTER, $actors[$users_id]) ? 1 : 0;
               $o = in_array(CommonITILActor::OBSERVER, $actors[$users_id]) ? 1 : 0;
               $a = in_array(CommonITILActor::ASSIGN, $actors[$users_id]) ? 1 : 0;
               if (isset($pos_matrix[$r][$o][$a])) {
                  $pos = $pos_matrix[$r][$o][$a];
               }
            }
            break;
         case 'Solution':
            $pos = self::TIMELINE_RIGHT;
            break;
      }

      return $pos;
   }


   /**
    * Gets submit button with a status dropdown
    *
    * @since 9.4.0
    *
    * @param integer $items_id
    * @param string  $action
    *
    * @return string HTML code for splitted submit button
   **/
   static function getSplittedSubmitButtonHtml($items_id, $action = "add") {
      global $CFG_GLPI;

      $locale = _sx('button', 'Add');
      if ($action == 'update') {
         $locale = _x('button', 'Save');
      }
      $item       = new static();
      $item->getFromDB($items_id);

      $html = "<div class='x-split-button' id='x-split-button'>";
      $html .= "<input type='submit' value='$locale' name='$action' class='x-button x-button-main'>";
      $html .= "</div>";
      $html .= "<script type='text/javascript'>$(function() {split_button();});</script>";
      return $html;
   }

   /**
    * Displays the timeline filter buttons
    *
    * @since 9.4.0
    *
    * @return void
    */
   function filterTimeline() {

      echo "<div class='filter_timeline'>";
      echo "<h3>".__("Timeline filter")." : </h3>";
      echo "<ul>";

      $objType = static::getType();

      echo "<li><a href='#' class='far fa-comment pointer' data-type='ITILFollowup' title='"._sn('Followup', 'Followups', 1).
         "'><span class='sr-only'>" . _n('Followup', 'Followups', 1) . "</span></a></li>";
      echo "<li><a href='#' class='far fa-check-square pointer' data-type='ITILTask' title='"._sn('Task', 'Tasks', 1).
         "'><span class='sr-only'>" . _n('Task', 'Tasks', 1) . "</span></a></li>";
      echo "<li><a href='#' class='fa fa-paperclip pointer' data-type='Document_Item' title='"._sn('Document', 'Documents', 1).
         "'><span class='sr-only'>" . Document::getTypeName(1) . "</span></a></li>";
      if (($objType === "Ticket") or ($objType === "Change")) {
         echo "<li><a href='#' class='far fa-thumbs-up pointer' data-type='ITILValidation' title='"._sn('Validation', 'Validations', 1).
            "'><span class='sr-only'>" . _n('Validation', 'Validations', 1) . "</span></a></li>";
      }
      echo "<li><a href='#' class='fa fa-check pointer' data-type='Solution' title='"._sn('Solution', 'Solutions', 1).
         "'><span class='sr-only'>" . ITILSolution::getTypeName(1)  . "</span></a></li>";
      echo "<li><a href='#' class='fa fa-ban pointer' data-type='reset' title=\"".__s("Reset display options").
         "\"><span class='sr-only'>" . __('Reset display options')  . "</span></a></li>";
      echo "</ul>";
      echo "</div>";

      echo "<script type='text/javascript'>$(function() {filter_timeline();});</script>";
   }


   /**
    * Displays the timeline header (filters)
    *
    * @since 9.4.0
    *
    * @return void
    */
   function showTimelineHeader() {

      echo "<h2>".__("Actions historical")." : </h2>";
      $this->filterTimeline();
   }


   /**
    * Displays the form at the top of the timeline.
    * Includes buttons to add items to the timeline, new item form, and approbation form.
    *
    * @since 9.4.0
    *
    * @param integer $rand random value used by JavaScript function names
    *
    * @return void
    */
   function showTimelineForm($rand) {

      global $CFG_GLPI, $DB;

      $objType = static::getType();
      $foreignKey = static::getForeignKeyField();

      //check sub-items rights
      $tmp = [$foreignKey => $this->getID()];
      $fupClass = "ITILFollowup";
      $fup = new $fupClass;
      $fup->getEmpty();
      $fup->fields['itemtype'] = $objType;
      $fup->fields['items_id'] = $this->getID();

      $taskClass = $objType."Task";
      $task = new $taskClass;

      $canadd_fup = $fup->can(-1, CREATE, $tmp) && !in_array($this->fields["status"],
                        array_merge($this->getSolvedStatusArray(), $this->getClosedStatusArray()));
      $canadd_task = $task->can(-1, CREATE, $tmp) && !in_array($this->fields["status"],
                         array_merge($this->getSolvedStatusArray(), $this->getClosedStatusArray()));
      $canadd_document = $canadd_fup || $this->canAddItem('Document') && !in_array($this->fields["status"],
                         array_merge($this->getSolvedStatusArray(), $this->getClosedStatusArray()));
      $canadd_solution = $objType::canUpdate() && $this->canSolve() && !in_array($this->fields["status"], $this->getSolvedStatusArray());

      $validation_class = $objType.'Validation';
      $canadd_validation = false;
      if (class_exists($validation_class)) {
         $validation = new $validation_class();
         $canadd_validation = $validation->can(-1, CREATE, $tmp) && !in_array($this->fields["status"],
               array_merge($this->getSolvedStatusArray(), $this->getClosedStatusArray()));
      }

      // javascript function for add and edit items
      echo "<script type='text/javascript' >
      function change_task_state(tasks_id, target) {
         $.post('".$CFG_GLPI["root_doc"]."/ajax/timeline.php',
                {'action':     'change_task_state',
                  'tasks_id':   tasks_id,
                  'parenttype': '$objType',
                  '$foreignKey': ".$this->fields['id']."
                })
                .done(function(response) {
                  $(target).removeClass('state_1 state_2')
                           .addClass('state_'+response.state)
                           .attr('title', response.label);
                });
      }

      function viewEditSubitem" . $this->fields['id'] . "$rand(e, itemtype, items_id, o, domid) {
               domid = (typeof domid === 'undefined')
                         ? 'viewitem".$this->fields['id'].$rand."'
                         : domid;
               var target = e.target || window.event.srcElement;
               if (target.nodeName == 'a') return;
               if (target.className == 'read_more_button') return;

               var _eltsel = '[data-uid='+domid+']';
               var _elt = $(_eltsel);
               _elt.addClass('edited');
               $(_eltsel + ' .displayed_content').hide();
               $(_eltsel + ' .cancel_edit_item_content').show()
                                                        .click(function() {
                                                            $(this).hide();
                                                            _elt.removeClass('edited');
                                                            $(_eltsel + ' .edit_item_content').empty().hide();
                                                            $(_eltsel + ' .displayed_content').show();
                                                        });
               $(_eltsel + ' .edit_item_content').show()
                                                 .load('".$CFG_GLPI["root_doc"]."/ajax/timeline.php',
                                                       {'action'    : 'viewsubitem',
                                                        'type'      : itemtype,
                                                        'parenttype': '$objType',
                                                        '$foreignKey': ".$this->fields['id'].",
                                                        'id'        : items_id
                                                       });
      };
      </script>";

      if (!$canadd_fup && !$canadd_task && !$canadd_document && !$canadd_solution && !$this->canReopen()) {
         return false;
      }

      echo "<script type='text/javascript' >\n";
      echo "function viewAddSubitem" . $this->fields['id'] . "$rand(itemtype) {\n";
      $params = ['action'     => 'viewsubitem',
                      'type'       => 'itemtype',
                      'parenttype' => $objType,
                      $foreignKey => $this->fields['id'],
                      'id'         => -1];
      if (isset($_GET['load_kb_sol'])) {
         $params['load_kb_sol'] = $_GET['load_kb_sol'];
      }
      $out = Ajax::updateItemJsCode("viewitem" . $this->fields['id'] . "$rand",
                                    $CFG_GLPI["root_doc"]."/ajax/timeline.php",
                                    $params, "", false);
      echo str_replace("\"itemtype\"", "itemtype", $out);
      echo "$('#approbation_form$rand').remove()";
      echo "};";

      if (isset($_GET['load_kb_sol'])) {
         echo "viewAddSubitem" . $this->fields['id'] . "$rand('Solution');";
      }

      if (isset($_GET['_openfollowup'])) {
         echo "viewAddSubitem" . $this->fields['id'] . "$rand('ITILFollowup')";
      }
      echo "</script>\n";

      //show choices
      echo "<div class='timeline_form'>";
      echo "<ul class='timeline_choices'>";

      if ($canadd_fup || $canadd_task || $canadd_document || $canadd_solution) {
         echo "<h2>"._sx('button', 'Add')." : </h2>";
      }
      if ($canadd_fup) {
         echo "<li class='followup' onclick='".
              "javascript:viewAddSubitem".$this->fields['id']."$rand(\"ITILFollowup\");'>"
              . "<i class='far fa-comment'></i>"._n('Followup', 'Followups', 1)."</li>";
      }

      if ($canadd_task) {
         echo "<li class='task' onclick='".
              "javascript:viewAddSubitem".$this->fields['id']."$rand(\"$taskClass\");'>"
              ."<i class='far fa-check-square'></i>"._n('Task', 'Tasks', 1)."</li>";
      }
      if ($canadd_document) {
         echo "<li class='document' onclick='".
              "javascript:viewAddSubitem".$this->fields['id']."$rand(\"Document_Item\");'>"
              ."<i class='fa fa-paperclip'></i>".Document::getTypeName(1)."</li>";
      }
      if ($canadd_validation) {
         echo "<li class='validation' onclick='".
            "javascript:viewAddSubitem".$this->fields['id']."$rand(\"$validation_class\");'>"
            ."<i class='far fa-thumbs-up'></i>"._n('Approval', 'Approvals', 1)."</li>";
      }
      if ($canadd_solution) {
         echo "<li class='solution' onclick='".
              "javascript:viewAddSubitem".$this->fields['id']."$rand(\"Solution\");'>"
              ."<i class='fa fa-check'></i>"._n('Solution', 'Solutions', 1)."</li>";
      }
      Plugin::doHook('timeline_actions', ['item' => $this, 'rand' => $rand]);

      echo "</ul>"; // timeline_choices
      echo "<div class='clear'>&nbsp;</div>";
      //total_actiontime stat
      if (Session::getCurrentInterface() != 'helpdesk') {
         echo "<div class='timeline_stats'>";

         $taskClass  = $objType . "Task";
         $task_table = getTableForItemType($taskClass);
         $foreignKey = static::getForeignKeyField();

         $total_actiontime = 0;

         $criteria = [
            'SELECT'   => ['SUM' => 'actiontime AS actiontime'],
            'FROM'     => $task_table,
            'WHERE'    => [$foreignKey => $this->fields['id']]
         ];

         $req = $DB->request($criteria);
         if ($row = $req->next()) {
            $total_actiontime = $row['actiontime'];
         }
         if ($total_actiontime > 0) {
            echo "<h3>";
            $total   = Html::timestampToString($total_actiontime, false);
            $message = sprintf(__('Total duration: %s'),
                               $total);
            echo $message;
            echo "</h3>";
         }

         $criteria    = [$foreignKey => $this->fields['id']];
         $total_tasks = countElementsInTable($task_table, $criteria);
         if ($total_tasks > 0) {
            $states = [Planning::INFO => __('Information tasks: %s %%'),
                       Planning::TODO => __('Todo tasks: %s %%'),
                       Planning::DONE => __('Done tasks: %s %% ')];
            echo "<h3>";
            foreach ($states as $state => $string) {
               $criteria = [$foreignKey => $this->fields['id'],
                            "state"     => $state];
               $tasks    = countElementsInTable($task_table, $criteria);
               if ($tasks > 0) {
                  $percent_todotasks = Html::formatNumber((($tasks * 100) / $total_tasks));
                  $message           = sprintf($string,
                                               $percent_todotasks);
                  echo "&nbsp;";
                  echo $message;
               }
            }
            echo "</h3>";
         }
         echo "</div>";
      }
      echo "</div>"; //end timeline_form

      echo "<div class='ajax_box' id='viewitem" . $this->fields['id'] . "$rand'></div>\n";
   }


   /**
    * Retrieves all timeline items for this ITILObject
    *
    * @since 9.4.0
    *
    * @return mixed[] Timeline items
    */
   function getTimelineItems() {

      $objType = static::getType();
      $foreignKey = static::getForeignKeyField();
      $supportsValidation = $objType === "Ticket" || $objType === "Change";

      $timeline = [];

      $user = new User();

      $fupClass           = 'ITILFollowup';
      $followup_obj       = new $fupClass;
      $taskClass             = $objType."Task";
      $task_obj              = new $taskClass;
      $document_item_obj     = new Document_Item();
      if ($supportsValidation) {
         $validation_class    = $objType."Validation";
         $valitation_obj     = new $validation_class;
      }

      //checks rights
      $restrict_fup = $restrict_task = [];
      if (!Session::haveRight("followup", ITILFollowup::SEEPRIVATE)) {
         $restrict_fup = [
            'OR' => [
               'is_private'   => 0,
               'users_id'     => Session::getLoginUserID()
            ]
         ];
      }

      $restrict_fup['itemtype'] = static::getType();
      $restrict_fup['items_id'] = $this->getID();

      if ($task_obj->maybePrivate() && !Session::haveRight("task", CommonITILTask::SEEPRIVATE)) {
         $restrict_task = [
            'OR' => [
               'is_private'   => 0,
               'users_id'     => Session::getCurrentInterface() == "central"
                                    ? Session::getLoginUserID()
                                    : 0
            ]
         ];
      }

      //add followups to timeline
      if ($followup_obj->canview()) {
         $followups = $followup_obj->find(['items_id'  => $this->getID()] + $restrict_fup, ['date DESC', 'id DESC']);
         foreach ($followups as $followups_id => $followup) {
            $followup_obj->getFromDB($followups_id);
            $followup['can_edit']                                   = $followup_obj->canUpdateItem();;
            $timeline[$followup['date']."_followup_".$followups_id] = ['type' => $fupClass,
                                                                            'item' => $followup,
                                                                            'itiltype' => 'Followup'];
         }
      }

      //add tasks to timeline
      if ($task_obj->canview()) {
         $tasks = $task_obj->find([$foreignKey => $this->getID()] + $restrict_task, 'date DESC');
         foreach ($tasks as $tasks_id => $task) {
            $task_obj->getFromDB($tasks_id);
            $task['can_edit']                           = $task_obj->canUpdateItem();
            $timeline[$task['date']."_task_".$tasks_id] = ['type' => $taskClass,
                                                                'item' => $task,
                                                                'itiltype' => 'Task'];
         }
      }

      //add documents to timeline
      $document_obj   = new Document();
      $document_items = $document_item_obj->find([
         $this->getAssociatedDocumentsCriteria(),
         'timeline_position'  => ['>', self::NO_TIMELINE]
      ]);
      foreach ($document_items as $document_item) {
         $document_obj->getFromDB($document_item['documents_id']);

         $date = $document_item['date'] ?? $document_item['date_creation'];

         $item = $document_obj->fields;
         $item['date'] = $date;
         // #1476 - set date_mod and owner to attachment ones
         $item['date_mod'] = $document_item['date_mod'];
         $item['users_id'] = $document_item['users_id'];
         $item['documents_item_id'] = $document_item['id'];

         $item['timeline_position'] = $document_item['timeline_position'];

         $timeline[$date."_document_".$document_item['documents_id']]
            = ['type' => 'Document_Item', 'item' => $item];
      }

      $solution_obj = new ITILSolution();
      $solution_items = $solution_obj->find([
         'itemtype'  => static::getType(),
         'items_id'  => $this->getID()
      ]);
      foreach ($solution_items as $solution_item) {
         $timeline[$solution_item['date_creation']."_solution_" . $solution_item['id'] ] = [
            'type' => 'Solution',
            'item' => [
               'id'                 => $solution_item['id'],
               'content'            => $solution_item['content'],
               'date'               => $solution_item['date_creation'],
               'users_id'           => $solution_item['users_id'],
               'solutiontypes_id'   => $solution_item['solutiontypes_id'],
               'can_edit'           => $objType::canUpdate() && $this->canSolve(),
               'timeline_position'  => self::TIMELINE_RIGHT,
               'users_id_editor'    => $solution_item['users_id_editor'],
               'date_mod'           => $solution_item['date_mod'],
               'users_id_approval'  => $solution_item['users_id_approval'],
               'date_approval'      => $solution_item['date_approval'],
               'status'             => $solution_item['status']
            ]
         ];
      }

      if ($supportsValidation and $validation_class::canView()) {
         $validations = $valitation_obj->find([$foreignKey => $this->getID()]);
         foreach ($validations as $validations_id => $validation) {
            $canedit = $valitation_obj->can($validations_id, UPDATE);
            $cananswer = ($validation['users_id_validate'] === Session::getLoginUserID() &&
               $validation['status'] == CommonITILValidation::WAITING);
            $user->getFromDB($validation['users_id_validate']);
            $timeline[$validation['submission_date']."_validation_".$validations_id] = [
               'type' => $validation_class,
               'item' => [
                  'id'        => $validations_id,
                  'date'      => $validation['submission_date'],
                  'content'   => __('Validation request')." => ".$user->getlink().
                                                 "<br>".$validation['comment_submission'],
                  'users_id'  => $validation['users_id'],
                  'can_edit'  => $canedit,
                  'can_answer'   => $cananswer,
                  'users_id_validate'  => $validation['users_id_validate'],
                  'timeline_position' => $validation['timeline_position']
               ],
               'itiltype' => 'Validation'
            ];

            if (!empty($validation['validation_date'])) {
               $timeline[$validation['validation_date']."_validation_".$validations_id] = [
                  'type' => $validation_class,
                  'item' => [
                     'id'        => $validations_id,
                     'date'      => $validation['validation_date'],
                     'content'   => __('Validation request answer')." : ". _sx('status',
                                                 ucfirst($validation_class::getStatus($validation['status'])))
                                                   ."<br>".$validation['comment_validation'],
                     'users_id'  => $validation['users_id_validate'],
                     'status'    => "status_".$validation['status'],
                     'can_edit'  => $canedit,
                     'timeline_position' => $validation['timeline_position']
                  ],
                  'itiltype' => 'Validation'
               ];
            }
         }
      }

      //reverse sort timeline items by key (date)
      krsort($timeline);

      return $timeline;
   }


   /**
    * Displays the timeline of items for this ITILObject
    *
    * @since 9.4.0
    *
    * @param integer $rand random value used by div
    *
    * @return void
    */
   function showTimeline($rand) {
      global $DB, $CFG_GLPI;

      $user              = new User();
      $group             = new Group();
      $pics_url          = $CFG_GLPI['root_doc']."/pics/timeline";
      $timeline          = $this->getTimelineItems();

      $objType = static::getType();
      $foreignKey = static::getForeignKeyField();

      //display timeline
      echo "<div class='timeline_history'>";

      $followup_class    = 'ITILFollowup';
      $followup_obj      = new $followup_class();
      $followup_obj->getEmpty();
      $followup_obj->fields['itemtype'] = $objType;

      // show approbation form on top when ticket/change is solved
      if ($this->fields["status"] == CommonITILObject::SOLVED) {
         echo "<div class='approbation_form' id='approbation_form$rand'>";
         $followup_obj->showApprobationForm($this);
         echo "</div>";
      }

      // show title for timeline
      $this->showTimelineHeader();

      $timeline_index = 0;
      $pending_found = false;
      $pending_reason_item_parent = PendingReason_Item::getForItem($this);
      foreach ($timeline as $item) {
         $options = [ 'parent' => $this,
                           'rand' => $rand
                           ];
         if ($obj = getItemForItemtype($item['type'])) {
            $obj->fields = $item['item'];
         } else {
            $obj = $item;
         }
         Plugin::doHook('pre_show_item', ['item' => $obj, 'options' => &$options]);

         if (is_array($obj)) {
            $item_i = $obj['item'];
         } else {
            $item_i = $obj->fields;
         }

         $date = "";
         if (isset($item_i['date'])) {
            $date = $item_i['date'];
         } else if (isset($item_i['date_mod'])) {
            $date = $item_i['date_mod'];
         }

         // set item position depending on field timeline_position
         $user_position = 'left'; // default position
         if (isset($item_i['timeline_position'])) {
            switch ($item_i['timeline_position']) {
               case self::TIMELINE_LEFT:
                  $user_position = 'left';
                  break;
               case self::TIMELINE_MIDLEFT:
                  $user_position = 'left middle';
                  break;
               case self::TIMELINE_MIDRIGHT:
                  $user_position = 'right middle';
                  break;
               case self::TIMELINE_RIGHT:
                  $user_position = 'right';
                  break;
            }
         }

         //display solution in middle
         if (($item['type'] == "Solution") && $item_i['status'] != CommonITILValidation::REFUSED
              && in_array($this->fields["status"], [CommonITILObject::SOLVED, CommonITILObject::CLOSED])) {
            $user_position.= ' middle';
         }

         echo "<div class='h_item $user_position'>";

         echo "<div class='h_info'>";

         echo "<div class='h_date'><i class='far fa-clock'></i>".Html::convDateTime($date)."</div>";
         if ($item_i['users_id'] !== false) {
            echo "<div class='h_user'>";
            if (isset($item_i['users_id']) && ($item_i['users_id'] != 0)) {
               $user->getFromDB($item_i['users_id']);

               echo "<div class='tooltip_picture_border'>";
               echo "<img class='user_picture' alt=\"".__s('Picture')."\" src='".
                      User::getThumbnailURLForPicture($user->fields['picture'])."'>";
               echo "</div>";

               echo "<span class='h_user_name'>";
               if (Session::getCurrentInterface() == 'helpdesk'
                  && (
                     $item['type'] == "Solution"
                     || is_subclass_of($item['type'], "CommonITILTask")
                     || (
                        $item['type'] == "ITILFollowup"
                        && ITILFollowup::getById($item_i['id'])->isFromSupportAgent()
                     )
                     || (
                        $item['type'] == "Document_Item"
                        && Document_Item::getById($item_i['documents_item_id'])->isFromSupportAgent()
                     )
                  )
                  && !empty($anon_name = User::getAnonymizedName(
                     $item_i['users_id'],
                     $this->getEntityID()
                  ))
               ) {
                  echo $anon_name;
               } else {
                  $userdata = getUserName($item_i['users_id'], 2);
                  echo $user->getLink()."&nbsp;";
                  echo Html::showToolTip(
                     $userdata["comment"],
                     ['link' => $userdata['link']]
                  );
               }
               echo "</span>";
            } else {
               echo _n('Requester', 'Requesters', 1);
            }
            echo "</div>"; // h_user
         }

         echo "</div>"; //h_info

         $domid = "viewitem{$item['type']}{$item_i['id']}";
         if ($item['type'] == $objType.'Validation' && isset($item_i['status'])) {
            $domid .= $item_i['status'];
         }
         $randdomid = $domid . $rand;
         $domid = Toolbox::slugify($domid);

         $fa = null;
         $class = "h_content";
         if (isset($item['itiltype'])) {
            $class .= " ITIL{$item['itiltype']}";
         } else {
            $class .= " {$item['type']}";
         }
         if ($item['type'] == 'Solution') {
            switch ($item_i['status']) {
               case CommonITILValidation::WAITING:
                  $fa = 'question';
                  $class .= ' waiting';
                  break;
               case CommonITILValidation::ACCEPTED:
                  $fa = 'thumbs-up';
                  $class .= ' accepted';
                  break;
               case CommonITILValidation::REFUSED:
                  $fa = 'thumbs-down';
                  $class .= ' refused';
                  break;
            }
         } else if (isset($item_i['status'])) {
            $class .= " {$item_i['status']}";
         }

         echo "<div class='$class' id='$domid' data-uid='$randdomid'>";
         if ($fa !== null) {
            echo "<i class='solimg fa fa-$fa fa-5x'></i>";
         }
         if (isset($item_i['can_edit']) && $item_i['can_edit']) {
            echo "<div class='edit_item_content'></div>";
            echo "<span class='cancel_edit_item_content'></span>";
         }
         echo "<div class='displayed_content'>";
         echo "<div class='h_controls'>";
         if (!in_array($item['type'], ['Document_Item', 'Assign'])
            && $item_i['can_edit']
            && !in_array($this->fields['status'], $this->getClosedStatusArray())
         ) {
            // merge/split icon
            if ($objType == 'Ticket' && $item['type'] == ITILFollowup::getType()) {
               if (isset($item_i['sourceof_items_id']) && $item_i['sourceof_items_id'] > 0) {
                  echo Html::link('', Ticket::getFormURLWithID($item_i['sourceof_items_id']), [
                     'class' => 'fa fa-code-branch control_item disabled',
                     'title' => __('Followup was already promoted')
                  ]);
               } else {
                  echo Html::link('', Ticket::getFormURL()."?_promoted_fup_id=".$item_i['id'], [
                     'class' => 'fa fa-code-branch control_item',
                     'title' => __('Promote to Ticket')
                  ]);
               }
            }
            // edit item
            echo "<span class='far fa-edit control_item' title='".__('Edit')."'";
            echo "onclick='javascript:viewEditSubitem".$this->fields['id']."$rand(event, \"".$item['type']."\", ".$item_i['id'].", this, \"$randdomid\")'";
            echo "></span>";
         }

         // show "is_private" icon
         if (isset($item_i['is_private']) && $item_i['is_private']) {
            echo "<span class='private'><i class='fas fa-lock control_item' title='" . __s('Private') .
               "'></i><span class='sr-only'>".__('Private')."</span></span>";
         }

         echo "</div>";
         if (isset($item_i['requesttypes_id'])
             && file_exists("$pics_url/".$item_i['requesttypes_id'].".png")) {
            echo "<img src='$pics_url/".$item_i['requesttypes_id'].".png' class='h_requesttype' />";
         }

         if (isset($item_i['content'])) {
            $content = RichText::getSafeHtml($item_i['content'], true);

            $long_text = "";
            if ((substr_count($content, "<br") > 30) || (strlen($content) > 2000)) {
               $long_text = "long_text";
            }

            echo "<div class='item_content $long_text'>";
            echo "<p>";
            if (isset($item_i['state'])) {
               $onClick = "onclick='change_task_state(".$item_i['id'].", this)'";
               if (!$item_i['can_edit']) {
                  $onClick = "style='cursor: not-allowed;'";
               }
               echo "<span class='state state_".$item_i['state']."'
                           $onClick
                           title='".Planning::getState($item_i['state'])."'>";
               echo "</span>";
            }
            echo "</p>";

            echo "<div class='rich_text_container'>";
            $content = $this->refreshUserMentionsHtmlToDisplay($content);
            $content = Html::replaceImagesByGallery($content);
            echo $content;
            echo "</div>";

            if (!empty($long_text)) {
               echo "<p class='read_more'>";
               echo "<a class='read_more_button'>.....</a>";
               echo "</p>";
            }
            echo "</div>";
         }

         echo "<div class='b_right'>";
         if (isset($item_i['solutiontypes_id']) && !empty($item_i['solutiontypes_id'])) {
            echo Dropdown::getDropdownName("glpi_solutiontypes", $item_i['solutiontypes_id'])."<br>";
         }
         if (isset($item_i['taskcategories_id']) && !empty($item_i['taskcategories_id'])) {
            echo Dropdown::getDropdownName("glpi_taskcategories", $item_i['taskcategories_id'])."<br>";
         }
         if (isset($item_i['requesttypes_id']) && !empty($item_i['requesttypes_id'])) {
            echo Dropdown::getDropdownName("glpi_requesttypes", $item_i['requesttypes_id'])."<br>";
         }

         $item_class = $item['type'];

         if ($item['type'] == ITILFollowup::getType()
           || $item['type'] == TicketTask::getType()
           || $item['type'] == ChangeTask::getType()
           || $item['type'] == ProblemTask::getType()
         ) {
            $pending_item = $item_class::getById($item_i['id']);
            $pending_reason_item = $pending_item ? PendingReason_Item::getForItem($pending_item) : false;
            if ($pending_reason_item && $pending_reason = PendingReason::getById($pending_reason_item->fields['pendingreasons_id'])) {
               echo __("Pending: ") . $pending_reason->getLink() . '<br>';

               // Parent is pending and this is the first pending followup -> show full details
               if ($pending_reason_item_parent && !$pending_found) {
                  $pending_found = true;

                  $next_bump = $pending_reason_item_parent->getNextFollowupDate();
                  if ($next_bump) {
                     echo sprintf(__("Next automatic follow-up scheduled on %s"), Html::convDate($next_bump)) . ".<br>";
                  }

                  $resolve = $pending_reason_item_parent->getAutoResolvedate();
                  if ($resolve) {
                     echo sprintf(__("Automatic resolution scheduled on %s"), Html::convDate($resolve)) . ".<br>";
                  }
               }
            }
         }

         if (isset($item_i['actiontime']) && !empty($item_i['actiontime'])) {
            echo "<span class='actiontime'>";
            echo Html::timestampToString($item_i['actiontime'], false);
            echo "</span>";
         }
         if (isset($item_i['begin'])) {
            echo "<span class='planification'>";
            echo Html::convDateTime($item_i["begin"]);
            echo " &rArr; ";
            echo Html::convDateTime($item_i["end"]);
            echo "</span>";
         }
         if (isset($item_i['users_id_tech']) && ($item_i['users_id_tech'] > 0)) {
            echo "<div class='users_id_tech' id='users_id_tech_".$item_i['users_id_tech']."'>";
            $user->getFromDB($item_i['users_id_tech']);

            if (Session::getCurrentInterface() == 'helpdesk'
               && !empty($anon_name = User::getAnonymizedName(
                  $item_i['users_id_tech'],
                  $this->getEntityID()
               ))
            ) {
               echo $anon_name;
            } else {
               echo "<i class='fas fa-user'></i> ";
               $userdata = getUserName($item_i['users_id_tech'], 2);
               echo $user->getLink()."&nbsp;";
               echo Html::showToolTip(
                  $userdata["comment"],
                  ['link' => $userdata['link']]
               );
            }
            echo "</div>";
         }
         if (isset($item_i['groups_id_tech']) && ($item_i['groups_id_tech'] > 0)) {
            echo "<div class='groups_id_tech'>";
            $group->getFromDB($item_i['groups_id_tech']);
            echo "<i class='fas fa-users' aria-hidden='true'></i>&nbsp;";
            echo $group->getLink(['comments' => true]);
            echo "</div>";
         }
         if (isset($item_i['users_id_editor']) && $item_i['users_id_editor'] > 0) {
            echo "<div class='users_id_editor' id='users_id_editor_".$item_i['users_id_editor']."'>";

            if (Session::getCurrentInterface() == 'helpdesk'
               && !empty($anon_name = User::getAnonymizedName(
                  $item_i['users_id_editor'],
                  $this->getEntityID()
               ))
            ) {
               echo sprintf(
                  __('Last edited on %1$s by %2$s'),
                  Html::convDateTime($item_i['date_mod']),
                  $anon_name
               );
            } else {
               $user->getFromDB($item_i['users_id_editor']);
               $userdata = getUserName($item_i['users_id_editor'], 2);
               echo sprintf(
                  __('Last edited on %1$s by %2$s'),
                  Html::convDateTime($item_i['date_mod']),
                  $user->getLink()
               );
               echo Html::showToolTip($userdata["comment"],
                                      ['link' => $userdata['link']]);
            }

            echo "</div>";
         }
         if ($objType == 'Ticket' && isset($item_i['sourceitems_id']) && $item_i['sourceitems_id'] > 0) {
            echo "<div id='sourceitems_id_".$item_i['sourceitems_id']."'>";
            echo sprintf(
               __('Merged from Ticket %1$s'),
               Html::link($item_i['sourceitems_id'], Ticket::getFormURLWithID($item_i['sourceitems_id']))
            );
            echo "</div>";
         }
         if ($objType == 'Ticket' && isset($item_i['sourceof_items_id']) && $item_i['sourceof_items_id'] > 0) {
            echo "<div id='sourceof_items_id_".$item_i['sourceof_items_id']."'>";
            echo sprintf(
               __('Promoted to Ticket %1$s'),
               Html::link($item_i['sourceof_items_id'], Ticket::getFormURLWithID($item_i['sourceof_items_id']))
            );
            echo "</div>";
         }
         if (strpos($item['type'], 'Validation') > 0 &&
            (isset($item_i['can_answer']) && $item_i['can_answer'])) {
            $form_url = $item['type']::getFormURL();
            echo "<form id='validationanswers_id_{$item_i['id']}' class='center' action='$form_url' method='post'>";
            echo Html::hidden('id', ['value' => $item_i['id']]);
            echo Html::hidden('users_id_validate', ['value' => $item_i['users_id_validate']]);

            $rand       = mt_rand();
            $content_id = "content$rand";
            $cols    = 100;
            $rows    = 10;

            Html::textarea([
               'name'              => 'comment_validation',
               'value'             => '',
               'rand'              => $rand,
               'editor_id'         => $content_id,
               'enable_fileupload' => true,
               'enable_richtext'   => true,
               'cols'              => $cols,
               'rows'              => $rows]);
            Html::activateUserMentions($content_id);

            echo "<button type='submit' class='submit approve' name='approval_action' value='approve'>";
            echo "<i class='far fa-thumbs-up'></i>&nbsp;&nbsp;".__('Approve')."</button>";

            echo "<button type='submit' class='submit refuse very_small_space' name='approval_action' value='refuse'>";
            echo "<i class='far fa-thumbs-down'></i>&nbsp;&nbsp;".__('Refuse')."</button>";
            Html::closeForm();
         }
         if ($item['type'] == 'Solution' && $item_i['status'] != CommonITILValidation::WAITING && $item_i['status'] != CommonITILValidation::NONE) {
            echo "<div class='users_id_approval' id='users_id_approval_".$item_i['users_id_approval']."'>";
            $user->getFromDB($item_i['users_id_approval']);
            $userdata = getUserName($item_i['users_id_editor'], 2);
            $message = __('%1$s on %2$s by %3$s');
            $action = $item_i['status'] == CommonITILValidation::ACCEPTED ? __('Accepted') : _x('validation', 'Refused');
            echo sprintf(
               $message,
               $action,
               Html::convDateTime($item_i['date_approval']),
               $user->getLink()
            );
            echo Html::showToolTip($userdata["comment"],
                                   ['link' => $userdata['link']]);
            echo "</div>";
         }

         echo "</div>"; // b_right

         if ($item['type'] == 'Document_Item') {
            if ($item_i['filename']) {
               $filename = $item_i['filename'];
               $ext      = strtolower(pathinfo($filename, PATHINFO_EXTENSION));
               echo "<img src='";
               if (empty($filename)) {
                  $filename = $item_i['name'];
               }
               if (file_exists(GLPI_ROOT."/pics/icones/$ext-dist.png")) {
                  echo $CFG_GLPI['root_doc']."/pics/icones/$ext-dist.png";
               } else {
                  echo "$pics_url/file.png";
               }
               echo "'/>&nbsp;";

               $docsrc = $CFG_GLPI['root_doc']."/front/document.send.php?docid=".$item_i['id']
                      ."&$foreignKey=".$this->getID();
               echo Html::link($filename, $docsrc, ['target' => '_blank']);
               $docpath = GLPI_DOC_DIR . '/' . $item_i['filepath'];
               if (Document::isImage($docpath)) {
                  $imgsize = getimagesize($docpath);
                  echo Html::imageGallery([
                     [
                        'src'             => $docsrc,
                        'thumbnail_src'   => $docsrc . '&context=timeline',
                        'w'               => $imgsize[0],
                        'h'               => $imgsize[1]
                     ]
                  ], [
                     'gallery_item_class' => 'timeline_img_preview'
                  ]);
               }
            }
            if ($item_i['link']) {
               echo "<a href='{$item_i['link']}' target='_blank'><i class='fa fa-external-link'></i>{$item_i['name']}</a>";
            }
            if (!empty($item_i['mime'])) {
               echo "&nbsp;";
               echo Html::showToolTip(
                  sprintf(__('File size: %s'), Toolbox::getSize(filesize(GLPI_VAR_DIR . "/" . $item_i['filepath']))) . '<br>'
                  . sprintf(__('MIME type: %s'), $item_i['mime'])
               );
            }
            echo "<span class='buttons'>";
            echo "<a href='".Document::getFormURLWithID($item_i['id'])."' class='edit_document fa fa-eye pointer' title='".
                   _sx("button", "Show")."'>";
            echo "<span class='sr-only'>" . _sx('button', 'Show') . "</span></a>";

            $doc = new Document();
            $doc->getFromDB($item_i['id']);
            if ($doc->can($item_i['id'], UPDATE)) {
               echo "<a href='".static::getFormURL().
                     "?delete_document&documents_id=".$item_i['id'].
                     "&$foreignKey=".$this->getID()."' class='delete_document fas fa-trash-alt pointer' title='".
                     _sx("button", "Delete permanently")."'>";
               echo "<span class='sr-only'>" . _sx('button', 'Delete permanently')  . "</span></a>";
            }
            echo "</span>";
         }

         echo "</div>"; // displayed_content
         echo "</div>"; //end h_content

         echo "</div>"; //end  h_info

         $timeline_index++;

         Plugin::doHook('post_show_item', ['item' => $obj, 'options' => $options]);

      } // end foreach timeline

      echo "<div class='break'></div>";

      // recall content
      echo "<div class='h_item middle'>";

      echo "<div class='h_info'>";
      echo "<div class='h_date'><i class='far fa-clock'></i>".Html::convDateTime($this->fields['date'])."</div>";
      echo "<div class='h_user'>";

      $user = new User();
      $display_requester = false;
      $requesters = $this->getUsers(CommonITILActor::REQUESTER);
      if (count($requesters) === 1) {
         $requester = reset($requesters);
         if ($requester['users_id'] > 0) {
            // Display requester identity only if there is only one requester
            // and only if it is not an anonymous user
            $display_requester = $user->getFromDB($requester['users_id']);
         }
      }

      echo "<div class='tooltip_picture_border'>";
      $picture = "";
      if ($display_requester && isset($user->fields['picture'])) {
         $picture = $user->fields['picture'];
      }
      echo "<img class='user_picture' alt=\"".__s('Picture')."\" src='".
      User::getThumbnailURLForPicture($picture)."'>";
      echo "</div>";

      if ($display_requester) {
         echo $user->getLink()."&nbsp;";
         $reqdata = getUserName($user->getID(), 2);
         echo Html::showToolTip(
            $reqdata["comment"],
            ['link' => $reqdata['link']]
         );
      } else {
         echo _n('Requester', 'Requesters', count($requesters));
      }

      echo "</div>"; // h_user
      echo "</div>"; //h_info

      echo "<div class='h_content ITILContent'>";
      echo "<div class='displayed_content'>";
      echo "<div class='b_right'>";

      if ($objType == 'Ticket') {
         $result = $DB->request([
            'SELECT' => ['id', 'itemtype', 'items_id'],
            'FROM'   => ITILFollowup::getTable(),
            'WHERE'  => [
               'sourceof_items_id'  => $this->fields['id'],
               'itemtype'           => static::getType()
            ]
         ])->next();
         if ($result) {
            echo Html::link(
               '',
               static::getFormURLWithID($result['items_id']) . '&forcetab=Ticket$1#viewitemitilfollowup' . $result['id'], [
                  'class' => 'fa fa-code-branch control_item disabled',
                  'title' => __('Followup promotion source')
               ]
            );
         }
      }
      echo sprintf(__($objType."# %s description"), $this->getID());
      echo "</div>";

      echo "<div class='title'>";
      echo $this->fields['name'];
      echo "</div>";

      echo "<div class='rich_text_container'>";
      $content = RichText::getSafeHtml($this->fields['content'], true);
      $content = $this->refreshUserMentionsHtmlToDisplay($content);
      $content = Html::replaceImagesByGallery($content);
      echo $content;
      echo "</div>";

      echo "</div>"; // h_content ITILContent

      echo "</div>"; // .displayed_content
      echo "</div>"; // h_item middle

      echo "<div class='break'></div>";

      // end timeline
      echo "</div>"; // h_item $user_position
      echo "<script type='text/javascript'>$(function() {read_more();});</script>";
   }


   /**
    * @since 9.4.0
    *
    * @param CommonDBTM $item The item whose form should be shown
    * @param integer $id ID of the item
    * @param mixed[] $params Array of extra parameters
    *
    * @return void
    */
   static function showSubForm(CommonDBTM $item, $id, $params) {

      if ($item instanceof Document_Item) {
         Document_Item::showAddFormForItem($params['parent'], '');

      } else if (method_exists($item, "showForm")
                 && $item->can(-1, CREATE, $params)) {
         $item->showForm($id, $params);
      }
   }


   function showFormHeader($options = []) {
      $ID   = $this->fields['id'];
      $rand = mt_rand();

      if (!isset($options['template_preview']) || !$options['template_preview']) {
         $output = "<form method='post' name='form_ticket' enctype='multipart/form-data' action='".static::getFormURL()."'";
         if ($ID) {
            $output .= " data-track-changes='true'";
         }
         $output .= '>';
         echo $output;

         if (isset($options['_projecttasks_id'])) {
            echo "<input type='hidden' name='_projecttasks_id' value='".$options['_projecttasks_id']."'>";
         }
         if (isset($this->fields['_tasktemplates_id'])) {
            foreach ($this->fields['_tasktemplates_id'] as $tasktemplates_id) {
               echo "<input type='hidden' name='_tasktemplates_id[]' value='$tasktemplates_id'>";
            }
         }
      }
      echo "<div class='spaced' id='tabsbody'>";

      echo "<table class='tab_cadre_fixe' id='mainformtable'>";

      // Optional line
      $ismultientities = Session::isMultiEntitiesMode();
      echo "<tr class='headerRow responsive_hidden'>";
      echo "<th colspan='4'>";

      if ($ID) {
         $text = sprintf(__('%1$s - ID %2$d'), $this->getTypeName(1), $ID);
         if ($ismultientities) {
            $text = sprintf(__('%1$s (%2$s)'), $text,
                            Dropdown::getDropdownName('glpi_entities',
                                                      $this->fields['entities_id']));
         }
         echo $text;
      } else {
         if ($ismultientities) {
            echo sprintf(
               //TRANS first parameter is the type name, second the entity name
               __('%1$s will be added in entity %2$s'),
               static::getTypeName(1),
               Dropdown::getDropdownName("glpi_entities", $this->fields['entities_id'])
            );
         } else {
            echo sprintf(
               __('New %s'),
               static::getTypeName(1)
            );
         }
      }

      if ($this->maybeRecursive()) {
         echo "&nbsp;<label for='dropdown_is_recursive$rand'>".__('Child entities')."</label>&nbsp;";
         Dropdown::showYesNo("is_recursive", $this->fields["is_recursive"], -1, ['rand' => $rand]);
      }
      echo "</th>";
      echo "</tr>";

      Plugin::doHook("pre_item_form", ['item' => $this, 'options' => &$options]);
   }

   /**
    * Summary of getITILActors
    * Get the list of actors for the current Change
    * will return an assoc array of users_id => array of roles.
    *
    * @since 9.4.0
    *
    * @return array[] of array[] of users and roles
    */
   public function getITILActors() {
      global $DB;

      $users_table = $this->getTable() . '_users';
      switch ($this->getType()) {
         case 'Ticket':
            $groups_table = 'glpi_groups_tickets';
            break;
         case 'Problem':
            $groups_table = 'glpi_groups_problems';
            break;
         default:
            $groups_table = $this->getTable() . '_groups';
            break;
      }
      $fk = $this->getForeignKeyField();

      $subquery1 = new \QuerySubQuery([
         'SELECT'    => [
            'usr.id AS users_id',
            'tu.type AS type'
         ],
         'FROM'      => "$users_table AS tu",
         'LEFT JOIN' => [
            User::getTable() . ' AS usr' => [
               'ON' => [
                  'tu'  => 'users_id',
                  'usr' => 'id'
               ]
            ]
         ],
         'WHERE'     => [
            "tu.$fk" => $this->getID()
         ]
      ]);

      $subquery2 = new \QuerySubQuery([
         'SELECT'    => [
            'usr.id AS users_id',
            'gt.type AS type'
         ],
         'FROM'      => "$groups_table AS gt",
         'LEFT JOIN' => [
            Group_User::getTable() . ' AS gu'   => [
               'ON' => [
                  'gu'  => 'groups_id',
                  'gt'  => 'groups_id'
               ]
            ],
            User::getTable() . ' AS usr'        => [
               'ON' => [
                  'gu'  => 'users_id',
                  'usr' => 'id'
               ]
            ]
         ],
         'WHERE'     => [
            "gt.$fk" => $this->getID()
         ]
      ]);

      $union = new \QueryUnion([$subquery1, $subquery2], false, 'allactors');
      $iterator = $DB->request([
         'SELECT'          => [
            'users_id',
            'type'
         ],
         'DISTINCT'        => true,
         'FROM'            => $union
      ]);

      $users_keys = [];
      while ($current_tu = $iterator->next()) {
         $users_keys[$current_tu['users_id']][] = $current_tu['type'];
      }

      return $users_keys;
   }


   /**
    * Number of followups of the object
    *
    * @param boolean $with_private true : all followups / false : only public ones (default 1)
    *
    * @return integer followup count
   **/
   function numberOfFollowups($with_private = true) {
      global $DB;

      $RESTRICT = [];
      if ($with_private !== true) {
         $RESTRICT['is_private'] = 0;
      }

      // Set number of followups
      $result = $DB->request([
         'COUNT'  => 'cpt',
         'FROM'   => 'glpi_itilfollowups',
         'WHERE'  => [
            'itemtype'  => $this->getType(),
            'items_id'  => $this->fields['id']
         ] + $RESTRICT
      ])->next();

      return $result['cpt'];
   }

   /**
    * Number of tasks of the object
    *
    * @param boolean $with_private true : all followups / false : only public ones (default 1)
    *
    * @return integer
   **/
   function numberOfTasks($with_private = true) {
      global $DB;

      $table = 'glpi_' . strtolower($this->getType()) . 'tasks';

      $RESTRICT = [];
      if ($with_private !== true && $this->getType() == 'Ticket') {
         //No private tasks for Problems and Changes
         $RESTRICT['is_private'] = 0;
      }

      // Set number of tasks
      $row = $DB->request([
         'COUNT'  => 'cpt',
         'FROM'   => $table,
         'WHERE'  => [
            $this->getForeignKeyField()   => $this->fields['id']
         ] + $RESTRICT
      ])->next();
      return (int)$row['cpt'];
   }

   /**
    * Check if input contains a flag set to prevent 'takeintoaccount' delay computation.
    *
    * @param array $input
    *
    * @return boolean
    */
   public function isTakeIntoAccountComputationBlocked($input) {
      return array_key_exists('_do_not_compute_takeintoaccount', $input)
         && $input['_do_not_compute_takeintoaccount'];
   }


   /**
    * Check if input contains a flag set to prevent status computation.
    *
    * @param array $input
    *
    * @return boolean
    */
   public function isStatusComputationBlocked(array $input) {
      return array_key_exists('_do_not_compute_status', $input)
         && $input['_do_not_compute_status'];
   }


   /**
    * Define manually current tabs to set specific order
    *
    * @param array &$tab    Tab array passed as reference
    * @param array $options Options
    *
    * @return CommonITILObject
    */
   protected function defineDefaultObjectTabs(array &$tab, array $options) {
      $withtemplate = 0;
      if (isset($options['withtemplate'])) {
         $withtemplate = $options['withtemplate'];
      }

      //timeline first, then main, then the rest?
      $local_tabs = $this->getTabNameForItem($this, $withtemplate);
      foreach ($local_tabs as $key => $val) {
         if (!empty($val)) {
            $tab[static::class . '$' . $key] = $val;
         }

         if (1 === count($tab)) {
            $tab[$this->getType().'$main'] = $this->getTypeName(1);
         }
      }

      return $this;
   }


   /**
    * @see CommonGLPI::getAdditionalMenuOptions()
    *
    * @since 0.85
   **/
   static function getAdditionalMenuOptions() {
      $tplclass = self::getTemplateClass();
      if ($tplclass::canView()) {
         $menu = [
            $tplclass => [
               'title' => $tplclass::getTypeName(Session::getPluralNumber()),
               'page'  => $tplclass::getSearchURL(false),
               'icon'  => $tplclass::getIcon(),
               'links' => [
                  'search' => $tplclass::getSearchURL(false),
               ],
            ],
         ];

         if ($tplclass::canCreate()) {
            $menu[$tplclass]['links']['add'] = $tplclass::getFormURL(false);
         }
         return $menu;
      }
      return false;
   }


   /**
    * @see CommonGLPI::getAdditionalMenuLinks()
    *
    * @since 9.5.0
   **/
   static function getAdditionalMenuLinks() {
      $links = [];
      $tplclass = self::getTemplateClass();
      if ($tplclass::canView()) {
         $links['template'] = $tplclass::getSearchURL(false);
      }

      return $links;
   }


   /**
    * Get template to use
    * Use force_template first, then try on template define for type and category
    * then use default template of active profile of connected user and then use default entity one
    *
    * @param integer      $force_template     itiltemplate_id to use (case of preview for example)
    * @param integer|null $type               type of the ticket
    *                                         (use Ticket::INCIDENT_TYPE or Ticket::DEMAND_TYPE constants value)
    * @param integer      $itilcategories_id  ticket category
    * @param integer      $entities_id
    *
    * @return ITILTemplate
    *
    * @since 9.5.0
   **/
   function getITILTemplateToUse(
      $force_template = 0,
      $type = null,
      $itilcategories_id = 0,
      $entities_id = -1
   ) {
      if (!$type && $this->getType() != Ticket::getType()) {
         $type = true;
      }
      // Load template if available :
      $tplclass = static::getTemplateClass();
      $tt              = new $tplclass();
      $template_loaded = false;

      if ($force_template) {
         // with type and categ
         if ($tt->getFromDBWithData($force_template, true)) {
            $template_loaded = true;
         }
      }

      if (!$template_loaded
          && $type
          && $itilcategories_id) {

         $categ = new ITILCategory();
         if ($categ->getFromDB($itilcategories_id)) {
            $field = $this->getTemplateFieldName($type);

            if (!empty($categ->fields[$field]) && $categ->fields[$field]) {
               // without type and categ
               if ($tt->getFromDBWithData($categ->fields[$field], false)) {
                  $template_loaded = true;
               }
            }
         }
      }

      // If template loaded from type and category do not check after
      if ($template_loaded) {
         return $tt;
      }

      //Get template from profile
      if (!$template_loaded && $type) {
         $field = $this->getTemplateFieldName($type);
         $field = str_replace(['_incident', '_demand'], ['', ''], $field);
         // load default profile one if not already loaded
         if (isset($_SESSION['glpiactiveprofile'][$field])
            && $_SESSION['glpiactiveprofile'][$field]) {
            // with type and categ
            if ($tt->getFromDBWithData($_SESSION['glpiactiveprofile'][$field],
                                       true)) {
               $template_loaded = true;
            }
         }
      }

      //Get template from entity
      if (!$template_loaded
         && ($entities_id >= 0)) {
         // load default entity one if not already loaded
         if ($template_id = Entity::getUsedConfig(strtolower($this->getType()).'templates_id', $entities_id)) {
            // with type and categ
            if ($tt->getFromDBWithData($template_id, true)) {
               $template_loaded = true;
            }
         }
      }

      // Check if profile / entity set type and category and try to load template for these values
      if ($template_loaded) { // template loaded for profile or entity
         $newtype              = $type;
         $newitilcategories_id = $itilcategories_id;
         // Get predefined values for ticket template
         if (isset($tt->predefined['itilcategories_id']) && $tt->predefined['itilcategories_id']) {
            $newitilcategories_id = $tt->predefined['itilcategories_id'];
         }
         if (isset($tt->predefined['type']) && $tt->predefined['type']) {
            $newtype = $tt->predefined['type'];
         }
         if ($newtype
             && $newitilcategories_id) {

            $categ = new ITILCategory();
            if ($categ->getFromDB($newitilcategories_id)) {
               $field = $this->getTemplateFieldName($type);

               if (isset($categ->fields[$field]) && $categ->fields[$field]) {
                  // without type and categ
                  if ($tt->getFromDBWithData($categ->fields[$field], false)) {
                     $template_loaded = true;
                  }
               }
            }
         }
      }
      return $tt;
   }

   /**
    * Get template field name
    *
    * @param string $type Type, if any
    *
    * @return string
    */
   public function getTemplateFieldName($type = null) :string {
      $field = strtolower(static::getType()) . 'templates_id';
      if (static::getType() === Ticket::getType()) {
         switch ($type) {
            case Ticket::INCIDENT_TYPE:
               $field .= '_incident';
               break;

            case Ticket::DEMAND_TYPE:
               $field .= '_demand';
               break;

            case true:
               //for changes and problem, or from profiles
               break;

            default:
               $field = '';
               trigger_error('Missing type for Ticket template!', E_USER_WARNING);
               break;
         }
      }

      return $field;
   }

   /**
    * @since 9.5.0
    *
    * @param integer $entity entities_id usefull if function called by cron (default 0)
   **/
   abstract static function getDefaultValues($entity = 0);

   /**
    * Get template class name.
    *
    * @since 9.5.0
    *
    * @return string
    */
   public static function getTemplateClass() {
      return static::getType() . 'Template';
   }

   /**
    * Get template form field name
    *
    * @since 9.5.0
    *
    * @return string
    */
   public static function getTemplateFormFieldName() {
      return '_' . strtolower(static::getType()) . 'template';
   }

   /**
    * Get common request criteria
    *
    * @since 9.5.0
    *
    * @return array
    */
   public static function getCommonCriteria() {
      $fk = self::getForeignKeyField();
      $gtable = str_replace('glpi_', 'glpi_groups_', static::getTable());
      $itable = str_replace('glpi_', 'glpi_items_', static::getTable());
      if (self::getType() == 'Change') {
         $gtable = 'glpi_changes_groups';
         $itable = 'glpi_changes_items';
      }
      $utable = static::getTable() . '_users';
      $stable = static::getTable() . '_suppliers';
      if (self::getType() == 'Ticket') {
         $stable = 'glpi_suppliers_tickets';
      }
      $table = static::getTable();
      $criteria = [
         'SELECT'          => [
            "$table.*",
            'glpi_itilcategories.completename AS catname'
         ],
         'DISTINCT'        => true,
         'FROM'            => $table,
         'LEFT JOIN'       => [
            $gtable  => [
               'ON' => [
                  $table   => 'id',
                  $gtable  => $fk
               ]
            ],
            $utable  => [
               'ON' => [
                  $table   => 'id',
                  $utable  => $fk
               ]
            ],
            $stable  => [
               'ON' => [
                  $table   => 'id',
                  $stable  => $fk
               ]
            ],
            'glpi_itilcategories'      => [
               'ON' => [
                  $table                  => 'itilcategories_id',
                  'glpi_itilcategories'   => 'id'
               ]
            ],
            $itable  => [
               'ON' => [
                  $table   => 'id',
                  $itable  => $fk
               ]
            ]
         ],
         'ORDERBY'            => "$table.date_mod DESC"
      ];
      if (count($_SESSION["glpiactiveentities"]) > 1) {
         $criteria['LEFT JOIN']['glpi_entities'] = [
            'ON' => [
               'glpi_entities'   => 'id',
               $table            => 'entities_id'
            ]
         ];
         $criteria['SELECT'] = array_merge(
            $criteria['SELECT'], [
               'glpi_entities.completename AS entityname',
               "$table.entities_id AS entityID"
            ]
         );
      }
      return $criteria;
   }

   public function getForbiddenSingleMassiveActions() {
      $excluded = parent::getForbiddenSingleMassiveActions();

      if (isset($this->fields['global_validation']) && $this->fields['global_validation'] != CommonITILValidation::NONE) {
         //a validation has already been requested/done
         $excluded[] = 'TicketValidation:submit_validation';
      }
      return $excluded;
   }

   /**
    * Returns criteria that can be used to get documents related to current instance.
    *
    * @return array
    */
   public function getAssociatedDocumentsCriteria($bypass_rights = false): array {
      $task_class = $this->getType() . 'Task';

      $or_crits = [
         // documents associated to ITIL item directly
         [
            Document_Item::getTableField('itemtype') => $this->getType(),
            Document_Item::getTableField('items_id') => $this->getID(),
         ],
      ];

      // documents associated to followups
      if ($bypass_rights || ITILFollowup::canView()) {
         $fup_crits = [
            ITILFollowup::getTableField('itemtype') => $this->getType(),
            ITILFollowup::getTableField('items_id') => $this->getID(),
         ];
         if (!$bypass_rights && !Session::haveRight(ITILFollowup::$rightname, ITILFollowup::SEEPRIVATE)) {
            $fup_crits[] = [
               'OR' => ['is_private' => 0, 'users_id' => Session::getLoginUserID()],
            ];
         }
         $or_crits[] = [
            Document_Item::getTableField('itemtype') => ITILFollowup::getType(),
            Document_Item::getTableField('items_id') => new QuerySubQuery(
               [
                  'SELECT' => 'id',
                  'FROM'   => ITILFollowup::getTable(),
                  'WHERE'  => $fup_crits,
               ]
            ),
         ];
      }

      // documents associated to solutions
      if ($bypass_rights || ITILSolution::canView()) {
         $or_crits[] = [
            Document_Item::getTableField('itemtype') => ITILSolution::getType(),
            Document_Item::getTableField('items_id') => new QuerySubQuery(
               [
                  'SELECT' => 'id',
                  'FROM'   => ITILSolution::getTable(),
                  'WHERE'  => [
                     ITILSolution::getTableField('itemtype') => $this->getType(),
                     ITILSolution::getTableField('items_id') => $this->getID(),
                  ],
               ]
            ),
         ];
      }

      // documents associated to ticketvalidation
      $validation_class = static::getType() . 'Validation';
      if (class_exists($validation_class) && ($bypass_rights ||  $validation_class::canView())) {
         $or_crits[] = [
            Document_Item::getTableField('itemtype') => $validation_class::getType(),
            Document_Item::getTableField('items_id') => new QuerySubQuery(
               [
                  'SELECT' => 'id',
                  'FROM'   => $validation_class::getTable(),
                  'WHERE'  => [
                     $validation_class::getTableField($validation_class::$items_id) => $this->getID(),
                  ],
               ]
            ),
         ];
      }

      // documents associated to tasks
      if ($bypass_rights || $task_class::canView()) {
         $tasks_crit = [
            $this->getForeignKeyField() => $this->getID(),
         ];
         if (!$bypass_rights && !Session::haveRight($task_class::$rightname, CommonITILTask::SEEPRIVATE)) {
            $tasks_crit[] = [
               'OR' => ['is_private' => 0, 'users_id' => Session::getLoginUserID()],
            ];
         }
         $or_crits[] = [
            'glpi_documents_items.itemtype' => $task_class::getType(),
            'glpi_documents_items.items_id' => new QuerySubQuery(
               [
                  'SELECT' => 'id',
                  'FROM'   => $task_class::getTable(),
                  'WHERE'  => $tasks_crit,
               ]
            ),
         ];
      }

      return ['OR' => $or_crits];
   }

   /**
    * Check if this item is new
    *
    * @return bool
    */
   protected function isNew() {
      if (isset($this->input['status'])) {
         $status = $this->input['status'];
      } else if (isset($this->fields['status'])) {
         $status = $this->fields['status'];
      } else {
         throw new \LogicException("Can't get status value: no object loaded");
      }

      return $status == CommonITILObject::INCOMING;
   }

   /**
    * Retrieve linked items table name
    *
    * @since 9.5.0
    *
    * @return string
    */
   public static function getItemsTable() {
      switch (static::getType()) {
         case 'Change':
            return 'glpi_changes_items';
         case 'Problem':
            return 'glpi_items_problems';
         case 'Ticket':
            return 'glpi_items_tickets';
         default:
            throw new \RuntimeException('Unknown ITIL type ' . static::getType());
      }

   }


   public function getLinkedItems() :array {
      global $DB;

      $assets = $DB->request([
         'SELECT' => ["itemtype", "items_id"],
         'FROM'   => static::getItemsTable(),
         'WHERE'  => [$this->getForeignKeyField() => $this->getID()]
      ]);

      $assets = iterator_to_array($assets);

      $tab = [];
      foreach ($assets as $asset) {
         if (!class_exists($asset['itemtype'])) {
            //ignore if class does not exists (maybe a plugin)
            continue;
         }
         $tab[$asset['itemtype']][$asset['items_id']] = $asset['items_id'];
      }

      return $tab;
   }

   /**
    * Should impact tab be displayed? Check if there is a valid linked item
    *
    * @return boolean
    */
   protected function hasImpactTab() {
      foreach ($this->getLinkedItems() as $itemtype => $items) {
         $class = $itemtype;
         if (Impact::isEnabled($class) && Session::getCurrentInterface() === "central") {
            return true;
         }
      }
      return false;
   }

   /**
    * Get criteria needed to match objets with an "open" status (= not resolved
    * or closed)
    *
    * @return array
    */
   public static function getOpenCriteria(): array {
      $table = static::getTable();

      return [
         'NOT' => [
            "$table.status" => array_merge(
               static::getSolvedStatusArray(),
               static::getClosedStatusArray()
            )
         ]
      ];
   }

   public function displayHiddenItemsIdInput(array $options): void {
      $input_items_id = $options['items_id'] ?? [];

      if (empty($input_items_id)) {
         return;
      }

      foreach ($input_items_id as $itemtype => $items) {
         foreach ($items as $items_id) {
            echo "<input type='hidden' name='items_id[$itemtype][$items_id]' value='$items_id'>";
         }
      }
   }

   public function handleItemsIdInput(): void {
      if (!empty($this->input['items_id'])) {
         $item_link_class = static::getItemLinkClass();
         $item_link = new $item_link_class();
         foreach ($this->input['items_id'] as $itemtype => $items) {
            foreach ($items as $items_id) {
               $item_link->add([
                  'items_id'                    => $items_id,
                  'itemtype'                    => $itemtype,
                  static::getForeignKeyField()  => $this->fields['id'],
                  '_disablenotif'               => true
               ]);
            }
         }
      }
   }

   abstract public static function getItemLinkClass(): string;
   /**
    * Handle "_tasktemplates_id" special input
    */
   public function handleTaskTemplateInput() {
      // Check input is valid
      if (!isset($this->input['_tasktemplates_id'])
         || !is_array($this->input['_tasktemplates_id'])
         || !count($this->input['_tasktemplates_id'])
      ) {
         return;
      }

      // Add tasks in tasktemplates if defined in itiltemplate
      $tasktemplate = new TaskTemplate;
      $itiltask_class = $this->getType().'Task';
      $itiltask   = new $itiltask_class;
      foreach ($this->input['_tasktemplates_id'] as $tasktemplates_id) {
         $tasktemplate->getFromDB($tasktemplates_id);
         $tasktemplate_content = Toolbox::addslashes_deep($tasktemplate->fields["content"]);
         $itiltask->add([
            'tasktemplates_id'            => $tasktemplates_id,
            'content'                     => $tasktemplate_content,
            'taskcategories_id'           => $tasktemplate->fields['taskcategories_id'],
            'actiontime'                  => $tasktemplate->fields['actiontime'],
            'state'                       => $tasktemplate->fields['state'],
            $this->getForeignKeyField()   => $this->fields['id'],
            'is_private'                  => $tasktemplate->fields['is_private'],
            'users_id_tech'               => $tasktemplate->fields['users_id_tech'],
            'groups_id_tech'              => $tasktemplate->fields['groups_id_tech'],
            '_disablenotif'               => true
         ]);
      }
   }

   /**
    * Handle "_itilfollowuptemplates_id" special input
    */
   public function handleITILFollowupTemplateInput(): void {
      // Check input is valid
      if (!isset($this->input['_itilfollowuptemplates_id'])
         || !is_array($this->input['_itilfollowuptemplates_id'])
         || !count($this->input['_itilfollowuptemplates_id'])
      ) {
         return;
      }

      // Add tasks in itilfollowup template if defined in itiltemplate
      foreach ($this->input['_itilfollowuptemplates_id'] as $fup_templates_id) {
         // Get template
         $fup_template = new ITILFollowupTemplate();
         if (!$fup_template->getFromDB($fup_templates_id)) {
            // Ingore if unable to load
            continue;
         };

         // Insert new followup from template
         $fup = new ITILFollowup();
         $new_fup_content = Toolbox::addslashes_deep($fup_template->fields["content"]);
         $fup->add([
            'itemtype'        => $this->getType(),
            'items_id'        => $this->getID(),
            'content'         => $new_fup_content,
            'is_private'      => $fup_template->fields['is_private'],
            'requesttypes_id' => $fup_template->fields['requesttypes_id'],
            '_disablenotif'   => true,
         ]);
      }
   }


   /**
    * Fill the tech and the group from the category
    * @param array $input
    * @return array
    */
   protected function setTechAndGroupFromItilCategory($input) {
      if (($input['itilcategories_id'] > 0)
         && ((!isset($input['_users_id_assign']) || !$input['_users_id_assign'])
            || (!isset($input['_groups_id_assign']) || !$input['_groups_id_assign']))) {

         $cat = new ITILCategory();
         $cat->getFromDB($input['itilcategories_id']);
         if ((!isset($input['_users_id_assign']) || !$input['_users_id_assign'])
               && $cat->isField('users_id')) {
            $input['_users_id_assign'] = $cat->getField('users_id');
         }
         if ((!isset($input['_groups_id_assign']) || !$input['_groups_id_assign'])
               && $cat->isField('groups_id')) {
            $input['_groups_id_assign'] = $cat->getField('groups_id');
         }
      }

      return $input;
   }


   /**
    * Fill the tech and the group from the hardware
    * @param array $input
    * @return array
    */
   protected function setTechAndGroupFromHardware($input, $item) {
      if ($item != null) {
         // Auto assign tech from item
         if ((!isset($input['_users_id_assign']) || ($input['_users_id_assign'] == 0))
             && $item->isField('users_id_tech')) {
            $input['_users_id_assign'] = $item->getField('users_id_tech');
         }
         // Auto assign group from item
         if ((!isset($input['_groups_id_assign']) || ($input['_groups_id_assign'] == 0))
             && $item->isField('groups_id_tech')) {
            $input['_groups_id_assign'] = $item->getField('groups_id_tech');
         }
      }

      return $input;
   }

   /**
    * Replay setting auto assign if set in rules engine or by auto_assign_mode
    * Do not force status if status has been set by rules
    *
    * @param array $input
    *
    * @return array
    */
   protected function assign(array $input) {
      if (((isset($input["_users_id_assign"])
           && ((!is_array($input['_users_id_assign']) &&  $input["_users_id_assign"] > 0)
               || is_array($input['_users_id_assign']) && count($input['_users_id_assign']) > 0))
           || (isset($input["_groups_id_assign"])
           && ((!is_array($input['_groups_id_assign']) && $input["_groups_id_assign"] > 0)
               || is_array($input['_groups_id_assign']) && count($input['_groups_id_assign']) > 0))
           || (isset($input["_suppliers_id_assign"])
           && ((!is_array($input['_suppliers_id_assign']) && $input["_suppliers_id_assign"] > 0)
               || is_array($input['_suppliers_id_assign']) && count($input['_suppliers_id_assign']) > 0)))
          && (in_array($input['status'], $this->getNewStatusArray()))
          && !$this->isStatusComputationBlocked($input)) {
         $input["status"] = self::ASSIGNED;
      }

      return $input;
   }

}<|MERGE_RESOLUTION|>--- conflicted
+++ resolved
@@ -202,21 +202,6 @@
     * @return boolean
     */
    function canAddFollowups() {
-<<<<<<< HEAD
-      return ((Session::haveRight("followup", ITILFollowup::ADDMYTICKET)
-               && ($this->isUser(CommonITILActor::REQUESTER, Session::getLoginUserID())
-                   || (isset($this->fields["users_id_recipient"])
-                        && ($this->fields["users_id_recipient"] == Session::getLoginUserID()))))
-              || (Session::haveRight("followup", ITILFollowup::ADD_AS_OBSERVER)
-                  && $this->isUser(CommonITILActor::OBSERVER, Session::getLoginUserID()))
-              || Session::haveRight('followup', ITILFollowup::ADDALLTICKET)
-              || (Session::haveRight('followup', ITILFollowup::ADDGROUPTICKET)
-                  && isset($_SESSION["glpigroups"])
-                  && $this->haveAGroup(CommonITILActor::REQUESTER, $_SESSION['glpigroups']))
-              || $this->isUser(CommonITILActor::ASSIGN, Session::getLoginUserID())
-              || (isset($_SESSION["glpigroups"])
-                  && $this->haveAGroup(CommonITILActor::ASSIGN, $_SESSION['glpigroups'])));
-=======
       return (
          (
             Session::haveRight("followup", ITILFollowup::ADDMYTICKET)
@@ -227,6 +212,10 @@
                   && ($this->fields["users_id_recipient"] == Session::getLoginUserID())
                )
             )
+         )
+         || (
+            Session::haveRight("followup", ITILFollowup::ADD_AS_OBSERVER)
+            && $this->isUser(CommonITILActor::OBSERVER, Session::getLoginUserID())
          )
          || Session::haveRight('followup', ITILFollowup::ADDALLTICKET)
          || (
@@ -267,7 +256,6 @@
       ]);
 
       return count($validation_requests) > 0;
->>>>>>> 87ca39a7
    }
 
 
