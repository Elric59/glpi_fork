--- conflicted
+++ resolved
@@ -396,13 +396,9 @@
                   $item->getFromDB($data['items_id']);
                   $data['id'] = $item->fields['id'];
                   $data['entity'] = $item->fields['entities_id'];
-<<<<<<< HEAD
                } else if ($item instanceof CommonITILTask
                   || $item instanceof CommonITILValidation) {
-=======
-               } else if ($item instanceof CommonITILTask) {
                   $linkname_extra = "(" . CommonITILTask::getTypeName(1) . ")";
->>>>>>> beeac5f7
                   $itemtype = $item->getItilObjectItemType();
                   $item = new $itemtype();
                   $item->getFromDB($data[$item->getForeignKeyField()]);
