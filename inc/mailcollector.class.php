<?php
/**
 * ---------------------------------------------------------------------
 * GLPI - Gestionnaire Libre de Parc Informatique
 * Copyright (C) 2015-2020 Teclib' and contributors.
 *
 * http://glpi-project.org
 *
 * based on GLPI - Gestionnaire Libre de Parc Informatique
 * Copyright (C) 2003-2014 by the INDEPNET Development Team.
 *
 * ---------------------------------------------------------------------
 *
 * LICENSE
 *
 * This file is part of GLPI.
 *
 * GLPI is free software; you can redistribute it and/or modify
 * it under the terms of the GNU General Public License as published by
 * the Free Software Foundation; either version 2 of the License, or
 * (at your option) any later version.
 *
 * GLPI is distributed in the hope that it will be useful,
 * but WITHOUT ANY WARRANTY; without even the implied warranty of
 * MERCHANTABILITY or FITNESS FOR A PARTICULAR PURPOSE.  See the
 * GNU General Public License for more details.
 *
 * You should have received a copy of the GNU General Public License
 * along with GLPI. If not, see <http://www.gnu.org/licenses/>.
 * ---------------------------------------------------------------------
 */

if (!defined('GLPI_ROOT')) {
   die("Sorry. You can't access this file directly");
}

use LitEmoji\LitEmoji;
use Laminas\Mime\Mime as Laminas_Mime;

/**
 * MailCollector class
 *
 * Merge with collect GLPI system after big modification in it
 *
 * modif and debug by  INDEPNET Development Team.
 * Original class ReceiveMail 1.0 by Mitul Koradia Created: 01-03-2006
 * Description: Reciving mail With Attechment
 * Email: mitulkoradia@gmail.com
**/
class MailCollector  extends CommonDBTM {

   // Specific one
   /**
    * IMAP / POP connection
    * @var Laminas\Mail\Storage\AbstractStorage
    */
   private $storage;
   /// UID of the current message
   public $uid             = -1;
   /// structure used to store files attached to a mail
   public $files;
   /// structure used to store alt files attached to a mail
   public $altfiles;
   /// Tag used to recognize embedded images of a mail
   public $tags;
   /// Message to add to body to build ticket
   public $addtobody;
   /// Number of fetched emails
   public $fetch_emails    = 0;
   /// Maximum number of emails to fetch : default to 10
   public $maxfetch_emails = 10;
   /// array of indexes -> uid for messages
   public $messages_uid    = [];
   /// Max size for attached files
   public $filesize_max    = 0;

   /**
    * Flag that tells wheter the body is in HTML format or not.
    * @var string
    */
   private $body_is_html   = false;

   public $dohistory       = true;

   static $rightname       = 'config';

   // Destination folder
   const REFUSED_FOLDER  = 'refused';
   const ACCEPTED_FOLDER = 'accepted';

   // Values for requester_field
   const REQUESTER_FIELD_FROM = 0;
   const REQUESTER_FIELD_REPLY_TO = 1;

   static $undisclosedFields = [
      'passwd',
   ];

   static function getTypeName($nb = 0) {
      return _n('Receiver', 'Receivers', $nb);
   }


   static function canCreate() {
      return static::canUpdate();
   }


   static function canPurge() {
      return static::canUpdate();
   }


   static function getAdditionalMenuOptions() {

      if (static::canView()) {
         $options['options']['notimportedemail']['links']['search']
                                          = '/front/notimportedemail.php';
         return $options;
      }
      return false;
   }


   function post_getEmpty() {
      global $CFG_GLPI;

      $this->fields['filesize_max'] = $CFG_GLPI['default_mailcollector_filesize_max'];
      $this->fields['is_active']    = 1;
   }

   public function prepareInput(array $input, $mode = 'add') :array {
      if ('add' === $mode && !isset($input['name']) || empty($input['name'])) {
         Session::addMessageAfterRedirect(__('Invalid email address'), false, ERROR);
      }

      if (isset($input["passwd"])) {
         if (empty($input["passwd"])) {
            unset($input["passwd"]);
         } else {
            $input["passwd"] = Toolbox::sodiumEncrypt(stripslashes($input["passwd"]));
         }
      }

      if (isset($input['mail_server']) && !empty($input['mail_server'])) {
         $input["host"] = Toolbox::constructMailServerConfig($input);
      }

      if (isset($input['name']) && !NotificationMailing::isUserAddressValid($input['name'])) {
         Session::addMessageAfterRedirect(__('Invalid email address'), false, ERROR);
      }

      return $input;
   }

   function prepareInputForUpdate($input) {
      $input = $this->prepareInput($input, 'update');

      if (isset($input["_blank_passwd"]) && $input["_blank_passwd"]) {
         $input['passwd'] = '';
      }

      return $input;
   }


   function prepareInputForAdd($input) {
      $input = $this->prepareInput($input, 'add');
      return $input;
   }


   /**
    * @see CommonGLPI::defineTabs()
   **/
   function defineTabs($options = []) {

      $ong = [];
      $this->addDefaultFormTab($ong);
      $this->addStandardTab(__CLASS__, $ong, $options);
      $this->addImpactTab($ong, $options);
      $this->addStandardTab('Log', $ong, $options);

      return $ong;
   }


   /**
    * @see CommonGLPI::getTabNameForItem()
   **/
   function getTabNameForItem(CommonGLPI $item, $withtemplate = 0) {

      if (!$withtemplate) {
         switch ($item->getType()) {
            case __CLASS__ :
               return _n('Action', 'Actions', Session::getPluralNumber());
         }
      }
      return '';
   }


   /**
    * @param $item         CommonGLPI object
    * @param $tabnum       (default 1
    * @param $withtemplate (default 0)
   **/
   static function displayTabContentForItem(CommonGLPI $item, $tabnum = 1, $withtemplate = 0) {
      if ($item->getType() == __CLASS__) {
         $item->showGetMessageForm($item->getID());
      }
      return true;
   }


   /**
    * Print the mailgate form
    *
    * @param $ID        integer  Id of the item to print
    * @param $options   array
    *     - target filename : where to go when done.
    *
    * @return boolean item found
   **/
   function showForm($ID, $options = []) {
      global $CFG_GLPI;

      $this->initForm($ID, $options);
      $options['colspan'] = 1;
      $this->showFormHeader($options);

      echo "<tr class='tab_bg_1'><td>".sprintf(__('%1$s (%2$s)'), __('Name'), __('Email address')).
           "</td><td>";
      Html::autocompletionTextField($this, "name");
      echo "</td></tr>";

      if ($this->fields['errors']) {
         echo "<tr class='tab_bg_1_2'><td>".__('Connection errors')."</td>";
         echo "<td>".$this->fields['errors']."</td>";
         echo "</tr>";
      }

      echo "<tr class='tab_bg_1'><td>".__('Active')."</td><td>";
      Dropdown::showYesNo("is_active", $this->fields["is_active"]);
      echo "</td></tr>";

      $type = Toolbox::showMailServerConfig($this->fields["host"]);

      echo "<tr class='tab_bg_1'><td>".__('Login')."</td><td>";
      Html::autocompletionTextField($this, "login");
      echo "</td></tr>";

      echo "<tr class='tab_bg_1'><td>".__('Password')."</td>";
      echo "<td><input type='password' name='passwd' value='' size='20' autocomplete='new-password'>";
      if ($ID > 0) {
         echo "<input type='checkbox' name='_blank_passwd'>&nbsp;".__('Clear');
      }
      echo "</td></tr>";

      if ($type != "pop") {
         echo "<tr class='tab_bg_1'><td>" . __('Accepted mail archive folder (optional)') . "</td>";
         echo "<td>";
         echo "<input size='30' type='text' id='accepted_folder' name='accepted' value=\"".$this->fields['accepted']."\">";
         echo "<i class='fa fa-list pointer get-imap-folder'></i>";
         echo "</td></tr>\n";

         echo "<tr class='tab_bg_1'><td>" . __('Refused mail archive folder (optional)') . "</td>";
         echo "<td>";
         echo "<input size='30' type='text' id='refused_folder' name='refused' value=\"".$this->fields['refused']."\">";
         echo "<i class='fa fa-list pointer get-imap-folder'></i>";
         echo "</td></tr>\n";
      }

      echo "<tr class='tab_bg_1'>";
      echo "<td width='200px'> ". __('Maximum size of each file imported by the mails receiver').
           "</td><td>";
      self::showMaxFilesize('filesize_max', $this->fields["filesize_max"]);
      echo "</td></tr>";

      echo "<tr class='tab_bg_1'><td>" . __('Use mail date, instead of collect one') . "</td>";
      echo "<td>";
      Dropdown::showYesNo("use_mail_date", $this->fields["use_mail_date"]);
      echo "</td></tr>\n";

      echo "<tr class='tab_bg_1'><td>" . __('Use Reply-To as requester (when available)') . "</td>";
      echo "<td>";
      Dropdown::showFromArray("requester_field", [
         self::REQUESTER_FIELD_FROM => __('No'),
         self::REQUESTER_FIELD_REPLY_TO => __('Yes')
      ], ["value" => $this->fields['requester_field']]);
      echo "</td></tr>\n";

      echo "<tr class='tab_bg_1'><td>" . __('Add CC users as observer') . "</td>";
      echo "<td>";
      Dropdown::showYesNo("add_cc_to_observer", $this->fields["add_cc_to_observer"]);
      echo "</td></tr>\n";

      echo "<tr class='tab_bg_1'><td>".__('Comments')."</td>";
      echo "<td><textarea cols='45' rows='5' name='comment' >".$this->fields["comment"]."</textarea>";

      if ($ID > 0) {
         echo "<br>";
         //TRANS: %s is the datetime of update
         printf(__('Last update on %s'), Html::convDateTime($this->fields["date_mod"]));
      }
      echo "</td></tr>";

      $this->showFormButtons($options);

      if ($type != 'pop') {
         echo "<div id='imap-folder'></div>";
         echo Html::scriptBlock("$(function() {
            $('#imap-folder')
               .dialog(options = {
                  autoOpen: false,
                  autoResize:true,
                  width: 'auto',
                  modal: true,
               });

            $(document).on('click', '.get-imap-folder', function() {
               var input = $(this).prev('input');

               var data = 'action=getFoldersList';
               data += '&input_id=' + input.attr('id');
               // Get form values without server_mailbox value to prevent filtering
               data += '&' + $(this).closest('form').find(':not([name=\"server_mailbox\"])').serialize();
               // Force empty value for server_mailbox
               data += '&server_mailbox=';

               $('#imap-folder')
                  .html('')
                  .load('".$CFG_GLPI['root_doc']."/ajax/mailcollector.php', data)
                  .dialog('open');
            });

            $(document).on('click', '.select_folder li', function(event) {
               event.stopPropagation();

               var li       = $(this);
               var input_id = li.data('input-id');
               var folder   = li.children('.folder-name').html();

               var _label = '';
               var _parents = li.parents('li').children('.folder-name');
               for (i = _parents.length -1 ; i >= 0; i--) {
                  _label += $(_parents[i]).html() + '/';
               }
               _label += folder;

               $('#'+input_id).val(_label);
               $('#imap-folder').dialog('close');
            })
         });");
      }
      return true;
   }

   /**
    * Display the list of folder for current connections
    *
    * @since 9.3.1
    *
    * @param string $input_id dom id where to insert folder name
    *
    * @return void
    */
   public function displayFoldersList($input_id = "") {
      try {
         $this->connect();
      } catch (\Laminas\Mail\Protocol\Exception\RuntimeException $e) {
         Toolbox::logError($e->getMessage());
         echo __('An error occured trying to connect to collector.');
         return;
      }

      $folders = $this->storage->getFolders();
      $hasFolders = false;
      echo "<ul class='select_folder'>";
      foreach ($folders as $folder) {
         $hasFolders = true;
         $this->displayFolder($folder, $input_id);
      }

      if ($hasFolders === false && !empty($this->fields['server_mailbox'])) {
         echo "<li>";
         echo sprintf(
            __("No child found for folder '%s'."),
            Html::entities_deep($this->fields['server_mailbox'])
         );
         echo "</li>";
      }
      echo "</ul>";
   }


   /**
    * Display recursively a folder and its children
    *
    * @param \Laminas\Mail\Storage\Folder $folder   Current folder
    * @param string                       $input_id Input ID
    *
    * @return void
    */
   private function displayFolder($folder, $input_id) {
      echo "<ul>";
      $fname = mb_convert_encoding($folder->getLocalName(), "UTF-8", "UTF7-IMAP");
      echo "<li class='pointer' data-input-id='$input_id'>
               <i class='fa fa-folder'></i>&nbsp;
               <span class='folder-name'>".$fname."</span>";

      foreach ($folder as $sfolder) {
         $this->displayFolder($sfolder, $input_id);
      }

      echo "</li>";
      echo "</ul>";
   }


   function showGetMessageForm($ID) {

      echo "<br><br><div class='center'>";
      echo "<form name='form' method='post' action='".Toolbox::getItemTypeFormURL(__CLASS__)."'>";
      echo "<table class='tab_cadre'>";
      echo "<tr class='tab_bg_2'><td class='center'>";
      echo "<input type='submit' name='get_mails' value=\""._sx('button', 'Get email tickets now').
             "\" class='submit'>";
      echo "<input type='hidden' name='id' value='$ID'>";
      echo "</td></tr>";
      echo "</table>";
      Html::closeForm();
      echo "</div>";
   }


   function rawSearchOptions() {
      $tab = [];

      $tab[] = [
         'id'                 => 'common',
         'name'               => __('Characteristics')
      ];

      $tab[] = [
         'id'                 => '1',
         'table'              => $this->getTable(),
         'field'              => 'name',
         'name'               => __('Name'),
         'datatype'           => 'itemlink',
         'massiveaction'      => false,
         'autocomplete'       => true,
      ];

      $tab[] = [
         'id'                 => '2',
         'table'              => $this->getTable(),
         'field'              => 'is_active',
         'name'               => __('Active'),
         'datatype'           => 'bool'
      ];

      $tab[] = [
         'id'                 => '3',
         'table'              => $this->getTable(),
         'field'              => 'host',
         'name'               => __('Connection string'),
         'massiveaction'      => false,
         'datatype'           => 'string'
      ];

      $tab[] = [
         'id'                 => '4',
         'table'              => $this->getTable(),
         'field'              => 'login',
         'name'               => __('Login'),
         'massiveaction'      => false,
         'datatype'           => 'string',
         'autocomplete'       => true,
      ];

      $tab[] = [
         'id'                 => '5',
         'table'              => $this->getTable(),
         'field'              => 'filesize_max',
         'name'               => __('Maximum size of each file imported by the mails receiver'),
         'datatype'           => 'integer'
      ];

      $tab[] = [
         'id'                 => '16',
         'table'              => $this->getTable(),
         'field'              => 'comment',
         'name'               => __('Comments'),
         'datatype'           => 'text'
      ];

      $tab[] = [
         'id'                 => '19',
         'table'              => $this->getTable(),
         'field'              => 'date_mod',
         'name'               => __('Last update'),
         'datatype'           => 'datetime',
         'massiveaction'      => false
      ];

      $tab[] = [
         'id'                 => '20',
         'table'              => $this->getTable(),
         'field'              => 'accepted',
         'name'               => __('Accepted mail archive folder (optional)'),
         'datatype'           => 'string'
      ];

      $tab[] = [
         'id'                 => '21',
         'table'              => $this->getTable(),
         'field'              => 'refused',
         'name'               => __('Refused mail archive folder (optional)'),
         'datatype'           => 'string'
      ];

      $tab[] = [
         'id'                 => '22',
         'table'              => $this->getTable(),
         'field'              => 'errors',
         'name'               => __('Connection errors'),
         'datatype'           => 'integer'
      ];

      return $tab;
   }


   /**
    * @param $emails_ids   array
    * @param $action                (default 0)
    * @param $entity                (default 0)
   **/
   function deleteOrImportSeveralEmails($emails_ids = [], $action = 0, $entity = 0) {
      global $DB;

      $query = [
         'FROM'   => NotImportedEmail::getTable(),
         'WHERE'  => [
            'id' => $emails_ids,
         ],
         'ORDER'  => 'mailcollectors_id'
      ];

      $todelete = [];
      foreach ($DB->request($query) as $data) {
         $todelete[$data['mailcollectors_id']][$data['messageid']] = $data;
      }

      foreach ($todelete as $mailcollector_id => $rejected) {
         $collector = new self();
         if ($collector->getFromDB($mailcollector_id)) {
            // Use refused folder in connection string
            $connect_config = Toolbox::parseMailServerConnectString($collector->fields['host']);
            $collector->fields['host'] = Toolbox::constructMailServerConfig(
               [
                  'mail_server'   => $connect_config['address'],
                  'server_port'   => $connect_config['port'],
                  'server_type'   => !empty($connect_config['type']) ? '/' . $connect_config['type'] : '',
                  'server_ssl'    => $connect_config['ssl'] ? '/ssl' : '',
                  'server_cert'   => $connect_config['validate-cert'] ? '/validate-cert' : '/novalidate-cert',
                  'server_tls'    => $connect_config['tls'] ? '/tls' : '',
                  'server_rsh'    => $connect_config['norsh'] ? '/norsh' : '',
                  'server_secure' => $connect_config['secure'] ? '/secure' : '',
                  'server_debug'  => $connect_config['debug'] ? '/debug' : '',
                  'server_mailbox' => $collector->fields[self::REFUSED_FOLDER],
               ]
            );

            $collector->uid          = -1;
            //Connect to the Mail Box
            $collector->connect();

            foreach ($collector->storage as $uid => $message) {
               $head = $collector->getHeaders($message);
               if (isset($rejected[$head['message_id']])) {
                  if ($action == 1) {
                     $tkt = $collector->buildTicket(
                        $uid,
                        $message,
                        [
                           'mailgates_id' => $mailcollector_id,
                           'play_rules'   => false
                        ]
                     );
                     $tkt['_users_id_requester'] = $rejected[$head['message_id']]['users_id'];
                     $tkt['entities_id']         = $entity;

                     if (!isset($tkt['tickets_id'])) {
                        // New ticket case
                        $ticket = new Ticket();
                        $ticket->add($tkt);
                     } else {
                        // Followup case
                        $fup = new ITILFollowup();

                        $fup_input = $tkt;
                        $fup_input['itemtype'] = Ticket::class;
                        $fup_input['items_id'] = $fup_input['tickets_id'];

                        $fup->add($fup_input);
                     }

                     $folder = self::ACCEPTED_FOLDER;
                  } else {
                     $folder = self::REFUSED_FOLDER;
                  }
                  //Delete email
                  if ($collector->deleteMails($uid, $folder)) {
                     $rejectedmail = new NotImportedEmail();
                     $rejectedmail->delete(['id' => $rejected[$head['message_id']]['id']]);
                  }
                  // Unset managed
                  unset($rejected[$head['message_id']]);
               }
            }

            // Email not present in mailbox
            if (count($rejected)) {
               $clean = [
                  '<' => '',
                  '>' => ''
               ];
               foreach ($rejected as $id => $data) {
                  if ($action == 1) {
                     Session::addMessageAfterRedirect(
                        sprintf(
                           __('Email %s not found. Impossible import.'),
                           strtr($id, $clean)
                        ),
                        false,
                        ERROR
                     );
                  } else { // Delete data in notimportedemail table
                     $rejectedmail = new NotImportedEmail();
                     $rejectedmail->delete(['id' => $data['id']]);
                  }
               }
            }
         }
      }
   }


   /**
    * Do collect
    *
    * @param integer $mailgateID  ID of the mailgate
    * @param boolean $display     display messages in MessageAfterRedirect or just return error (default 0=)
    *
    * @return string|void
   **/
   function collect($mailgateID, $display = 0) {
      global $CFG_GLPI;

      if ($this->getFromDB($mailgateID)) {
         $this->uid          = -1;
         $this->fetch_emails = 0;
         //Connect to the Mail Box
         try {
            $this->connect();
         } catch (\Laminas\Mail\Protocol\Exception\RuntimeException $e) {
            Toolbox::logError($e->getTraceAsString());
            Session::addMessageAfterRedirect(
               __('An error occured trying to connect to collector.') . "<br/>" . $e->getMessage(),
               false,
               ERROR
            );
            return;
         }

         $rejected = new NotImportedEmail();
         // Clean from previous collect (from GUI, cron already truncate the table)
         $rejected->deleteByCriteria(['mailcollectors_id' => $this->fields['id']]);

         if ($this->storage) {
            $error            = 0;
            $refused          = 0;
            $blacklisted      = 0;
            // Get Total Number of Unread Email in mail box
            $count_messages   = $this->getTotalMails();
            $delete           = [];
            $messages         = [];

            do {
               $this->storage->next();
               if (!$this->storage->valid()) {
                  break;
               }

               try {
                  $this->fetch_emails++;
                  $messages[$this->storage->key()] = $this->storage->current();
               } catch (\Exception $e) {
                  Toolbox::logInFile('mailgate', sprintf(__('Message is invalid: %1$s').'<br/>', $e->getMessage()));
                  ++$error;
               }
            } while ($this->fetch_emails < $this->maxfetch_emails);

            foreach ($messages as $uid => $message) {
               $tkt = $this->buildTicket(
                  $uid,
                  $message,
                  [
                     'mailgates_id' => $mailgateID,
                     'play_rules'   => true
                  ]
               );

               $headers = $this->getHeaders($message);
               $rejinput                      = [];
               $rejinput['mailcollectors_id'] = $mailgateID;

               $req_field = $this->getRequesterField();
               $h_requester = $message->getHeader($req_field)->getAddressList();
               $requester = $h_requester->current()->getEmail();

               if (!$tkt['_blacklisted']) {
                  global $DB;
                  $rejinput['from']              = $requester;
                  $rejinput['to']                = $headers['to'];
                  $rejinput['users_id']          = $tkt['_users_id_requester'];
                  $rejinput['subject']           = $DB->escape($this->cleanSubject($headers['subject']));
                  $rejinput['messageid']         = $headers['message_id'];
               }
               $rejinput['date']              = $_SESSION["glpi_currenttime"];

               $is_user_anonymous = !(isset($tkt['_users_id_requester'])
                                      && ($tkt['_users_id_requester'] > 0));
               $is_supplier_anonymous = !(isset($tkt['_supplier_email'])
                                          && $tkt['_supplier_email']);

               // Keep track of the mail author so we can check his
               // notifications preferences later (glpinotification_to_myself)
               $_SESSION['mailcollector_user'] = $tkt['users_id'];

               if (isset($tkt['_blacklisted']) && $tkt['_blacklisted']) {
                  $delete[$uid] =  self::REFUSED_FOLDER;
                  $blacklisted++;
               } else if (isset($tkt['_refuse_email_with_response'])) {
                  $delete[$uid] =  self::REFUSED_FOLDER;
                  $refused++;
                  $this->sendMailRefusedResponse($requester, $tkt['name']);

               } else if (isset($tkt['_refuse_email_no_response'])) {
                  $delete[$uid] =  self::REFUSED_FOLDER;
                  $refused++;

               } else if (isset($tkt['entities_id'])
                          && !isset($tkt['tickets_id'])
                          && ($CFG_GLPI["use_anonymous_helpdesk"]
                              || !$is_user_anonymous
                              || !$is_supplier_anonymous)) {

                  // New ticket case
                  $ticket = new Ticket();

                  if (!$CFG_GLPI["use_anonymous_helpdesk"]
                      && !Profile::haveUserRight($tkt['_users_id_requester'],
                                                 Ticket::$rightname,
                                                 CREATE,
                                                 $tkt['entities_id'])) {
                     $delete[$uid] =  self::REFUSED_FOLDER;
                     $refused++;
                     $rejinput['reason'] = NotImportedEmail::NOT_ENOUGH_RIGHTS;
                     $rejected->add($rejinput);
                  } else if ($ticket->add($tkt)) {
                     $delete[$uid] =  self::ACCEPTED_FOLDER;
                  } else {
                     $error++;
                     $rejinput['reason'] = NotImportedEmail::FAILED_OPERATION;
                     $rejected->add($rejinput);
                  }

               } else if (isset($tkt['tickets_id'])
                          && ($CFG_GLPI['use_anonymous_followups'] || !$is_user_anonymous)) {

                  // Followup case
                  $ticket = new Ticket();
                  $ticketExist = $ticket->getFromDB($tkt['tickets_id']);
                  $fup = new ITILFollowup();

                  $fup_input = $tkt;
                  $fup_input['itemtype'] = Ticket::class;
                  $fup_input['items_id'] = $fup_input['tickets_id'];
                  unset($fup_input['tickets_id']);

                  if ($ticketExist && Entity::getUsedConfig(
                        'suppliers_as_private',
                        $ticket->fields['entities_id']
                     )) {
                     // Get suppliers matching the from email
                     $suppliers = Supplier::getSuppliersByEmail(
                        $rejinput['from']
                     );

                     foreach ($suppliers as $supplier) {
                        // If the supplier is assigned to this ticket then
                        // the followup must be private
                        if ($ticket->isSupplier(
                              CommonITILActor::ASSIGN,
                              $supplier['id'])
                           ) {
                           $fup_input['is_private'] = true;
                           break;
                        }
                     }
                  }

                  if (!$ticketExist) {
                     $error++;
                     $rejinput['reason'] = NotImportedEmail::FAILED_OPERATION;
                     $rejected->add($rejinput);
                  } else if (!$CFG_GLPI['use_anonymous_followups']
                             && !$ticket->canUserAddFollowups($tkt['_users_id_requester'])) {
                     $delete[$uid] =  self::REFUSED_FOLDER;
                     $refused++;
                     $rejinput['reason'] = NotImportedEmail::NOT_ENOUGH_RIGHTS;
                     $rejected->add($rejinput);
                  } else if ($fup->add($fup_input)) {
                     $delete[$uid] =  self::ACCEPTED_FOLDER;
                  } else {
                     $error++;
                     $rejinput['reason'] = NotImportedEmail::FAILED_OPERATION;
                     $rejected->add($rejinput);
                  }

               } else {
                  if (!$tkt['_users_id_requester']) {
                     $rejinput['reason'] = NotImportedEmail::USER_UNKNOWN;

                  } else {
                     $rejinput['reason'] = NotImportedEmail::MATCH_NO_RULE;
                  }
                  $refused++;
                  $rejected->add($rejinput);
                  $delete[$uid] =  self::REFUSED_FOLDER;
               }

               // Clean mail author used for notification settings
               unset($_SESSION['mailcollector_user']);
            }

            krsort($delete);
            foreach ($delete as $uid => $folder) {
               $this->deleteMails($uid, $folder);
            }

            //TRANS: %1$d, %2$d, %3$d, %4$d and %5$d are number of messages
            $msg = sprintf(
               __('Number of messages: available=%1$d, retrieved=%2$d, refused=%3$d, errors=%4$d, blacklisted=%5$d'),
               $count_messages,
               $this->fetch_emails,
               $refused,
               $error,
               $blacklisted
            );
            if ($display) {
               Session::addMessageAfterRedirect($msg, false, ($error ? ERROR : INFO));
            } else {
               return $msg;
            }

         } else {
            $msg = __('Could not connect to mailgate server');
            if ($display) {
               Session::addMessageAfterRedirect($msg, false, ERROR);
               GLPINetwork::addErrorMessageAfterRedirect();
            } else {
               return $msg;
            }
         }

      } else {
         //TRANS: %s is the ID of the mailgate
         $msg = sprintf(__('Could not find mailgate %d'), $mailgateID);
         if ($display) {
            Session::addMessageAfterRedirect($msg, false, ERROR);
            GLPINetwork::addErrorMessageAfterRedirect();
         } else {
            return $msg;
         }
      }
   }


   /**
    * Builds and returns the main structure of the ticket to be created
    *
    * @param string                        $uid     UID of the message
    * @param \Laminas\Mail\Storage\Message $message  Messge
    * @param array                         $options  Possible options
    *
    * @return array ticket fields
    */
   function buildTicket($uid, \Laminas\Mail\Storage\Message $message, $options = []) {
      global $CFG_GLPI;

      $play_rules = (isset($options['play_rules']) && $options['play_rules']);
      $headers = $this->getHeaders($message);

      $tkt                 = [];
      $tkt['_blacklisted'] = false;
      // For RuleTickets
      $tkt['_mailgate']    = $options['mailgates_id'];

      // Use mail date if it's defined
      if ($this->fields['use_mail_date'] && isset($headers['date'])) {
         $tkt['date'] = $headers['date'];
      }

      // Detect if it is a mail reply
      $glpi_message_match = "/GLPI-([0-9]+)\.[0-9]+\.[0-9]+@\w*/";

      // Check if email not send by GLPI : if yes -> blacklist
      if (!isset($headers['message_id'])
          || preg_match($glpi_message_match, $headers['message_id'], $match)) {
         $tkt['_blacklisted'] = true;
         return $tkt;
      }
      // manage blacklist
      $blacklisted_emails   = Blacklist::getEmails();
      // Add name of the mailcollector as blacklisted
      $blacklisted_emails[] = $this->fields['name'];
      if (Toolbox::inArrayCaseCompare($headers['from'], $blacklisted_emails)) {
         $tkt['_blacklisted'] = true;
         return $tkt;
      }

      // max size = 0 : no import attachments
      if ($this->fields['filesize_max'] > 0) {
         if (is_writable(GLPI_TMP_DIR)) {
            $tkt['_filename'] = $this->getAttached($message, GLPI_TMP_DIR."/", $this->fields['filesize_max']);
            $tkt['_tag']      = $this->tags;
         } else {
            //TRANS: %s is a directory
            Toolbox::logInFile('mailgate', sprintf(__('%s is not writable'), GLPI_TMP_DIR."/"));
         }
      }

      //  Who is the user ?
      $req_field = $this->getRequesterField();
      $h_requester = $message->getHeader($req_field)->getAddressList();
      $requester = $h_requester->current()->getEmail();

      $tkt['_users_id_requester']                              = User::getOrImportByEmail($requester);
      $tkt["_users_id_requester_notif"]['use_notification'][0] = 1;
      // Set alternative email if user not found / used if anonymous mail creation is enable
      if (!$tkt['_users_id_requester']) {
         $tkt["_users_id_requester_notif"]['alternative_email'][0] = $requester;
      }

      // Fix author of attachment
      // Move requester to author of followup
      $tkt['users_id'] = $tkt['_users_id_requester'];

      // Add to and cc as additional observer if user found
<<<<<<< HEAD
      $ccs = $headers['ccs'];
      if (is_array($ccs) && count($ccs) && $this->getField("add_cc_to_observer")) {
         foreach ($ccs as $cc) {
            if ($cc != $requester
               && !Toolbox::inArrayCaseCompare($cc, $blacklisted_emails) // not blacklisted emails
               && ($tmp = User::getOrImportByEmail($cc)) > 0) {
=======
      if (count($head['ccs'])) {
         foreach ($head['ccs'] as $cc) {
            if (($cc != $head[$this->getRequesterField()])
               && !Toolbox::inArrayCaseCompare($cc, $blacklisted_emails) // not blacklisted emails
            ) {
               // Skip if user is anonymous and anonymous users are not allowed
               $user_id = User::getOrImportByEmail($cc);
               if (!$user_id && !$CFG_GLPI['use_anonymous_helpdesk']) {
                  continue;
               }

>>>>>>> 6332251b
               $nb = (isset($tkt['_users_id_observer']) ? count($tkt['_users_id_observer']) : 0);
               $tkt['_users_id_observer'][$nb] = $user_id;
               $tkt['_users_id_observer_notif']['use_notification'][$nb] = 1;
               $tkt['_users_id_observer_notif']['alternative_email'][$nb] = $cc;
            }
         }
      }

<<<<<<< HEAD
      $tos = $headers['tos'];
      if (is_array($tos) && count($tos)) {
         foreach ($tos as $to) {
            if ($to != $requester
               && !Toolbox::inArrayCaseCompare($to, $blacklisted_emails) // not blacklisted emails
               && ($tmp = User::getOrImportByEmail($to)) > 0) {
               $nb = (isset($tkt['_users_id_observer']) ? count($tkt['_users_id_observer']) : 0);
               $tkt['_users_id_observer'][$nb] = $tmp;
=======
      if (count($head['tos'])) {
         foreach ($head['tos'] as $to) {
            if (($to != $head[$this->getRequesterField()])
               && !Toolbox::inArrayCaseCompare($to, $blacklisted_emails) // not blacklisted emails
            ) {
               // Skip if user is anonymous and anonymous users are not allowed
               $user_id = User::getOrImportByEmail($to);
               if (!$user_id && !$CFG_GLPI['use_anonymous_helpdesk']) {
                  continue;
               }

               $nb = (isset($tkt['_users_id_observer']) ? count($tkt['_users_id_observer']) : 0);
               $tkt['_users_id_observer'][$nb] = $user_id;
>>>>>>> 6332251b
               $tkt['_users_id_observer_notif']['use_notification'][$nb] = 1;
               $tkt['_users_id_observer_notif']['alternative_email'][$nb] = $to;
            }
         }
      }

      // Auto_import
      $tkt['_auto_import']           = 1;
      // For followup : do not check users_id = login user
      $tkt['_do_not_check_users_id'] = 1;
      $body                          = $this->getBody($message);

      $subject       = $message->subject;
      $tkt['_message']  = $message;

      if (!Toolbox::seems_utf8($body)) {
         $tkt['content'] = Toolbox::encodeInUtf8($body);
      } else {
         $tkt['content'] = $body;
      }

      // prepare match to find ticket id in headers
      // header is added in all notifications using pattern: GLPI-{itemtype}-{items_id}
      $ref_match = "/GLPI-Ticket-([0-9]+)/";

      // See In-Reply-To field
      if (isset($headers['in_reply_to'])) {
         if (preg_match($ref_match, $headers['in_reply_to'], $match)) {
            $tkt['tickets_id'] = intval($match[1]);
         }
      }

      // See in References
      if (!isset($tkt['tickets_id'])
          && isset($headers['references'])) {
         if (preg_match($ref_match, $headers['references'], $match)) {
            $tkt['tickets_id'] = intval($match[1]);
         }
      }

      // See in title
      if (!isset($tkt['tickets_id'])
          && preg_match('/\[.+#(\d+)\]/', $subject, $match)) {
         $tkt['tickets_id'] = intval($match[1]);
      }

      $tkt['_supplier_email'] = false;
      // Found ticket link
      if (isset($tkt['tickets_id'])) {
         // it's a reply to a previous ticket
         $job = new Ticket();
         $tu  = new Ticket_User();
         $st  = new Supplier_Ticket();

         // Check if ticket  exists and users_id exists in GLPI
         if ($job->getFromDB($tkt['tickets_id'])
             && ($job->fields['status'] != CommonITILObject::CLOSED)
             && ($CFG_GLPI['use_anonymous_followups']
                 || ($tkt['_users_id_requester'] > 0)
                 || $tu->isAlternateEmailForITILObject($tkt['tickets_id'], $requester)
                 || ($tkt['_supplier_email'] = $st->isSupplierEmail($tkt['tickets_id'],
                                                                    $requester)))) {

            if ($tkt['_supplier_email']) {
               $tkt['content'] = sprintf(__('From %s'), $requester)."\n\n".$tkt['content'];
            }

            $header_tag      = NotificationTargetTicket::HEADERTAG;
            $header_pattern  = $header_tag . '.*' . $header_tag;
            $footer_tag      = NotificationTargetTicket::FOOTERTAG;
            $footer_pattern  = $footer_tag . '.*' . $footer_tag;

            $has_header_line = preg_match('/' . $header_pattern . '/s', $tkt['content']);
            $has_footer_line = preg_match('/' . $footer_pattern . '/s', $tkt['content']);

            if ($has_header_line && $has_footer_line) {
               // Strip all contents between header and footer line
               $tkt['content'] = preg_replace(
                  '/' . $header_pattern . '.*' . $footer_pattern . '/s',
                  '',
                  $tkt['content']
               );
            } else if ($has_header_line) {
               // Strip all contents between header line and end of message
               $tkt['content'] = preg_replace(
                  '/' . $header_pattern . '.*$/s',
                  '',
                  $tkt['content']
               );
            } else if ($has_footer_line) {
               // Strip all contents between begin of message and footer line
               $tkt['content'] = preg_replace(
                  '/^.*' . $footer_pattern . '/s',
                  '',
                  $tkt['content']
               );
            }
         } else {
            // => to handle link in Ticket->post_addItem()
            $tkt['_linkedto'] = $tkt['tickets_id'];
            unset($tkt['tickets_id']);
         }
      }

      // Add message from getAttached
      if ($this->addtobody) {
         $tkt['content'] .= $this->addtobody;
      }

      //If files are present and content is html
      if (isset($this->files) && count($this->files) && $this->body_is_html) {
         $tkt['content'] = Ticket::convertContentForTicket($tkt['content'],
                                                           $this->files + $this->altfiles,
                                                           $this->tags);
      }

      // Clean mail content
      $tkt['content'] = $this->cleanContent($tkt['content']);

      $tkt['name'] = $this->cleanSubject($subject);
      if (!Toolbox::seems_utf8($tkt['name'])) {
         $tkt['name'] = Toolbox::encodeInUtf8($tkt['name']);
      }

      if (!isset($tkt['tickets_id'])) {
         // Which entity ?
         //$tkt['entities_id']=$this->fields['entities_id'];
         //$tkt['Subject']= $message->subject;   // not use for the moment
         // Medium
         $tkt['urgency']  = "3";
         // No hardware associated
         $tkt['itemtype'] = "";
         // Mail request type

      } else {
         // Reopen if needed
         $tkt['add_reopen'] = 1;
      }

      $tkt['requesttypes_id'] = RequestType::getDefault('mail');

      if ($play_rules) {
         $rule_options['ticket']              = $tkt;
         $rule_options['headers']             = $this->getHeaders($message);
         $rule_options['mailcollector']       = $options['mailgates_id'];
         $rule_options['_users_id_requester'] = $tkt['_users_id_requester'];
         $rulecollection                      = new RuleMailCollectorCollection();
         $output                              = $rulecollection->processAllRules([], [],
                                                                                 $rule_options);

         // New ticket : compute all
         if (!isset($tkt['tickets_id'])) {
            foreach ($output as $key => $value) {
               $tkt[$key] = $value;
            }

         } else { // Followup only copy refuse data
            $tkt['requesttypes_id'] = RequestType::getDefault('mailfollowup');
            $tobecopied = ['_refuse_email_no_response', '_refuse_email_with_response'];
            foreach ($tobecopied as $val) {
               if (isset($output[$val])) {
                  $tkt[$val] = $output[$val];
               }
            }
         }
      }

      $tkt['content'] = LitEmoji::encodeShortcode($tkt['content']);

      $tkt = Toolbox::addslashes_deep($tkt);
      return $tkt;
   }


   /**
    * Clean mail content : HTML + XSS + blacklisted content
    *
    * @since 0.85
    *
    * @param string $string text to clean
    *
    * @return string cleaned text
   **/
   function cleanContent($string) {
      global $DB;

      // Clean HTML
      $string = Html::clean(Html::entities_deep($string), false, 2);

      $br_marker = '==' . mt_rand() . '==';

      // Replace HTML line breaks to marker
      $string = preg_replace('/<br\s*\/?>/', $br_marker, $string);

      // Replace plain text line breaks to marker if content is not html
      // and rich text mode is enabled (otherwise remove them)
      $string = str_replace(
         ["\r\n", "\n", "\r"],
         $this->body_is_html ? ' ' : $br_marker,
         $string
      );

      // Wrap content for blacklisted items
      $itemstoclean = [];
      foreach ($DB->request('glpi_blacklistedmailcontents') as $data) {
         $toclean = trim($data['content']);
         if (!empty($toclean)) {
            $itemstoclean[] = str_replace(["\r\n", "\n", "\r"], $br_marker, $toclean);
         }
      }
      if (count($itemstoclean)) {
         $string = str_replace($itemstoclean, '', $string);
      }

      $string = str_replace($br_marker, "<br />", $string);

      // Double encoding for > and < char to avoid misinterpretations
      $string = str_replace(['&lt;', '&gt;'], ['&amp;lt;', '&amp;gt;'], $string);

      // Prevent XSS
      $string = Toolbox::clean_cross_side_scripting_deep($string);

      return $string;
   }


   /**
    * Strip out unwanted/unprintable characters from the subject
    *
    * @param string $text text to clean
    *
    * @return string clean text
   **/
   function cleanSubject($text) {
      $text = str_replace("=20", "\n", $text);
      $text =  Toolbox::clean_cross_side_scripting_deep($text);
      return $text;
   }


   ///return supported encodings in lowercase.
   function listEncodings() {
      // Encoding not listed
      static $enc = ['gb2312', 'gb18030'];

      if (count($enc) == 2) {
         foreach (mb_list_encodings() as $encoding) {
            $enc[]   = Toolbox::strtolower($encoding);
            $aliases = mb_encoding_aliases($encoding);
            foreach ($aliases as $e) {
               $enc[] = Toolbox::strtolower($e);
            }
         }
      }
      return $enc;
   }


   /**
    * Connect to the mail box
    *
    * @return void
    */
   function connect() {
      $config = Toolbox::parseMailServerConnectString($this->fields['host']);

      $params = [
         'host'      => $config['address'],
         'user'      => $this->fields['login'],
         'password'  => Toolbox::sodiumDecrypt($this->fields['passwd']),
         'port'      => $config['port']
      ];

      if ($config['ssl']) {
         $params['ssl'] = 'SSL';
      }

      if ($config['tls']) {
         $params['ssl'] = 'TLS';
      }

      if (!empty($config['mailbox'])) {
         $params['folder'] = $config['mailbox'];
      }

      try {
         $storage = Toolbox::getMailServerStorageInstance($config['type'], $params);
         if ($storage === null) {
            throw new \Exception(sprintf(__('Unsupported mail server type:%s.'), $config['type']));
         }
         $this->storage = $storage;
         if ($this->fields['errors'] > 0) {
            $this->update([
               'id'     => $this->getID(),
               'errors' => 0
            ]);
         }
      } catch (\Exception $e) {
         $this->update([
            'id'     => $this->getID(),
            'errors' => ($this->fields['errors']+1)
         ]);
         // Any errors will cause an Exception.
         throw $e;
      }
   }


   /**
    * Get extra headers
    *
    * @param \Laminas\Mail\Storage\Message $message Message
    *
    * @return array
   **/
   function getAdditionnalHeaders(\Laminas\Mail\Storage\Message $message) {
      $head   = [];
      $headers = $message->getHeaders();

      foreach ($headers as $key => $value) {
         // is line with additional header?
         if (preg_match("/^X-/i", $key)
               || preg_match("/^Auto-Submitted/i", $key)
               || preg_match("/^Received/i", $key)) {
            $key = Toolbox::strtolower($key);
            if (!isset($head[$key])) {
               $head[$key] = '';
            } else {
               $head[$key] .= "\n";
            }
            $head[$key] .= trim($value);
         }
      }

      return $head;
   }


   /**
    * Get full headers infos from particular mail
    *
    * @param \Laminas\Mail\Storage\Message $message Message
    *
    * @return array Associative array with following keys
    *                subject   => Subject of Mail
    *                to        => To Address of that mail
    *                toOth     => Other To address of mail
    *                toNameOth => To Name of Mail
    *                from      => From address of mail
    *                fromName  => Form Name of Mail
   **/
   function getHeaders(\Laminas\Mail\Storage\Message $message) {

      $h_sender = $message->getHeader('from')->getAddressList();
      $sender = $h_sender->current();

      $h_to = $message->getHeader('to')->getAddressList();
      $h_to->rewind();
      $to = $h_to->current();

      $reply_to_addr = null;
      if (isset($message->reply_to)) {
         $h_reply_to = $message->getHeader('reply_to')->getAddressList();
         $reply_to   = $h_reply_to->current();
         $reply_to_addr = Toolbox::strtolower($reply_to->getEmail());
      }

      $date         = date("Y-m-d H:i:s", strtotime($message->date));
      $mail_details = [];

      if ((Toolbox::strtolower($sender->getEmail()) != 'mailer-daemon')
          && (Toolbox::strtolower($sender->getEmail()) != 'postmaster')) {

         // Construct to and cc arrays
         $h_tos   = $message->getHeader('to');
         $tos     = [];
         foreach ($h_tos->getAddressList() as $address) {
            $mailto = Toolbox::strtolower($address->getEmail());
            if ($mailto === $this->fields['name']) {
               $to = $address;
            }
            $tos[] = $mailto;
         }

         $ccs     = [];
         if (isset($message->cc)) {
            $h_ccs   = $message->getHeader('cc');
            foreach ($h_ccs->getAddressList() as $address) {
               $ccs[] = Toolbox::strtolower($address->getEmail());
            }
         }

         // secu on subject setting
         try {
            $subject = $message->getHeader('subject')->getFieldValue();
         } catch (Laminas\Mail\Storage\Exception\InvalidArgumentException $e) {
            $subject = '';
         }

         $mail_details = [
            'from'       => Toolbox::strtolower($sender->getEmail()),
            'subject'    => $subject,
            'reply-to'   => $reply_to_addr,
            'to'         => Toolbox::strtolower($to->getEmail()),
            'message_id' => $message->getHeader('message_id')->getFieldValue(),
            'tos'        => $tos,
            'ccs'        => $ccs,
            'date'       => $date
         ];

         if (isset($message->references)) {
            if ($reference = $message->getHeader('references')) {
               $mail_details['references'] = $reference->getFieldValue();
            }
         }

         if (isset($message->in_reply_to)) {
            if ($inreplyto = $message->getHeader('in_reply_to')) {
               $mail_details['in_reply_to'] = $inreplyto->getFieldValue();
            }
         }

         //Add additional headers in X-
         foreach ($this->getAdditionnalHeaders($message) as $header => $value) {
            $mail_details[$header] = $value;
         }
      }

      return $mail_details;
   }


   /**
    * Number of entries in the mailbox
    *
    * @return integer
   **/
   function getTotalMails() {
      return $this->storage->countMessages();
   }


   /**
    * Recursivly get attached documents
    * Result is stored in $this->files
    *
    * @param \Laminas\Mail\Storage\Part $part     Message part
    * @param string                     $path     Temporary path
    * @param integer                    $maxsize  Maximum size of document to be retrieved
    * @param string                     $subject  Message ssubject
    * @param \Laminas\Mail\Storage\Part $part     Message part (for recursive ones)
    *
    * @return void
   **/
   private function getRecursiveAttached(\Laminas\Mail\Storage\Part $part, $path, $maxsize, $subject, $subpart = "") {
      if ($part->isMultipart()) {
         $index = 0;
         foreach (new RecursiveIteratorIterator($part) as $mypart) {
            $this->getRecursiveAttached(
               $mypart,
               $path,
               $maxsize,
               $subject,
               ($subpart ? $subpart.".".($index+1) : ($index+1))
            );
         }
      } else {
         if (!isset($part->contentDisposition)) {
               //not an attachment
            return false;
         } else {
            if (strtok($part->contentDisposition, ';') != Laminas_Mime::DISPOSITION_ATTACHMENT
               && strtok($part->contentDisposition, ';') != Laminas_Mime::DISPOSITION_INLINE
            ) {
               //not an attachment
               return false;
            }
         }

         // fix monoparted mail
         if ($subpart == "") {
            $subpart = 1;
         }

         $filename = '';
         if (!isset($part->contentType)) {
            Toolbox::logWarning('Current part does not have a content type.');
            //content type missing
            return false;
         }

         $header_type = $part->getHeader('contentType');
         $content_type = $header_type->getType();

         // get filename of attachment if present
         // if there are any dparameters present in this part
         if (isset($part->dparameters)) {
            foreach ($part->getHeader('dparameters') as $dparam) {
               if ((Toolbox::strtoupper($dparam->attribute) == 'NAME')
                     || (Toolbox::strtoupper($dparam->attribute) == 'FILENAME')) {
                  $filename = $dparam->value;
               }
            }
         }

         // if there are any parameters present in this part
         if (empty($filename)
             && isset($part->parameters)) {
            foreach ($part->getHeader('parameters') as $param) {
               if ((Toolbox::strtoupper($param->attribute) == 'NAME')
                     || (Toolbox::strtoupper($param->attribute) == 'FILENAME')) {
                  $filename = $param->value;
               }
            }
         }

         if (empty($filename)) {
            $params = $header_type->getParameters();
            if (isset($params['name'])) {
               $filename = $params['name'];
            }
         }

         // part come without correct filename in [d]parameters - generate trivial one
         // (inline images case for example)
         if ((empty($filename) || !Document::isValidDoc($filename))) {
            $tmp_filename = "doc_$subpart.".str_replace('image/', '', $content_type);
            if (Document::isValidDoc($tmp_filename)) {
               $filename = $tmp_filename;
            }
         }

         // Embeded email comes without filename - try to get "Subject:" or generate trivial one
         if (empty($filename)) {
            if ($subject !== null) {
               $filename = "msg_{$subpart}_" . Toolbox::slugify($subject) . ".EML";
            } else {
               $filename = "msg_$subpart.EML"; // default trivial one :)!
            }
         }

         // if no filename found, ignore this part
         if (empty($filename)) {
            return false;
         }

         //try to avoid conflict between inline image and attachment
         $i = 2;
         while (in_array($filename, $this->files)) {
            //replace filename with name_(num).EXT by name_(num+1).EXT
            $new_filename = preg_replace("/(.*)_([0-9])*(\.[a-zA-Z0-9]*)$/", "$1_".$i."$3", $filename);
            if ($new_filename !== $filename) {
               $filename = $new_filename;
            } else {
               //the previous regex didn't found _num pattern, so add it with this one
               $filename = preg_replace("/(.*)(\.[a-zA-Z0-9]*)$/", "$1_".$i."$2", $filename);
            }
            $i++;
         }

         if ($part->getSize() > $maxsize) {
            $this->addtobody .= "\n\n".sprintf(__('%1$s: %2$s'), __('Too large attached file'),
                                               sprintf(__('%1$s (%2$s)'), $filename,
                                                       Toolbox::getSize($part->getSize())));
            return false;
         }

         if (!Document::isValidDoc($filename)) {
            //TRANS: %1$s is the filename and %2$s its mime type
            $this->addtobody .= "\n\n".sprintf(__('%1$s: %2$s'), __('Invalid attached file'),
                                               sprintf(__('%1$s (%2$s)'), $filename,
                                                       $content_type));
            return false;
         }

         $contents = $this->getDecodedContent($part);
         if (file_put_contents($path.$filename, $contents)) {
            $this->files[$filename] = $filename;
            // If embeded image, we add a tag
            if (preg_match('@image/.+@', $content_type)) {
               end($this->files);
               $tag = Rule::getUuid();
               $this->tags[$filename]  = $tag;

               // Link file based on Content-ID header
               if (isset($part->contentId)) {
                  $clean = ['<' => '',
                                 '>' => ''];
                  $this->altfiles[strtr($part->contentId, $clean)] = $filename;
               }
            }
         }
      } // Single part
   }


   /**
    * Get attached documents in a mail
    *
    * @param \Laminas\Mail\Storage\Message $message  Message
    * @param string                        $path     Temporary path
    * @param integer                       $maxsize  Maximaum size of document to be retrieved
    *
    * @return array containing extracted filenames in file/_tmp
   **/
   public function getAttached(\Laminas\Mail\Storage\Message $message, $path, $maxsize) {
      $this->files     = [];
      $this->altfiles  = [];
      $this->addtobody = "";

      try {
         $subject = $message->getHeader('subject')->getFieldValue();
      } catch (Laminas\Mail\Storage\Exception\InvalidArgumentException $e) {
         $subject = null;
      }

      $this->getRecursiveAttached($message, $path, $maxsize, $subject);

      return $this->files;
   }


   /**
    * Get The actual mail content from this mail
    *
    * @param \Laminas\Mail\Storage\Message $message Message
   **/
   function getBody(\Laminas\Mail\Storage\Message $message) {
      $content = null;

      //if message is not multipart, just return its content
      if (!$message->isMultipart()) {
         $content = $this->getDecodedContent($message);
      } else {
         //if message is multipart, check for html contents then text contents
         foreach (new RecursiveIteratorIterator($message) as $part) {
            try {
               if (strtok($part->contentType, ';') == 'text/html') {
                  $this->body_is_html = true;
                  $content = $this->getDecodedContent($part);
                  //do not check for text part if we found html one.
                  break;
               }
               if (strtok($part->contentType, ';') == 'text/plain' && $content === null) {
                  $this->body_is_html = false;
                  $content = $this->getDecodedContent($part);
               }
            } catch (Exception $e) {
               // ignore
               $catched = true;
            }
         }
      }

      return $content;
   }


   /**
    * Delete mail from that mail box
    *
    * @param string $uid    mail UID
    * @param string $folder Folder to move (delete if empty) (default '')
    *
    * @return boolean
   **/
   function deleteMails($uid, $folder = '') {

      // Disable move support, POP protocol only has the INBOX folder
      if (strstr($this->fields['host'], "/pop")) {
         $folder = '';
      }

      if (!empty($folder) && isset($this->fields[$folder]) && !empty($this->fields[$folder])) {
         $name = mb_convert_encoding($this->fields[$folder], "UTF7-IMAP", "UTF-8");
         try {
            $this->storage->moveMessage($uid, $name);
            return true;
         } catch (\Exception $e) {
            // raise an error and fallback to delete
            trigger_error(
               sprintf(
                  //TRANS: %1$s is the name of the folder, %2$s is the name of the receiver
                  __('Invalid configuration for %1$s folder in receiver %2$s'),
                  $folder,
                  $this->getName()
               )
            );
         }
      }
      $this->storage->removeMessage($uid);
      return true;
   }


   /**
    * Cron action on mailgate : retrieve mail and create tickets
    *
    * @param $task
    *
    * @return -1 : done but not finish 1 : done with success
   **/
   public static function cronMailgate($task) {
      global $DB;

      NotImportedEmail::deleteLog();
      $iterator = $DB->request([
         'FROM'   => 'glpi_mailcollectors',
         'WHERE'  => ['is_active' => 1]
      ]);

      $max = $task->fields['param'];

      if (count($iterator) > 0) {
         $mc = new self();

         while (($max > 0)
                  && ($data = $iterator->next())) {
            $mc->maxfetch_emails = $max;

            $task->log("Collect mails from ".$data["name"]." (".$data["host"].")\n");
            $message = $mc->collect($data["id"]);

            $task->addVolume($mc->fetch_emails);
            $task->log("$message\n");

            $max -= $mc->fetch_emails;
         }
      }

      if ($max == $task->fields['param']) {
         return 0; // Nothin to do
      } else if ($max > 0) {
         return 1; // done
      }

      return -1; // still messages to retrieve
   }


   public static function cronInfo($name) {

      switch ($name) {
         case 'mailgate' :
            return [
               'description' => __('Retrieve email (Mails receivers)'),
               'parameter'   => __('Number of emails to retrieve')
            ];

         case 'mailgateerror' :
            return ['description' => __('Send alarms on receiver errors')];
      }
   }


   /**
    * Send Alarms on mailgate errors
    *
    * @since 0.85
    *
    * @param CronTask $task for log
   **/
   public static function cronMailgateError($task) {
      global $DB, $CFG_GLPI;

      if (!$CFG_GLPI["use_notifications"]) {
         return 0;
      }
      $cron_status   = 0;

      $iterator = $DB->request([
         'FROM'   => 'glpi_mailcollectors',
         'WHERE'  => [
            'errors'    => ['>', 0],
            'is_active' => 1
         ]
      ]);

      $items = [];
      while ($data = $iterator->next()) {
         $items[$data['id']]  = $data;
      }

      if (count($items)) {
         if (NotificationEvent::raiseEvent('error', new self(), ['items' => $items])) {
            $cron_status = 1;
            if ($task) {
               $task->setVolume(count($items));
            }
         }
      }
      return $cron_status;
   }


   function showSystemInformations($width) {
      global $CFG_GLPI, $DB;

      // No need to translate, this part always display in english (for copy/paste to forum)

      echo "<tr class='tab_bg_2'><th>Notifications</th></tr>\n";
      echo "<tr class='tab_bg_1'><td><pre>\n&nbsp;\n";

      $msg = 'Way of sending emails: ';
      switch ($CFG_GLPI['smtp_mode']) {
         case MAIL_MAIL :
            $msg .= 'PHP';
            break;

         case MAIL_SMTP :
            $msg .= 'SMTP';
            break;

         case MAIL_SMTPSSL :
            $msg .= 'SMTP+SSL';
            break;

         case MAIL_SMTPTLS :
            $msg .= 'SMTP+TLS';
            break;
      }
      if ($CFG_GLPI['smtp_mode'] != MAIL_MAIL) {
         $msg .= " (".(empty($CFG_GLPI['smtp_username']) ? 'anonymous' : $CFG_GLPI['smtp_username']).
                    "@".$CFG_GLPI['smtp_host'].")";
      }
      echo wordwrap($msg."\n", $width, "\n\t\t");
      echo "\n</pre></td></tr>";

      echo "<tr class='tab_bg_2'><th>Mails receivers</th></tr>\n";
      echo "<tr class='tab_bg_1'><td><pre>\n&nbsp;\n";

      foreach ($DB->request('glpi_mailcollectors') as $mc) {
         $msg  = "Name: '".$mc['name']."'";
         $msg .= " Active: " .($mc['is_active'] ? "Yes" : "No");
         echo wordwrap($msg."\n", $width, "\n\t\t");

         $msg  = "\tServer: '". $mc['host']."'";
         $msg .= " Login: '".$mc['login']."'";
         $msg .= " Password: ".(empty($mc['passwd']) ? "No" : "Yes");
         echo wordwrap($msg."\n", $width, "\n\t\t");
      }
      echo "\n</pre></td></tr>";
   }


   /**
    * @param $to        (default '')
    * @param $subject   (default '')
   **/
   function sendMailRefusedResponse($to = '', $subject = '') {
      global $CFG_GLPI;

      $mmail = new GLPIMailer();
      $mmail->AddCustomHeader("Auto-Submitted: auto-replied");
      $mmail->SetFrom($CFG_GLPI["admin_email"], $CFG_GLPI["admin_email_name"]);
      $mmail->AddAddress($to);
      // Normalized header, no translation
      $mmail->Subject  = 'Re: ' . $subject;
      $mmail->Body     = __("Your email could not be processed.\nIf the problem persists, contact the administrator").
                         "\n-- \n".$CFG_GLPI["mailing_signature"];
      $mmail->Send();
   }


   function title() {
      global $CFG_GLPI;

      $buttons = [];
      if (countElementsInTable($this->getTable())) {
         $buttons["notimportedemail.php"] = __('List of not imported emails');
      }

      $errors  = getAllDataFromTable($this->getTable(), ['errors' => ['>', 0]]);
      $message = '';
      if (count($errors)) {
         $servers = [];
         foreach ($errors as $data) {
            $this->getFromDB($data['id']);
            $servers[] = $this->getLink();
         }

         $message = sprintf(__('Receivers in error: %s'), implode(" ", $servers));
      }

      if (count($buttons)) {
         Html::displayTitle($CFG_GLPI["root_doc"] . "/pics/users.png",
                            _n('Receiver', 'Receivers', Session::getPluralNumber()), $message, $buttons);
      }

   }


   /**
    * Count collectors
    *
    * @param boolean $active Count active only, defaults to false
    *
    * @return integer
    */
   public static function countCollectors($active = false) {
      global $DB;

      $criteria = [
         'COUNT'  => 'cpt',
         'FROM'   => 'glpi_mailcollectors'
      ];

      if (true === $active) {
         $criteria['WHERE'] = ['is_active' => 1];
      }

      $result = $DB->request($criteria)->next();

      return (int)$result['cpt'];
   }

   /**
    * Count active collectors
    *
    * @return integer
    */
   public static function countActiveCollectors() {
      return self::countCollectors(true);
   }


   /**
    * @param $name
    * @param $value  (default 0)
    * @param $rand
   **/
   public static function showMaxFilesize($name, $value = 0, $rand = null) {

      $sizes[0] = __('No import');
      for ($index=1; $index<100; $index++) {
         $sizes[$index*1048576] = sprintf(__('%s Mio'), $index);
      }

      if ($rand === null) {
         $rand = mt_rand();
      }

      Dropdown::showFromArray($name, $sizes, ['value' => $value, 'rand' => $rand]);
   }


   function cleanDBonPurge() {
      // mailcollector for RuleMailCollector, _mailgate for RuleTicket
      Rule::cleanForItemCriteria($this, 'mailcollector');
      Rule::cleanForItemCriteria($this, '_mailgate');
   }



   /**
    * Get the requester field
    *
    * @return string
   **/
   private function getRequesterField() {
      switch ($this->fields['requester_field']) {
         case self::REQUESTER_FIELD_REPLY_TO:
            return "reply-to";

         default:
            return "from";
      }
   }


   /**
    * Retrieve properly decoded content
    *
    * @param \Laminas\Mail\Storage\Message $part Message Part
    *
    * @return string
    */
   public function getDecodedContent(\Laminas\Mail\Storage\Part $part) {
      $contents = $part->getContent();

      $encoding = null;
      if (isset($part->contentTransferEncoding)) {
         $encoding = $part->contentTransferEncoding;
      }

      switch ($encoding) {
         case 'base64':
            $contents = base64_decode($contents);
            break;
         case 'quoted-printable':
            $contents = quoted_printable_decode($contents);
            break;
         case '7bit':
         case '8bit':
         case 'binary':
            // returned verbatim
            break;
         default:
            throw new \UnexpectedValueException("$encoding is not known");
      }

      $contentType = $part->getHeader('contentType');
      if ($contentType instanceof \Laminas\Mail\Header\ContentType
          && preg_match('/^text\//', $contentType->getType())
          && mb_detect_encoding($contents) != 'UTF-8') {
         $contents = Toolbox::encodeInUtf8($contents, $contentType->getEncoding());
      }

      return $contents;
   }


   static function getIcon() {
      return "fas fa-inbox";
   }
}<|MERGE_RESOLUTION|>--- conflicted
+++ resolved
@@ -961,17 +961,10 @@
       $tkt['users_id'] = $tkt['_users_id_requester'];
 
       // Add to and cc as additional observer if user found
-<<<<<<< HEAD
       $ccs = $headers['ccs'];
       if (is_array($ccs) && count($ccs) && $this->getField("add_cc_to_observer")) {
          foreach ($ccs as $cc) {
             if ($cc != $requester
-               && !Toolbox::inArrayCaseCompare($cc, $blacklisted_emails) // not blacklisted emails
-               && ($tmp = User::getOrImportByEmail($cc)) > 0) {
-=======
-      if (count($head['ccs'])) {
-         foreach ($head['ccs'] as $cc) {
-            if (($cc != $head[$this->getRequesterField()])
                && !Toolbox::inArrayCaseCompare($cc, $blacklisted_emails) // not blacklisted emails
             ) {
                // Skip if user is anonymous and anonymous users are not allowed
@@ -980,7 +973,6 @@
                   continue;
                }
 
->>>>>>> 6332251b
                $nb = (isset($tkt['_users_id_observer']) ? count($tkt['_users_id_observer']) : 0);
                $tkt['_users_id_observer'][$nb] = $user_id;
                $tkt['_users_id_observer_notif']['use_notification'][$nb] = 1;
@@ -989,19 +981,10 @@
          }
       }
 
-<<<<<<< HEAD
       $tos = $headers['tos'];
       if (is_array($tos) && count($tos)) {
          foreach ($tos as $to) {
             if ($to != $requester
-               && !Toolbox::inArrayCaseCompare($to, $blacklisted_emails) // not blacklisted emails
-               && ($tmp = User::getOrImportByEmail($to)) > 0) {
-               $nb = (isset($tkt['_users_id_observer']) ? count($tkt['_users_id_observer']) : 0);
-               $tkt['_users_id_observer'][$nb] = $tmp;
-=======
-      if (count($head['tos'])) {
-         foreach ($head['tos'] as $to) {
-            if (($to != $head[$this->getRequesterField()])
                && !Toolbox::inArrayCaseCompare($to, $blacklisted_emails) // not blacklisted emails
             ) {
                // Skip if user is anonymous and anonymous users are not allowed
@@ -1012,7 +995,6 @@
 
                $nb = (isset($tkt['_users_id_observer']) ? count($tkt['_users_id_observer']) : 0);
                $tkt['_users_id_observer'][$nb] = $user_id;
->>>>>>> 6332251b
                $tkt['_users_id_observer_notif']['use_notification'][$nb] = 1;
                $tkt['_users_id_observer_notif']['alternative_email'][$nb] = $to;
             }
