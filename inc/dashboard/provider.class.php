--- conflicted
+++ resolved
@@ -38,12 +38,8 @@
 use CommonITILActor;
 use CommonITILValidation;
 use CommonTreeDropdown;
-<<<<<<< HEAD
 use DBConnection;
-=======
-use CommonDBTM;
 use CommonITILObject;
->>>>>>> adfc9541
 use Group;
 use Group_Ticket;
 use Problem;
