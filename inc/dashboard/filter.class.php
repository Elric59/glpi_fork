--- conflicted
+++ resolved
@@ -37,17 +37,11 @@
 use ITILCategory;
 use Location;
 use Manufacturer;
-<<<<<<< HEAD
+use Group;
 use Plugin;
 use RequestType;
+use User;
 use Session;
-=======
-use Session;
-use Html;
-use Group;
-use Plugin;
-use User;
->>>>>>> dd11ee0c
 
 if (!defined('GLPI_ROOT')) {
    die("Sorry. You can't access this file directly");
