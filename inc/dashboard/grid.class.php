<?php
/**
 * ---------------------------------------------------------------------
 * GLPI - Gestionnaire Libre de Parc Informatique
 * Copyright (C) 2015-2021 Teclib' and contributors.
 *
 * http://glpi-project.org
 *
 * based on GLPI - Gestionnaire Libre de Parc Informatique
 * Copyright (C) 2003-2014 by the INDEPNET Development Team.
 *
 * ---------------------------------------------------------------------
 *
 * LICENSE
 *
 * This file is part of GLPI.
 *
 * GLPI is free software; you can redistribute it and/or modify
 * it under the terms of the GNU General Public License as published by
 * the Free Software Foundation; either version 2 of the License, or
 * (at your option) any later version.
 *
 * GLPI is distributed in the hope that it will be useful,
 * but WITHOUT ANY WARRANTY; without even the implied warranty of
 * MERCHANTABILITY or FITNESS FOR A PARTICULAR PURPOSE.  See the
 * GNU General Public License for more details.
 *
 * You should have received a copy of the GNU General Public License
 * along with GLPI. If not, see <http://www.gnu.org/licenses/>.
 * ---------------------------------------------------------------------
 */

namespace Glpi\Dashboard;

use DBConnection;
use Dropdown;
use Html;
use Plugin;
use Ramsey\Uuid\Uuid;
use Session;
use ShareDashboardDropdown;
use Telemetry;
use Toolbox;

if (!defined('GLPI_ROOT')) {
   die("Sorry. You can't access this file directly");
}

class Grid {
   protected $cell_margin     = 6;
   protected $grid_cols       = 26;
   protected $grid_rows       = 24;
   protected $current         = "";
   protected $dashboard       = null;
   protected $items           = [];

   static $embed              = false;
   static $context            = '';
   static $all_dashboards     = [];

   public function __construct(
      string $dashboard_key = "central",
      int $grid_cols = 26,
      int $grid_rows = 24,
      string $context = "core"
   ) {

      $this->current   = $dashboard_key;
      $this->grid_cols = $grid_cols;
      $this->grid_rows = $grid_rows;

      $this->dashboard = new Dashboard($dashboard_key);
      self::$context   = $context;
   }


   /**
    * Return the instance of current dasbhoard
    *
    * @return Dashboard
    */
   public function getDashboard() {
      return $this->dashboard;
   }


   /**
    * load all existing dashboards from DB into a static property for caching data
    *
    * @param bool $force, if false, don't use cache
    *
    * @return bool
    */
   static function loadAllDashboards(bool $force = true): bool {
      if (!is_array(self::$all_dashboards)
          || count(self::$all_dashboards) === 0
          || $force) {
         self::$all_dashboards = Dashboard::getAll($force, !self::$embed, self::$context);
      }

      return is_array(self::$all_dashboards);
   }


   /**
    * Init dashboards cards
    * A define.php constant (GLPI_AJAX_DASHBOARD) exists to control how the cards should be loaded
    *  - if true: only the parent block will be initialized and the content will be load by ajax
    *    pros: if a widget fails, only this one will crash
    * - else: load all html
    *    pros: better perfs
    *
    * @return void
    */
   public function getCards() {
      self::loadAllDashboards();

      if (!isset(self::$all_dashboards[$this->current])
          || !isset(self::$all_dashboards[$this->current]['items'])) {
         self::$all_dashboards[$this->current] = [
            'items' => []
         ];
      }

      foreach (self::$all_dashboards[$this->current]['items'] as $specs) {
         $card_id      = $specs['card_id'] ?? $specs['gridstack_id'] ?? $specs['id'];
         $gridstack_id = $specs['gridstack_id']   ?? $specs['id'];
         $card_options = ($specs['card_options'] ?? []) + [
            'card_id' => $card_id
         ];

         if (GLPI_AJAX_DASHBOARD) {
            $card_html    = <<<HTML
            <div class="loading-card">
               <i class="fas fa-spinner fa-spin fa-3x"></i>
            </div>
HTML;
         } else {
            $card_html = $this->getCardHtml($card_id, ['args' => $card_options]);
         }

         // manage cache
         $dashboard_key = $this->current;
         $footprint = sha1(serialize($card_options).
            ($_SESSION['glpiactiveentities_string'] ?? "").
            ($_SESSION['glpilanguage']));
         $cache_key    = "dashboard_card_{$dashboard_key}_{$footprint}";
         $card_options['cache_key'] = $cache_key;

         $this->addGridItem(
            $card_html,
            $gridstack_id,
            $specs['x'] ?? -1,
            $specs['y'] ?? -1,
            $specs['width'] ?? 2,
            $specs['height'] ?? 2,
            $card_options
         );
      }
   }


   /**
    * Do we have the right to view at least one dashboard int the current collection
    *
    * @return bool
    */
   public function canViewCurrent(): bool {
      // check global (admin) right
      if (Dashboard::canView()) {
         return true;
      }

      return $this->dashboard->canViewCurrent();
   }


   /**
    * Do we have the right to view at least one dashboard in the current collection
    *
    * @return bool
    */
   static function canViewOneDashboard(): bool {
      // check global (admin) right
      if (Dashboard::canView()) {
         return true;
      }

      self::loadAllDashboards();

      return (count(self::$all_dashboards) > 0);
   }


   /**
    * Do we have the right to view the specified dashboard int the current collection
    *
    * @param string $key the dashboard to check
    * @param bool   $canViewAll Right to view all dashboards
    *
    * @return bool
    */
   static function canViewSpecificicDashboard($key, $canViewAll = false): bool {
      self::loadAllDashboards();

      $dashboard = new Dashboard($key);
      $dashboard->load();
      // check global (admin) right
      if (Dashboard::canView() && !$dashboard->isPrivate()) {
         return true;
      }

      return isset(self::$all_dashboards[$key]);
   }


   /**
    * Display grid for the current dashboard
    *
    * @return void display html of the grid
    */
   public function show(bool $mini = false) {
      $rand = mt_rand();

      if (!self::$embed && !$this->dashboard->canViewCurrent()) {
         return;
      }

      self::loadAllDashboards();

      $this->restoreLastDashboard();

      if ($mini) {
         $this->cell_margin = 3;
      }

      $embed_str     = self::$embed ? "true" : "false";
      $embed_class   = self::$embed ? "embed" : "";
      $mini_class    = $mini ? "mini" : "";

      $nb_dashboards = count(self::$all_dashboards);

      $can_view_all  = Session::haveRight('dashboard', READ) || self::$embed;
      $can_create    = Session::haveRight('dashboard', CREATE);
      $can_edit      = Session::haveRight('dashboard', UPDATE) && $nb_dashboards;
      $can_purge     = Session::haveRight('dashboard', PURGE) && $nb_dashboards;
      $can_clone     = $can_create && $nb_dashboards;

      // prepare html for add controls
      $add_controls = "";
      for ($y = 0; $y < $this->grid_rows; $y++) {
         for ($x = 0; $x < $this->grid_cols; $x++) {
            $add_controls.= "<div class='cell-add' data-x='$x' data-y='$y'>&nbsp;</div>";
         }
      }

      // prepare all available cards
      $cards = $this->getAllDasboardCards();
      $cards_json = json_encode($cards);

      // prepare all available widgets
      $all_widgets = Widget::getAllTypes();
      $all_widgets_json = json_encode($all_widgets);

      // prepare labels
      $embed_label      = __("Share or embed this dashboard");
      $delete_label     = __("Delete this dashboard");
      $history_label    = __("Toggle auto-refresh");
      $night_label      = __("Toggle night mode");
      $fs_label         = __("Toggle fullscreen");
      $clone_label      = __("Clone this dashboard");
      $edit_label       = __("Toggle edit mode");
      $add_filter_lbl   = __("Add filter");
      $add_dash_label   = __("Add a new dashboard");
      $save_label       = _x('button', "Save");

      $gridstack_items = $this->getGridItemsHtml();

      $dropdown_dashboards = "";
      if ($nb_dashboards) {
         $dropdown_dashboards = self::dropdownDashboard("", [
            'value'        => $this->current,
            'display'      => false,
            'class'        => 'dashboard_select',
            'can_view_all' => $can_view_all,
            'noselect2'    => true,
         ]);
      }

      $dashboard_title = $this->dashboard->getTitle();

      $l_tb_icons   = "";
      $r_tb_icons   = "";
      $rename       = "";
      $left_toolbar = "";
      $grid_guide   = "";

      if (!self::$embed) {
         if (!$mini && $can_create) {
            $l_tb_icons.= "<i class='fas fa-plus fs-toggle add-dashboard' title='$add_dash_label'></i>";
         }
         if (!$mini && $can_clone) {
            $r_tb_icons.= "<i class='fas fa-clone fs-toggle clone-dashboard' title='$clone_label'></i>";
         }
         if (!$mini && $can_edit) {
            $r_tb_icons.= "<i class='fas fa-share-alt fs-toggle open-embed' title='$embed_label'></i>";
            $rename = "<div class='edit-dashboard-properties'>
               <input type='text' class='dashboard-name' value='{$dashboard_title}' size='1'>
               <i class='fas fa-save save-dashboard-name' title='{$save_label}'></i>
               <span class='display-message'></span>
            </div>";
         }
         if (!$mini && $can_purge) {
            $r_tb_icons.= "<i class='fas fa-trash fs-toggle delete-dashboard' title='$delete_label'></i>";
         }
         if ($can_edit) {
            $r_tb_icons.= "<i class='fas fa-edit fs-toggle edit-dashboard' title='$edit_label'></i>";
         }

         if (!$mini) {
            $r_tb_icons.= "<i class='fas fa-expand toggle-fullscreen' title='$fs_label'></i>";
         }

         if (!$mini) {
            $left_toolbar = <<<HTML
               <span class="toolbar left-toolbar">
                  <div class="change-dashboard">
                     $dropdown_dashboards
                     $l_tb_icons
                  </div>
                  $rename
               </span>
HTML;
         }

         $grid_guide = <<<HTML
            <div class="grid-guide">
               $add_controls
            </div>
HTML;
      }

      $toolbars = <<<HTML
         $left_toolbar
         <span class="toolbar">
            <i class="fas fa-history auto-refresh" title="$history_label"></i>
            <i class="fas fa-moon night-mode" title="$night_label"></i>
            $r_tb_icons
         </span>
HTML;

      $filters = "";
      if (!$mini) {
         $filters = <<<HTML
         <div class='filters_toolbar'>
            <span class='filters'></span>
            <span class='filters-control'>
               <i class="fas fa-plus-square plus-sign add-filter">
                  <span class='add-filter-lbl'>{$add_filter_lbl}</span>
               </i>
            </span>
         </div>
HTML;
      }

      $embed_watermark = "";
      if (self::$embed) {
         $embed_watermark = "<span class='glpi_logo'></span>";
      }

      // display the grid
      $html = <<<HTML
      <div class="dashboard {$embed_class} {$mini_class}" id="dashboard-{$rand}">
         $embed_watermark
         $toolbars
         $filters
         $grid_guide
         <div class="grid-stack grid-stack-{$this->grid_cols}"
            id="grid-stack-$rand"
            style="width: 100%">
            $gridstack_items
         </div>
      </div>
HTML;

      $ajax_cards = GLPI_AJAX_DASHBOARD;
      $context    = self::$context;
      $cache_key  = sha1($_SESSION['glpiactiveentities_string '] ?? "");

      $js = <<<JAVASCRIPT
      $(function () {
         Dashboard.display({
            current:     '{$this->current}',
            cols:        {$this->grid_cols},
            rows:        {$this->grid_rows},
            cell_margin: {$this->cell_margin},
            rand:        '{$rand}',
            embed:       {$embed_str},
            ajax_cards:  {$ajax_cards},
            all_cards:   {$cards_json},
            all_widgets: {$all_widgets_json},
            context:     "{$context}",
            cache_key:   "{$cache_key}",
         })
      });
JAVASCRIPT;
      $js = Html::scriptBlock($js);

      echo $html.$js;
   }


   public function showDefault() {
      echo "<div class='default_dashboard'>";
      $this->show();
      echo "</div>";
   }


   /**
    * Show an embeded dashboard.
    * We must check token validity to avoid displaying dashboard to invalid users
    *
    * @param array $params contains theses keys:
    * - dashboard: the dashboard system name
    * - entities_id: entity to init in session
    * - is_recursive: do we need to display sub entities
    * - token: the token to check
    *
    * @return void (display)
    */
   public function embed(array $params = []) {
      $defaults = [
         'dashboard'    => '',
         'entities_id'  => 0,
         'is_recursive' => 0,
         'token'        => ''
      ];
      $params = array_merge($defaults, $params);

      if (!self::checkToken($params)) {
         Html::displayRightError();
         exit;
      }

      self::$embed = true;

      // load minimal session
      $_SESSION["glpiactive_entity"]           = $params['entities_id'];
      $_SESSION["glpiactive_entity_recursive"] = $params['is_recursive'];
      $_SESSION["glpiname"]                    = 'embed_dashboard';
      $_SESSION["glpigroups"]                  = [];
      if ($params['is_recursive']) {
         $entities = getSonsOf("glpi_entities", $params['entities_id']);
      } else {
         $entities = [$params['entities_id']];
      }
      $_SESSION['glpiactiveentities']        = $entities;
      $_SESSION['glpiactiveentities_string'] = "'".implode("', '", $entities)."'";

      // show embeded dashboard
      $this->show(true);
   }

   static function getToken(string $dasboard = "", int $entities_id = 0, int $is_recursive = 0): string {
      $seed         = $dasboard.$entities_id.$is_recursive.Telemetry::getInstanceUuid();
      $uuid         = Uuid::uuid5(Uuid::NAMESPACE_OID, $seed);
      $token        = $uuid->toString();

      return $token;
   }

   /**
    * Check token variables (compare it to `dashboard`, `entities_id` and `is_recursive` paramater)
    *
    * @param array $params contains theses keys:
    * - dashboard: the dashboard system name
    * - entities_id: entity to init in session
    * - is_recursive: do we need to display sub entities
    * - token: the token to check
    *
    * @return bool
    */
   static function checkToken(array $params = []):bool {
      $defaults = [
         'dashboard'    => '',
         'entities_id'  => 0,
         'is_recursive' => 0,
         'token'        => ''
      ];
      $params = array_merge($defaults, $params);

      $token = self::getToken(
         $params['dashboard'],
         $params['entities_id'],
         $params['is_recursive']
      );

      if ($token !== $params['token']) {
         return false;
         Html::displayRightError();
         exit;
      }

      return true;
   }


   /**
    * Return the html for all items for the current dashboard
    *
    * @param bool $with_lock if true, return also a locked bottom item (to fix grid height)
    *
    * @return string html of the grid items
    */
   public function getGridItemsHtml(bool $with_lock = true, bool $embed = false): string {
      if ($embed) {
         self::$embed = true;
      }

      $this->getCards();

      if ($with_lock) {
         $this->items[] = <<<HTML
         <div class="grid-stack-item lock-bottom"
            data-gs-no-resize="true"
            data-gs-no-move="true"
            data-gs-height="1"
            data-gs-width="{$this->grid_cols}"
            data-gs-x="0"
            data-gs-y="{$this->grid_rows}"></div>
HTML;
      }

      // append all elements to insert them in html
      return implode("", $this->items);
   }


   /**
    * Add a new grid item
    *
    * @param string $html content of the card
    * @param string $gridstack_id unique id identifying the card (used in gridstack)
    * @param int $x position in the grid
    * @param int $y position in the grid
    * @param int $width size in the grid
    * @param int $height size in the grid
    * @param array $data_option aditional options passed to the widget, contains at least thses keys:
    *                             - string 'color'
    * @return void
    */
   public function addGridItem(
      string $html = "",
      string $gridstack_id = "",
      int $x = -1,
      int $y = -1,
      int $width = 2,
      int $height = 2,
      array $data_option = []) {

      // let grid-stack to autoposition item
      $autoposition = 'data-gs-auto-position="true"';
      $coordinates  = '';
      if ((int) $x >= 0 && (int) $y >= 0) {
         $autoposition = "";
         $coordinates  = "data-gs-x='$x' data-gs-y='$y'";
      }

      $color    = $data_option['color'] ?? "#FFFFFF";
      $fg_color = Toolbox::getFgColor($color, 100);

      // add card options in data attribute
      $data_option_attr = "";
      if (count($data_option)) {
         $data_option_attr = "data-card-options='".json_encode($data_option, JSON_HEX_APOS)."'";
      }

      $refresh_label = __("Refresh this card");
      $edit_label    = __("Edit this card");
      $delete_label  = __("Delete this card");

      $this->items[] = <<<HTML
         <div class="grid-stack-item"
               data-gs-id="{$gridstack_id}"
               data-gs-width="{$width}"
               data-gs-height="{$height}"
               {$coordinates}
               {$autoposition}
               {$data_option_attr}
               style="color: {$fg_color}">
            <span class="controls">
               <i class="refresh-item fas fa-sync-alt" title="{$refresh_label}"></i>
               <i class="edit-item fas fa-edit" title="{$edit_label}"></i>
               <i class="delete-item fas fa-times" title="{$delete_label}"></i>
            </span>
            <div class="grid-stack-item-content">{$html}</div>
         </div>
HTML;
   }


   /**
    * Display a mini form fo adding a new dashboard
    *
    * @return void (display)
    */
   public function displayAddDashboardForm() {
      $rand = mt_rand();

      echo "<form class='card no-shadow display-add-dashboard-form'>";

      echo "<div class='field'>";
      echo "<label for='title_$rand'>".__("Title")."</label>";
      echo "<div>";
      echo Html::input('title', ['id' => "title_$rand"]);
      echo "</div>";
      echo "</div>"; // .field

      echo Html::submit(_x('button', "Add"), [
         'class' => 'submit vsubmit submit-new-dashboard'
      ]);

      echo "</form>"; // .card.display-widget-form
   }


   /**
    * Display mini configuration form to add or edit a widget
    *
    * @param array $params with these keys:
    * - int    'gridstack_id': unique identifier of the card
    * - int    'x': position in the grid
    * - int    'y: position in the grid
    * - int    'width': size in the grid
    * - int    'height': size in the grid
    * - string 'rand': unique identifier for the dom
    * - string 'action': [display_add_widget|display_edit_widget] current action for the form
    * - array  'card_options': aditionnal options for the card, contains at least:
    *     - string 'card_id': identifier return by @see self::getAllDasboardCards
    *     - string 'color'
    *
    * @return void
    */
   public function displayWidgetForm(array $params = []) {
      $gridstack_id = $params['gridstack_id'] ?? "";
      $old_id       = $gridstack_id;
      $x            = (int) ($params['x'] ?? 0);
      $y            = (int) ($params['y'] ?? 0);
      $width        = (int) ($params['width'] ?? 0);
      $height       = (int) ($params['height'] ?? 0);
      $cardopt      = $params['card_options'] ?? ['color' => "#FAFAFA"];
      $card_id      = $cardopt['card_id'] ?? "";
      $widgettypes  = Widget::getAllTypes();
      $widgettype   = $cardopt['widgettype'] ?? "";
      $widget_def   = $widgettypes[$widgettype] ?? [];
      $use_gradient = $cardopt['use_gradient'] ?? 0;
      $point_labels = $cardopt['point_labels'] ?? 0;
      $limit        = $cardopt['limit'] ?? 7;
      $color        = $cardopt['color'];
      $edit         = $params['action'] === "display_edit_widget";
      $rand         = $params['rand'] ?? mt_rand();
      $cards        = $this->getAllDasboardCards();
      $card         = $cards[$card_id] ?? [];
      // append card id to options
      if (!isset($cardopt['card_id'] )) {
         $cardopt['card_id'] = $card_id;
      }

      $list_cards = [];
      array_walk($cards, function($data, $index) use (&$list_cards) {
         $group = $data['group'] ?? __("others");
         $list_cards[$group][$index] = $data['label'] ?? $data['itemtype']::getTypeName();
      });

      echo "<form class='card no-shadow display-widget-form'>";

      echo "<div class='field'>";
      echo "<label for='color_color$rand'>".__("Background color")."</label>";
      echo "<div>";
      Html::showColorField('color', [
         'rand'  => $rand,
         'value' => $color,
      ]);
      echo "</div>";
      echo "</div>"; // .field

      echo "<div class='field'>";
      echo "<label for='dropdown_card_id$rand'>".__("Data")."</label>";
      echo "<div>";
      Dropdown::showFromArray('card_id', $list_cards, [
         'display_emptychoice' => true,
         'rand'                => $rand,
         'value'               => $card_id
      ]);
      echo "</div>";
      echo "</div>"; // .field

      // display widget list
      $displayed = "";
      if (!$edit) {
         $displayed = "style='display: none'";
      }
      echo "<div class='field widgettype_field' $displayed>";
      echo "<label>".__("Widget")."</label>";
      echo "<div class='widget-list'>";
      foreach (Widget::getAllTypes() as $key => $current) {
         $selected = '';
         if ($key === $widgettype) {
            $selected = 'checked';
         }
         $w_diplayed = "";
         if ($edit && isset($card['widgettype']) && in_array($key, $card['widgettype'])) {
            $w_diplayed = "style='display: inline-block;'";
         }
         echo "<input type='radio'
                      {$selected}
                      class='widget-select'
                      name='widgettype'
                      id='widgettype_{$key}_{$rand}'
                      value='{$key}'>
               <label for='widgettype_{$key}_{$rand}' {$w_diplayed}>
                  <div>{$current['label']}</div>
                  <img src='{$current['image']}'>
               </label>";
      }
      echo "</div>";
      echo "</div>"; // .field

      // display checkbox to use gradient palette or not
      $gradient_displayed = "";
      if (!$edit || !isset($widget_def['gradient']) || !$widget_def['gradient']) {
         $gradient_displayed = "style='display: none'";
      }
      echo "<div class='field gradient_field' $gradient_displayed>";
      echo "<label for='check_gradient_$rand'>".__("Use gradient palette")."</label>";
      echo "<div>";
      Html::showCheckbox([
         'label'   => "&nbsp;",
         'name'    => "use_gradient",
         'id'      => "check_gradient_$rand",
         'checked' => $use_gradient,
      ]);
      echo "</div>";
      echo "</div>"; // .field

      // display checkbox to use point label or not
      $point_labels_displayed = "";
      if (!$edit || !isset($widget_def['pointlbl']) || !$widget_def['pointlbl']) {
         $point_labels_displayed = "style='display: none'";
      }
      echo "<div class='field pointlbl_field' $point_labels_displayed>";
      echo "<label for='check_point_labels_$rand'>".__("Display value labels on points/bars")."</label>";
      echo "<div>";
      Html::showCheckbox([
         'label'   => "&nbsp;",
         'name'    => "point_labels",
         'id'      => "check_point_labels_$rand",
         'checked' => $point_labels,
      ]);
      echo "</div>";
      echo "</div>"; // .field

      // show limit dropdown
      $limit_displayed = "";
      if (!$edit || !isset($widget_def['limit']) || !$widget_def['limit']) {
         $limit_displayed = "style='display: none'";
      }
      echo "<div class='field limit_field' $limit_displayed>";
      echo "<label for='dropdown_limit$rand'>".__("Limit number of data")."</label>";
      echo "<div>";
      Dropdown::showNumber('limit', [
         'value' => $limit,
         'rand'  => $rand,
      ]);
      echo "</div>";
      echo "</div>"; // .field

      $class_submit = "add-widget";
      $label_submit = "<i class='fas fa-plus'></i>&nbsp;"._x('button', "Add");
      if ($edit) {
         $class_submit = "edit-widget";
         $label_submit = "<i class='fas fa-save'></i>&nbsp;"._x('button', "Update");
      }

      // manage autoescaping
      if (isset($cardopt['markdown_content'])) {
         $cardopt['markdown_content'] = Html::cleanPostForTextArea($cardopt['markdown_content']);
      }

      echo Html::submit($label_submit, [
         'class' => 'submit vsubmit '.$class_submit
      ]);

      echo Html::hidden('gridstack_id', ['value' => $gridstack_id]);
      echo Html::hidden('old_id', ['value' => $old_id]);
      echo Html::hidden('x', ['value' => $x]);
      echo Html::hidden('y', ['value' => $y]);
      echo Html::hidden('width', ['value' => $width]);
      echo Html::hidden('height', ['value' => $height]);
      echo Html::hidden('card_options', ['value' => json_encode($cardopt, JSON_HEX_APOS | JSON_HEX_QUOT)]);

      echo "</form>"; // .card.display-widget-form
   }


   /**
    * Display mini form to add filter to the current dashboard
    *
    * @param array $params default values for
    * - 'used' already used filters
    *
    * @return void
    */
   public function displayFilterForm(array $params = []) {
      $default_params = [
         'used'  => [],
      ];
      $params = array_merge($default_params, $params);

      $used         = array_flip($params['used']);
      $list_filters = array_diff_key(Filter::getAll(), $used);

      $rand = mt_rand();
      echo "<form class='card no-shadow display-filter-form'>";

      echo "<div class='field'>";
      echo "<label for='dropdown_card_id$rand'>".__("Filters")."</label>";
      echo "<div>";
      Dropdown::showFromArray('filter_id', $list_filters, [
         'display_emptychoice' => true,
         'rand'                => $rand,
      ]);
      echo "</div>";
      echo "</div>"; // .field

      echo Html::submit("<i class='fas fa-plus'></i>&nbsp;"._x('button', "Add"), [
         'class' => 'submit vsubmit'
      ]);
      echo "</form>"; // form.card.display-filter-form
   }


   /**
    * Display a mini form for embedding current dashboard in another application.
    * Also, display a select for sharing current dashboard to another users/groups/entities/profiles
    *
    * @return void
    */
   public function displayEmbedForm() {
      global $CFG_GLPI;

      $entities_id  = $_SESSION['glpiactive_entity'];
      $is_recursive = $_SESSION['glpiactive_entity_recursive'];
      $token        = self::getToken($this->current, $entities_id, $is_recursive);

      $embed_url    = $CFG_GLPI['url_base'].
         "/front/central.php?embed&dashboard=".$this->current.
         "&entities_id=$entities_id".
         "&is_recursive=$is_recursive".
         "&token=$token";

      echo "<label>".__("Embed in another application")."</label><br>";
      echo "<fieldset class='embed_block'>";
      echo __("Direct link");
      echo "<div class='copy_to_clipboard_wrapper'>";
      echo Html::input('direct_link', [
         'value'    => $embed_url,
         'style'    => 'width: calc(100% - 38px)'
      ]);
      echo "</div><br>";

      $iframe = "<iframe src='$embed_url' frameborder='0' width='800' height='600' allowtransparency></iframe>";
      echo __("Iframe");
      echo "<div class='copy_to_clipboard_wrapper'>";
      echo Html::input('iframe_code', [
         'value'    => $iframe,
         'style'    => 'width: calc(100% - 38px)'
      ]);
      echo "</div>";
      echo "</fieldset><br>";

      $this->displayEditRightsForm();
   }


   /**
    * Display a mini form for sharing current dashboard to another users/groups/entities/profiles.
    *
    * @return void
    */
   public function displayEditRightsForm() {
      self::loadAllDashboards();
      $rand   = mt_rand();
      $values = [];

      echo "<form class='card no-shadow display-rights-form'>";

      echo "<label for='dropdown_rights_id$rand'>".
           __("Or share the dashboard to these target objects:").
           "</label><br>";

      $values = [];
      $raw_values = [
         'profiles_id' => self::$all_dashboards[$this->current]['rights']['profiles_id'] ?? [],
         'entities_id' => self::$all_dashboards[$this->current]['rights']['entities_id'] ?? [],
         'users_id'    => self::$all_dashboards[$this->current]['rights']['users_id'] ?? [],
         'groups_id'   => self::$all_dashboards[$this->current]['rights']['groups_id'] ?? [],
      ];

      foreach ($raw_values as $fkey => $ids) {
         foreach ($ids as $id) {
            $values[] = $fkey . "-" . $id;
         }
      }
      echo ShareDashboardDropdown::show($rand, $values);
      echo "<br><br>";

      echo __('Personal') . "&nbsp;";
      echo Html::showToolTip(__("A personal dashboard is not visible by other administrators unless you share explicitely the dashboard"))."&nbsp";
      echo Dropdown::showYesNo(
         'is_private',
         (self::$all_dashboards[$this->current]['users_id'] == '0' ? '0' : '1'),
         -1,
         [
            'display' => false
         ]
      );
      echo "<br><br>";

      echo "<a href='#' class='vsubmit save_rights'>".__("Save")."</a>";

      Html::closeForm(true);
   }


   /**
    * Return the html for the given card_id
    *
    * @param string $card_id identifier return by @see self::getAllDasboardCards
    * @param array $card_options contains these keys:
    * - array 'args':
    *    - string 'gridstack_id' unique identifier of the card in the grid, used to return html by cache
    *    - bool 'force' if true, cache will be bypassed
    *    - bool 'embed' is the dashboard emebeded or not
    *
    * @return string html of the card
    */
   public function getCardHtml(string $card_id = "", array $card_options = []): string {
      global $GLPI_CACHE;

      $gridstack_id = $card_options['args']['gridstack_id'] ?? $card_id;
      $dashboard    = $card_options['dashboard'] ?? "";

      $force = ($card_options['args']['force'] ?? $card_options['force'] ?? false);

      // retrieve card
      $notfound_html = "<div class='empty-card card-warning '>
         <i class='fas fa-exclamation-triangle'></i>".
         __('empty card !')."
      </div>";
      $cards = $this->getAllDasboardCards();
      if (!isset($cards[$card_id])) {
         return $notfound_html;
      }
      $card  = $cards[$card_id];

      // manage cache
      $options_footprint = sha1(serialize($card_options).
         ($_SESSION['glpiactiveentities_string'] ?? "").
         ($_SESSION['glpilanguage']));

      $use_cache = !$force
         && $_SESSION['glpi_use_mode'] != Session::DEBUG_MODE
         && (!isset($card['cache']) || $card['cache'] == true);
      $cache_key    = "dashboard_card_{$dashboard}_{$options_footprint}";
      $cache_age    = 40;

      if ($use_cache) {
         // browser cache
         if (GLPI_AJAX_DASHBOARD) {
            header_remove('Pragma');
            header('Cache-Control: public');
            header('Cache-Control: max-age=' . $cache_age);
            header('Expires: ' . gmdate('D, d M Y H:i:s \G\M\T', time() + $cache_age));
         }

         // server cache
         if ($GLPI_CACHE->has($cache_key)) {
            $dashboard_cards = $GLPI_CACHE->get($cache_key);
            if (isset($dashboard_cards[$gridstack_id])) {
               return (string) $dashboard_cards[$gridstack_id];
            }
         }
      }

      $html  = "";
      $start = microtime(true);

      // call provider to retrieve data
      if (isset($card['provider'])) {
         $provider_args = ($card['args'] ?? []) + [
            'params' => [
               'label' => $card['label'] ?? ""
            ]
         ];
         if (isset($card_options['args']['apply_filters'])) {
            $provider_args['params']['apply_filters'] = $card_options['args']['apply_filters'];
         }
         $widget_args = call_user_func_array($card['provider'], $provider_args);
      }
      $widget_args = array_merge($widget_args ?? [], $card_options['args'] ?? []);

      // call widget function to construct html
      $all_widgets = Widget::getAllTypes();
      $widgettype  = $card_options['args']['widgettype'] ?? "";
      $widgetfct   = $all_widgets[$widgettype]['function'] ?? "";
      if (strlen($widgetfct)) {
         // clean urls in embed mode
         if (isset($card_options['embed']) && $card_options['embed']) {
            unset($widget_args['url']);

            if (isset($widget_args['data'])) {
               $unset_url = function (&$array) use(&$unset_url) {
                  unset($array['url']);
                  foreach ($array as &$value) {
                     if (is_array($value)) {
                        $unset_url($value, 'url');
                     }
                  }
               };
               $unset_url($widget_args['data']);
            }
         }

         if (isset($card['filters'])) {
            $widget_args['filters'] = $card['filters'];
         }

         // call widget function
         $html = call_user_func($widgetfct, $widget_args);
      }

      // display a warning for empty card
      if (strlen($html) === 0) {
         return $notfound_html;
      }

      $execution_time = round(microtime(true) - $start, 3);

      // store server cache
      if (strlen($dashboard)) {
         $dashboard_cards = $GLPI_CACHE->get($cache_key) ?? [];
         $dashboard_cards[$gridstack_id] = $html;
         $GLPI_CACHE->set($cache_key, $dashboard_cards, new \DateInterval("PT".$cache_age."S"));
      }

      if ($_SESSION['glpi_use_mode'] == Session::DEBUG_MODE) {
         $html.= <<<HTML
         <span class='debug-card'>
            {$execution_time}s
         </span>
HTML;
      }

      return $html;
   }


   /**
    * Return Html for a provided set of filters
    * @param array $filter_names
    *
    * @return string the html
    */
   public function getFiltersSetHtml(array $filters = []): string {
      $html = "";

      foreach ($filters as $filter_id => $filter_values) {
         $html.= $this->getFilterHtml($filter_id, $filter_values);
      }

      return $html;
   }


   /**
    * Return Html for a provided filter name
    *
    * @param string $filter_id the system name of a filter (ex dates)
    * @param string|array $filter_values init the input with these values,
    *                     will be a string if empty values
    *
    * @return string the html
    */
   public function getFilterHtml(string $filter_id = "", $filter_values = ""): string {
      if (method_exists("Glpi\Dashboard\Filter", $filter_id)) {
         return call_user_func("Glpi\Dashboard\Filter::$filter_id", $filter_values);
      }

      return "";
   }


   /**
    * Return all itemtypes possible for constructing cards.
    * User in @see self::getAllDasboardCards
    *
    * @return array [itemtype1, itemtype2]
    */
   protected function getMenuItemtypes(): array {
      $menu_itemtypes = [];
      $exclude   = [
         'Config',
      ];

      $menu = Html::getMenuInfos();
      array_walk($menu, static function($firstlvl) use (&$menu_itemtypes) {
         $key = $firstlvl['title'];
         if (isset($firstlvl['types'])) {
            $menu_itemtypes[$key] = array_merge($menu_itemtypes[$key] ?? [], $firstlvl['types']);
         }
      });

      foreach ($menu_itemtypes as &$firstlvl) {
         $firstlvl = array_filter($firstlvl, static function($itemtype) use ($exclude) {
            if (in_array($itemtype, $exclude)
               || !is_subclass_of($itemtype, 'CommonDBTM')) {
               return false;
            }

            $testClass = new \ReflectionClass($itemtype);
            return !$testClass->isAbstract();
         });
      }

      return $menu_itemtypes;
   }

   /**
    * Construct catalog of all possible cards addable in a dashboard.
    *
    * @param bool $force Force rebuild the catalog of cards
    *
    * @return array
    */
   public function getAllDasboardCards($force = false): array {
      global $CFG_GLPI;

      // anonymous fct for adding relevant filters to cards
      $add_filters_fct = static function($itemtable) {
         $DB = DBConnection::getReadConnection();

         $add_filters = [];
         if ($DB->fieldExists($itemtable, "ititlcategories_id")) {
            $add_filters[] = "itilcategory";
         }
         if ($DB->fieldExists($itemtable, "requesttypes_id")) {
            $add_filters[] = "requesttype";
         }
         if ($DB->fieldExists($itemtable, "locations_id")) {
            $add_filters[] = "location";
         }
         if ($DB->fieldExists($itemtable, "manufacturers_id")) {
            $add_filters[] = "manufacturer";
         }
         if ($DB->fieldExists($itemtable, "groups_id_tech")) {
            $add_filters[] = "group_tech";
         }
         if ($DB->fieldExists($itemtable, "users_id_tech")) {
            $add_filters[] = "user_tech";
         }

         return $add_filters;
      };

      static $cards = null;

      if ($cards === null || $force) {
         $cards = [];
         $menu_itemtypes = $this->getMenuItemtypes();

         foreach ($menu_itemtypes as $firstlvl => $itemtypes) {
            foreach ($itemtypes as $itemtype) {
               $clean_itemtype = str_replace('\\', '_', $itemtype);
               $cards["bn_count_$clean_itemtype"] = [
                  'widgettype' => ["bigNumber"],
                  'group'      => $firstlvl,
                  'itemtype'   => "\\$itemtype",
                  'label'      => sprintf(__("Number of %s"), $itemtype::getTypeName()),
                  'provider'   => "Glpi\\Dashboard\\Provider::bigNumber$itemtype",
                  'filters'    => array_merge([
                     'dates',
                     'dates_mod',
                  ], $add_filters_fct($itemtype::getTable()))
               ];
            }
         }

         // add multiple width for Assets itemtypes grouped by their foreign keys
         $assets = array_merge($CFG_GLPI['asset_types'], ['Software']);
         foreach ($assets as $itemtype) {
            $fk_itemtypes = [
               'State',
               'Entity',
               'Manufacturer',
               'Location',
            ];

            if (class_exists($itemtype . 'Type')) {
               $fk_itemtypes[] = $itemtype . 'Type';
            }
            if (class_exists($itemtype . 'Model')) {
               $fk_itemtypes[] = $itemtype . 'Model';
            }

            foreach ($fk_itemtypes as $fk_itemtype) {
               $label = sprintf(
                  __("%s by %s"),
                  $itemtype::getTypeName(Session::getPluralNumber()),
                  $fk_itemtype::getFieldLabel()
               );

               $cards["count_" . $itemtype . "_" . $fk_itemtype] = [
                  'widgettype' => ['summaryNumbers', 'multipleNumber', 'pie', 'donut', 'halfpie', 'halfdonut', 'bar', 'hbar'],
                  'itemtype'   => "\\Computer",
                  'group'      => __('Assets'),
                  'label'      => $label,
                  'provider'   => "Glpi\\Dashboard\\Provider::multipleNumber" . $itemtype . "By" . $fk_itemtype,
                  'filters'    => array_merge([
                     'dates',
                     'dates_mod',
                  ], $add_filters_fct($itemtype::getTable()))
               ];
            }
         }

         $tickets_cases = [
            'late'               => __("Late tickets"),
            'waiting_validation' => __("Ticket waiting for your approval"),
            'notold'             => __('Not solved tickets'),
            'incoming'           => __("New tickets"),
            'waiting'            => __('Pending tickets'),
            'assigned'           => __('Assigned tickets'),
            'planned'            => __('Planned tickets'),
            'solved'             => __('Solved tickets'),
            'closed'             => __('Closed tickets'),
         ];
         foreach ($tickets_cases as $case => $label) {
            $cards["bn_count_tickets_$case"] = [
               'widgettype' => ["bigNumber"],
               'itemtype'   => "\\Ticket",
               'group'      => __('Assistance'),
               'label'      => sprintf(__("Number of %s"), $label),
               'provider'   => "Glpi\\Dashboard\\Provider::nbTicketsGeneric",
               'args'       => [
                  'case'   => $case,
                  'params' => [
                     'validation_check_user' => true,
                  ]
               ],
               'cache'      => false,
               'filters'    => [
                  'dates', 'dates_mod', 'itilcategory',
                  'group_tech', 'user_tech', 'requesttype', 'location'
               ]
            ];

            $cards["table_count_tickets_$case"] = [
               'widgettype' => ["searchShowList"],
               'itemtype'   => "\\Ticket",
               'group'      => __('Assistance'),
               'label'      => sprintf(__("List of %s"), $label),
               'provider'   => "Glpi\\Dashboard\\Provider::nbTicketsGeneric",
               'args'       => [
                  'case'   => $case,
                  'params' => [
                     'validation_check_user' => true,
                  ]
               ],
               'filters'    => [
                  'dates', 'dates_mod', 'itilcategory',
                  'group_tech', 'user_tech', 'requesttype', 'location'
               ]
            ];
         }

         // add specific ticket's cases
         $cards["nb_opened_ticket"] = [
            'widgettype' => ['line', 'area', 'bar'],
            'itemtype'   => "\\Ticket",
            'group'      => __('Assistance'),
            'label'      => __("Number of tickets by month"),
            'provider'   => "Glpi\\Dashboard\\Provider::ticketsOpened",
            'filters'    => [
               'dates', 'dates_mod', 'itilcategory',
               'group_tech', 'user_tech', 'requesttype', 'location'
            ]
         ];

         $cards["ticket_evolution"] = [
            'widgettype' => ['lines', 'areas', 'bars', 'stackedbars'],
            'itemtype'   => "\\Ticket",
            'group'      => __('Assistance'),
            'label'      => __("Evolution of ticket in the past year"),
            'provider'   => "Glpi\\Dashboard\\Provider::getTicketsEvolution",
            'filters'    => [
               'dates', 'dates_mod', 'itilcategory',
               'group_tech', 'user_tech', 'requesttype', 'location'
            ]
         ];

         $cards["ticket_status"] = [
            'widgettype' => ['lines', 'areas', 'bars', 'stackedbars'],
            'itemtype'   => "\\Ticket",
            'group'      => __('Assistance'),
            'label'      => __("Tickets status by month"),
            'provider'   => "Glpi\\Dashboard\\Provider::getTicketsStatus",
            'filters'    => [
               'dates', 'dates_mod', 'itilcategory',
               'group_tech', 'user_tech', 'requesttype', 'location'
            ]
         ];

<<<<<<< HEAD
      $case = '';
      $cards["bn_count_tickets_expired_by_tech"] = [
         'widgettype' => ['hBars', 'stackedHBars'],
         'itemtype'   => "\\Ticket",
         'group'      => __('Assistance'),
         'label'      => sprintf(__("Number of tickets by SLA status and technician")),
         'provider'   => "Glpi\\Dashboard\\Provider::nbTicketsByAgreementStatusAndTechnician",
         'filters'    => [
            'dates', 'dates_mod', 'itilcategory',
            'user_tech', 'requesttype', 'location'
         ]
      ];

      $cards["bn_count_tickets_expired_by_tech_group"] = [
         'widgettype' => ['hBars', 'stackedHBars'],
         'itemtype'   => "\\Ticket",
         'group'      => __('Assistance'),
         'label'      => sprintf(__("Number of tickets by SLA status and technician group")),
         'provider'   => "Glpi\\Dashboard\\Provider::nbTicketsByAgreementStatusAndTechnicianGroup",
         'filters'    => [
            'dates', 'dates_mod', 'itilcategory',
            'group_tech', 'requesttype', 'location'
         ]
      ];

      foreach ([
         'ITILCategory' => __("Top ticket's categories"),
         'Entity'       => __("Top ticket's entities"),
         'RequestType'  => __("Top ticket's request types"),
         'Location'     => __("Top ticket's locations"),
      ] as $itemtype => $label) {
         $cards["top_ticket_$itemtype"] = [
            'widgettype' => ['summaryNumbers', 'pie', 'donut', 'halfpie', 'halfdonut', 'multipleNumber', 'bar', 'hbar'],
=======
         $cards["ticket_times"] = [
            'widgettype' => ['lines', 'areas', 'bars', 'stackedbars'],
>>>>>>> 116cd6e1
            'itemtype'   => "\\Ticket",
            'group'      => __('Assistance'),
            'label'      => __("Tickets times (in hours)"),
            'provider'   => "Glpi\\Dashboard\\Provider::averageTicketTimes",
            'filters'    => [
               'dates', 'dates_mod', 'itilcategory',
               'group_tech', 'user_tech', 'requesttype', 'location'
            ]
         ];

         $cards["tickets_summary"] = [
            'widgettype' => ['summaryNumbers', 'multipleNumber', 'bar', 'hbar'],
            'itemtype'   => "\\Ticket",
            'group'      => __('Assistance'),
            'label'      => __("Tickets summary"),
            'provider'   => "Glpi\\Dashboard\\Provider::getTicketSummary",
            'filters'    => [
               'dates', 'dates_mod', 'itilcategory',
               'group_tech', 'user_tech', 'requesttype', 'location'
            ]
         ];

         foreach ([
                     'ITILCategory' => __("Top ticket's categories"),
                     'Entity'       => __("Top ticket's entities"),
                     'RequestType'  => __("Top ticket's request types"),
                     'Location'     => __("Top ticket's locations"),
                  ] as $itemtype => $label) {
            $cards["top_ticket_$itemtype"] = [
               'widgettype' => ['summaryNumbers', 'pie', 'donut', 'halfpie', 'halfdonut', 'multipleNumber', 'bar', 'hbar'],
               'itemtype'   => "\\Ticket",
               'group'      => __('Assistance'),
               'label'      => $label,
               'provider'   => "Glpi\\Dashboard\\Provider::multipleNumberTicketBy$itemtype",
               'filters'    => [
                  'dates', 'dates_mod', 'itilcategory',
                  'group_tech', 'user_tech', 'requesttype', 'location'
               ]
            ];
         }

         foreach ([
                     'user_requester'  => __("Top ticket's requesters"),
                     'group_requester' => __("Top ticket's requester groups"),
                     'user_observer'   => __("Top ticket's observers"),
                     'group_observer'  => __("Top ticket's observer groups"),
                     'user_assign'     => __("Top ticket's assignees"),
                     'group_assign'    => __("Top ticket's assignee groups"),
                  ] as $type => $label) {
            $cards["top_ticket_$type"] = [
               'widgettype' => ['pie', 'donut', 'halfpie', 'halfdonut', 'summaryNumbers', 'multipleNumber', 'bar', 'hbar'],
               'itemtype'   => "\\Ticket",
               'group'      => __('Assistance'),
               'label'      => $label,
               'provider'   => "Glpi\\Dashboard\\Provider::nbTicketsActor",
               'args'       => [
                  'case' => $type,
               ],
               'filters'    => [
                  'dates', 'dates_mod', 'itilcategory',
                  'group_tech', 'user_tech', 'requesttype', 'location'
               ]
            ];
         }

         $cards["RemindersList"] = [
            'widgettype' => ["articleList"],
            'label'      => __("List of reminders"),
            'group'      => __('Tools'),
            'provider'   => "Glpi\\Dashboard\\Provider::getArticleListReminder",
            'filters'    => ['dates', 'dates_mod']
         ];

         $cards["markdown_editable"] = [
            'widgettype'   => ["markdown"],
            'label'        => __("Editable markdown card"),
            'group'        => __('Others'),
            'card_options' => [
               'content' => __("Toggle edit mode to edit content"),
            ]
         ];

         $more_cards = Plugin::doHookFunction("dashboard_cards");
         if (is_array($more_cards)) {
            $cards = array_merge($cards, $more_cards);
         }
      }

      return $cards;
   }


   function getRights($interface = 'central') {
      return [
         READ   => __('Read'),
         UPDATE => __('Update'),
         CREATE => __('Create'),
         PURGE  => [
            'short' => __('Purge'),
            'long'  => _x('button', 'Delete permanently')
         ]
      ];
   }


   /**
    * Save last dashboard viewed
    *
    * @param string $page current page
    * @param string $dashboard current dashboard
    *
    * @return void
    */
   function setLastDashboard(string $page = "", string $dashboard = "") {
      $_SESSION['last_dashboards'][$page] = $dashboard;
   }


   /**
    * Restore last viewed dashboard
    *
    * @return string the dashboard key
    */
   function restoreLastDashboard():string {
      global $CFG_GLPI;
      $new_key = "";
      $target = Toolbox::cleanTarget($_REQUEST['_target'] ?? $_SERVER['REQUEST_URI'] ?? "");
      if (isset($_SESSION['last_dashboards']) && strlen($target) > 0) {

         $target = preg_replace('/^' . preg_quote($CFG_GLPI['root_doc'], '/') . '/', '', $target);
         if (!isset($_SESSION['last_dashboards'][$target])) {
            return "";
         }

         $new_key   = $_SESSION['last_dashboards'][$target];
         $dashboard = new Dashboard($new_key);
         if (!$dashboard->canViewCurrent()) {
            return "";
         }

         $this->current = $new_key;
      }

      return $new_key;
   }


   /**
    * Retrieve the default dashboard for a specific menu entry
    * First try from session
    * then on config
    * And Fallback on the first dashboard found
    *
    * @param string $menu
    * @param bool $strict if true, do not provide a fallback
    *
    * @return string the dashboard key
    */
   static function getDefaultDashboardForMenu(string $menu = "", bool $strict = false): string {
      $grid = new self;

      if (!$strict) {
         $restored = $grid->restoreLastDashboard();
         if (strlen($restored) > 0) {
            return $restored;
         }
      }

      $config_key = 'default_dashboard_'.$menu;
      $default    = $_SESSION["glpi$config_key"] ?? "";
      if (strlen($default)) {
         $dasboard = new Dashboard($default);

         if ($dasboard->load() && $dasboard->canViewCurrent()) {
            return $default;
         }
      }

      // if default not found, return first dashboards
      if (!$strict) {
         self::loadAllDashboards();
         $first_dashboard = array_shift(self::$all_dashboards);
         if (isset($first_dashboard['key'])) {
            return $first_dashboard['key'];
         }
      }

      return "";
   }


   static function dropdownDashboard(string $name = "", array $params = []): string {
      self::loadAllDashboards();
      $can_view_all = $params['can_view_all'] ?? false;

      $options_dashboards = [];
      foreach (self::$all_dashboards as $key => $dashboard) {
         if (self::canViewSpecificicDashboard($key, $can_view_all)) {
            $options_dashboards[$key] = $dashboard['name'] ?? $key;;
         }
      }

      return Dropdown::showFromArray($name, $options_dashboards, $params);
   }
}<|MERGE_RESOLUTION|>--- conflicted
+++ resolved
@@ -1322,7 +1322,30 @@
             ]
          ];
 
-<<<<<<< HEAD
+         $cards["ticket_times"] = [
+            'widgettype' => ['lines', 'areas', 'bars', 'stackedbars'],
+            'itemtype'   => "\\Ticket",
+            'group'      => __('Assistance'),
+            'label'      => __("Tickets times (in hours)"),
+            'provider'   => "Glpi\\Dashboard\\Provider::averageTicketTimes",
+            'filters'    => [
+               'dates', 'dates_mod', 'itilcategory',
+               'group_tech', 'user_tech', 'requesttype', 'location'
+            ]
+         ];
+
+         $cards["tickets_summary"] = [
+            'widgettype' => ['summaryNumbers', 'multipleNumber', 'bar', 'hbar'],
+            'itemtype'   => "\\Ticket",
+            'group'      => __('Assistance'),
+            'label'      => __("Tickets summary"),
+            'provider'   => "Glpi\\Dashboard\\Provider::getTicketSummary",
+            'filters'    => [
+               'dates', 'dates_mod', 'itilcategory',
+               'group_tech', 'user_tech', 'requesttype', 'location'
+            ]
+         ];
+
       $case = '';
       $cards["bn_count_tickets_expired_by_tech"] = [
          'widgettype' => ['hBars', 'stackedHBars'],
@@ -1347,40 +1370,6 @@
             'group_tech', 'requesttype', 'location'
          ]
       ];
-
-      foreach ([
-         'ITILCategory' => __("Top ticket's categories"),
-         'Entity'       => __("Top ticket's entities"),
-         'RequestType'  => __("Top ticket's request types"),
-         'Location'     => __("Top ticket's locations"),
-      ] as $itemtype => $label) {
-         $cards["top_ticket_$itemtype"] = [
-            'widgettype' => ['summaryNumbers', 'pie', 'donut', 'halfpie', 'halfdonut', 'multipleNumber', 'bar', 'hbar'],
-=======
-         $cards["ticket_times"] = [
-            'widgettype' => ['lines', 'areas', 'bars', 'stackedbars'],
->>>>>>> 116cd6e1
-            'itemtype'   => "\\Ticket",
-            'group'      => __('Assistance'),
-            'label'      => __("Tickets times (in hours)"),
-            'provider'   => "Glpi\\Dashboard\\Provider::averageTicketTimes",
-            'filters'    => [
-               'dates', 'dates_mod', 'itilcategory',
-               'group_tech', 'user_tech', 'requesttype', 'location'
-            ]
-         ];
-
-         $cards["tickets_summary"] = [
-            'widgettype' => ['summaryNumbers', 'multipleNumber', 'bar', 'hbar'],
-            'itemtype'   => "\\Ticket",
-            'group'      => __('Assistance'),
-            'label'      => __("Tickets summary"),
-            'provider'   => "Glpi\\Dashboard\\Provider::getTicketSummary",
-            'filters'    => [
-               'dates', 'dates_mod', 'itilcategory',
-               'group_tech', 'user_tech', 'requesttype', 'location'
-            ]
-         ];
 
          foreach ([
                      'ITILCategory' => __("Top ticket's categories"),
