--- conflicted
+++ resolved
@@ -38,11 +38,6 @@
    die("Sorry. You can't access this file directly");
 }
 
-<<<<<<< HEAD
-=======
-include_once(GLPI_TCPDF_DIR.'/tcpdf.php');
-
->>>>>>> 41fcea8b
 /**
  *  GLPIPDF class extends TCPDF
  *
