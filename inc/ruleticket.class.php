--- conflicted
+++ resolved
@@ -238,7 +238,6 @@
                      }
                   }
 
-<<<<<<< HEAD
                   if ($action->fields["field"] == 'task_template') {
                      $template = new TaskTemplate();
                      if ($template->getFromDB($action->fields["value"])) {
@@ -265,11 +264,8 @@
                      $output["items_id"][Appliance::getType()][] = $action->fields["value"];
                   }
 
-                  // Remove values that may have been added by any "append" rule action on same field.
-=======
                   // Remove values that may have been added by any "append" rule action on same actor field.
                   // Appended actors are stored on `_additional_*` keys.
->>>>>>> e49c8249
                   $actions = $this->getActions();
                   $append_key = $actions[$action->fields["field"]]["appendto"] ?? null;
                   if ($append_key !== null
