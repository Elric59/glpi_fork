<?php
/**
 * ---------------------------------------------------------------------
 * GLPI - Gestionnaire Libre de Parc Informatique
 * Copyright (C) 2015-2021 Teclib' and contributors.
 *
 * http://glpi-project.org
 *
 * based on GLPI - Gestionnaire Libre de Parc Informatique
 * Copyright (C) 2003-2014 by the INDEPNET Development Team.
 *
 * ---------------------------------------------------------------------
 *
 * LICENSE
 *
 * This file is part of GLPI.
 *
 * GLPI is free software; you can redistribute it and/or modify
 * it under the terms of the GNU General Public License as published by
 * the Free Software Foundation; either version 2 of the License, or
 * (at your option) any later version.
 *
 * GLPI is distributed in the hope that it will be useful,
 * but WITHOUT ANY WARRANTY; without even the implied warranty of
 * MERCHANTABILITY or FITNESS FOR A PARTICULAR PURPOSE.  See the
 * GNU General Public License for more details.
 *
 * You should have received a copy of the GNU General Public License
 * along with GLPI. If not, see <http://www.gnu.org/licenses/>.
 * ---------------------------------------------------------------------
 */

if (!defined('GLPI_ROOT')) {
   die("Sorry. You can't access this file directly");
}

use Glpi\Application\ErrorHandler;
use Glpi\System\Requirement\DbTimezones;

/**
 *  Database class for Mysql
**/
class DBmysql {

   //! Database Host - string or Array of string (round robin)
   public $dbhost             = "";
   //! Database User
   public $dbuser             = "";
   //! Database Password
   public $dbpassword         = "";
   //! Default Database
   public $dbdefault          = "";

   /**
    * The database handler
    * @var mysqli
    */
   protected $dbh;

   //! Database Error
   public $error              = 0;

   // Slave management
   public $slave              = false;
   private $in_transaction;

   /**
    * Defines if connection must use SSL.
    *
    * @var boolean
    */
   public $dbssl              = false;

   /**
    * The path name to the key file (used in case of SSL connection).
    *
    * @see mysqli::ssl_set()
    * @var string|null
    */
   public $dbsslkey           = null;

   /**
    * The path name to the certificate file (used in case of SSL connection).
    *
    * @see mysqli::ssl_set()
    * @var string|null
    */
   public $dbsslcert          = null;

   /**
    * The path name to the certificate authority file (used in case of SSL connection).
    *
    * @see mysqli::ssl_set()
    * @var string|null
    */
   public $dbsslca            = null;

   /**
    * The pathname to a directory that contains trusted SSL CA certificates in PEM format
    * (used in case of SSL connection).
    *
    * @see mysqli::ssl_set()
    * @var string|null
    */
   public $dbsslcapath        = null;

   /**
    * A list of allowable ciphers to use for SSL encryption (used in case of SSL connection).
    *
    * @see mysqli::ssl_set()
    * @var string|null
    */
   public $dbsslcacipher      = null;

   /**
    * Determine if timezones should be used for timestamp fields.
    * Defaults to false to keep backward compatibility with old DB.
    *
    * @var bool
    */
   public $use_timezones = false;

   /**
    * Determine if warnings related to MySQL deprecations should be logged too.
    * Defaults to false as this option should only on development/test environment.
    *
    * @var bool
    */
   public $log_deprecation_warnings = false;

   /**
    * Determine if utf8mb4 should be used for DB connection and tables altering operations.
    * Defaults to false to keep backward compatibility with old DB.
    *
    * @var bool
    */
   public $use_utf8mb4 = false;

   /**
    * Determine if MyISAM engine usage should be allowed for tables creation/altering operations.
    * Defaults to true to keep backward compatibility with old DB.
    *
    * @var bool
    */
   public $allow_myisam = true;

   /**
    * Determine if datetime fields usage should be allowed for tables creation/altering operations.
    * Defaults to true to keep backward compatibility with old DB.
    *
    * @var bool
    */
   public $allow_datetime = true;


   /** Is it a first connection ?
    * Indicates if the first connection attempt is successful or not
    * if first attempt fail -> display a warning which indicates that glpi is in readonly
   **/
   public $first_connection   = true;
   // Is connected to the DB ?
   public $connected          = false;

   //to calculate execution time
   public $execution_time          = false;

   private $cache_disabled = false;

   /**
    * Cached list fo tables.
    *
    * @var array
    * @see self::tableExists()
    */
   private $table_cache = [];

   /**
    * Cached list of fields.
    *
    * @var array
    * @see self::listFields()
    */
   private $field_cache = [];

   /**
    * Constructor / Connect to the MySQL Database
    *
    * @param integer $choice host number (default NULL)
    *
    * @return void
    */
   function __construct($choice = null) {
      $this->connect($choice);
   }

   /**
    * Connect using current database settings
    * Use dbhost, dbuser, dbpassword and dbdefault
    *
    * @param integer $choice host number (default NULL)
    *
    * @return void
    */
   function connect($choice = null) {
      $this->connected = false;

      // Do not trigger errors nor throw exceptions at PHP level
      // as we already extract error and log while fetching result.
      mysqli_report(MYSQLI_REPORT_OFF);

      $this->dbh = @new mysqli();
      if ($this->dbssl) {
          $this->dbh->ssl_set(
             $this->dbh,
             $this->dbsslkey,
             $this->dbsslcert,
             $this->dbsslca,
             $this->dbsslcapath,
             $this->dbsslcacipher
          );
      }

      if (is_array($this->dbhost)) {
         // Round robin choice
         $i    = (isset($choice) ? $choice : mt_rand(0, count($this->dbhost)-1));
         $host = $this->dbhost[$i];

      } else {
         $host = $this->dbhost;
      }

      $hostport = explode(":", $host);
      if (count($hostport) < 2) {
         // Host
         $this->dbh->real_connect($host, $this->dbuser, rawurldecode($this->dbpassword), $this->dbdefault);
      } else if (intval($hostport[1])>0) {
         // Host:port
          $this->dbh->real_connect($hostport[0], $this->dbuser, rawurldecode($this->dbpassword), $this->dbdefault, $hostport[1]);
      } else {
          // :Socket
          $this->dbh->real_connect($hostport[0], $this->dbuser, rawurldecode($this->dbpassword), $this->dbdefault, ini_get('mysqli.default_port'), $hostport[1]);
      }

      if ($this->dbh->connect_error) {
         $this->connected = false;
         $this->error     = 1;
      } else if (!defined('MYSQLI_OPT_INT_AND_FLOAT_NATIVE')) {
         $this->connected = false;
         $this->error     = 2;
      } else {
         $this->setConnectionCharset();

         // force mysqlnd to return int and float types correctly (not as strings)
         $this->dbh->options(MYSQLI_OPT_INT_AND_FLOAT_NATIVE, true);

         $this->dbh->query("SET SESSION sql_mode = (SELECT REPLACE(@@sql_mode, 'ONLY_FULL_GROUP_BY', ''))");

         $this->connected = true;

         $this->setTimezone($this->guessTimezone());
      }
   }

   /**
    * Guess timezone
    *
    * Will  check for an existing loaded timezone from user,
    * then will check in preferences and finally will fallback to system one.
    *
    * @return string
    *
    * @since 9.5.0
    */
<<<<<<< HEAD
   protected function guessTimezone() {
      if ($this->use_timezones) {
         if (isset($_SESSION['glpi_tz'])) {
            $zone = $_SESSION['glpi_tz'];
         } else {
            $conf_tz = ['value' => null];
            if ($this->tableExists(Config::getTable())
                && $this->fieldExists(Config::getTable(), 'value')) {
               $conf_tz = $this->request([
                  'SELECT' => 'value',
                  'FROM'   => Config::getTable(),
                  'WHERE'  => [
                     'context'   => 'core',
                     'name'      => 'timezone'
                   ]
               ])->current();
            }
            $zone = !empty($conf_tz['value']) ? $conf_tz['value'] : date_default_timezone_get();
=======
   public function guessTimezone() {
      if (isset($_SESSION['glpi_tz'])) {
         $zone = $_SESSION['glpi_tz'];
      } else {
         $conf_tz = ['value' => null];
         if ($this->tableExists(Config::getTable())
             && $this->fieldExists(Config::getTable(), 'value')) {
            $conf_tz = $this->request([
               'SELECT' => 'value',
               'FROM'   => Config::getTable(),
               'WHERE'  => [
                  'context'   => 'core',
                  'name'      => 'timezone'
                ]
            ])->next();
>>>>>>> 5143cfac
         }
      } else {
         $zone = date_default_timezone_get();
      }

      return $zone;
   }

   /**
    * Escapes special characters in a string for use in an SQL statement,
    * taking into account the current charset of the connection
    *
    * @since 0.84
    *
    * @param string $string String to escape
    *
    * @return string escaped string
    */
   function escape($string) {
      if (!is_string($string)) {
         return $string;
      }
      return $this->dbh->real_escape_string($string);
   }

   /**
    * Execute a MySQL query
    *
    * @param string $query Query to execute
    *
    * @var array   $CFG_GLPI
    * @var array   $DEBUG_SQL
    * @var integer $SQL_TOTAL_REQUEST
    *
    * @return mysqli_result|boolean Query result handler
    *
    * @throws GlpitestSQLError
    */
   function query($query) {
      global $CFG_GLPI, $DEBUG_SQL, $GLPI, $SQL_TOTAL_REQUEST;

      $is_debug = isset($_SESSION['glpi_use_mode']) && ($_SESSION['glpi_use_mode'] == Session::DEBUG_MODE);
      if ($is_debug && $CFG_GLPI["debug_sql"]) {
         $SQL_TOTAL_REQUEST++;
         $DEBUG_SQL["queries"][$SQL_TOTAL_REQUEST] = $query;
      }
      if ($is_debug && $CFG_GLPI["debug_sql"] || $this->execution_time === true) {
         $TIMER                                    = new Timer();
         $TIMER->start();
      }

      $this->checkForDeprecatedTableOptions($query);

      $res = $this->dbh->query($query);
      if (!$res) {
         // no translation for error logs
         $error = "  *** MySQL query error:\n  SQL: ".$query."\n  Error: ".
                   $this->dbh->error."\n";
         $error .= Toolbox::backtrace(false, 'DBmysql->query()', ['Toolbox::backtrace()']);

         Toolbox::logSqlError($error);

         $error_handler = $GLPI->getErrorHandler();
         if ($error_handler instanceof ErrorHandler) {
            $error_handler->handleSqlError($this->dbh->errno, $this->dbh->error, $query);
         }

         if (($is_debug || isAPI()) && $CFG_GLPI["debug_sql"]) {
            $DEBUG_SQL["errors"][$SQL_TOTAL_REQUEST] = $this->error();
         }
      }

      if ($is_debug && $CFG_GLPI["debug_sql"]) {
         $TIME                                   = $TIMER->getTime();
         $DEBUG_SQL["times"][$SQL_TOTAL_REQUEST] = $TIME;
         $DEBUG_SQL['rows'][$SQL_TOTAL_REQUEST] = $this->affectedRows();
      }

      if (!empty($warnings = $this->getWarnings())) {
         // Output warnings in SQL log
         $message = sprintf(
            "  *** MySQL query warnings:\n  SQL: %s\n  Warnings: \n%s\n",
            $query,
            implode("\n", $warnings)
         );
         $message .= Toolbox::backtrace(false, 'DBmysql->query()', ['Toolbox::backtrace()']);
         Toolbox::logSqlWarning($message);

         if (($error_handler = $GLPI->getErrorHandler()) instanceof ErrorHandler) {
            $error_handler->handleSqlWarnings($warnings, $query);
         }
      }

      if ($this->execution_time === true) {
         $this->execution_time = $TIMER->getTime(0, true);
      }
      return $res;
   }

   /**
    * Execute a MySQL query and die
    * (optionnaly with a message) if it fails
    *
    * @since 0.84
    *
    * @param string $query   Query to execute
    * @param string $message Explanation of query (default '')
    *
    * @return mysqli_result Query result handler
    */
   function queryOrDie($query, $message = '') {
      $res = $this->query($query);
      if (!$res) {
         //TRANS: %1$s is the description, %2$s is the query, %3$s is the error message
         $message = sprintf(
            __('%1$s - Error during the database query: %2$s - Error is %3$s'),
            $message,
            $query,
            $this->error()
         );
         if (isCommandLine()) {
            throw new \RuntimeException($message);
         } else {
            echo $message . "\n";
            die(1);
         }
      }
      return $res;
   }

   /**
    * Prepare a MySQL query
    *
    * @param string $query Query to prepare
    *
    * @return mysqli_stmt|boolean statement object or FALSE if an error occurred.
    *
    * @throws GlpitestSQLError
    */
   function prepare($query) {
      global $CFG_GLPI, $DEBUG_SQL, $SQL_TOTAL_REQUEST;

      $res = $this->dbh->prepare($query);
      if (!$res) {
         // no translation for error logs
         $error = "  *** MySQL prepare error:\n  SQL: ".$query."\n  Error: ".
                   $this->dbh->error."\n";
         $error .= Toolbox::backtrace(false, 'DBmysql->prepare()', ['Toolbox::backtrace()']);

         Toolbox::logInFile("sql-errors", $error);
         if (class_exists('GlpitestSQLError')) { // For unit test
            throw new \GlpitestSQLError($error);
         }

         if (isset($_SESSION['glpi_use_mode'])
             && $_SESSION['glpi_use_mode'] == Session::DEBUG_MODE
             && $CFG_GLPI["debug_sql"]) {
            $SQL_TOTAL_REQUEST++;
            $DEBUG_SQL["errors"][$SQL_TOTAL_REQUEST] = $this->error();
         }
      }
      return $res;
   }

   /**
    * Give result from a sql result
    *
    * @param mysqli_result $result MySQL result handler
    * @param int           $i      Row offset to give
    * @param string        $field  Field to give
    *
    * @return mixed Value of the Row $i and the Field $field of the Mysql $result
    */
   function result($result, $i, $field) {
      if ($result && ($result->data_seek($i))
          && ($data = $result->fetch_array())
          && isset($data[$field])) {
         return $data[$field];
      }
      return null;
   }

   /**
    * Number of rows
    *
    * @param mysqli_result $result MySQL result handler
    *
    * @return integer number of rows
    */
   function numrows($result) {
      return $result->num_rows;
   }

   /**
    * Fetch array of the next row of a Mysql query
    * Please prefer fetchRow or fetchAssoc
    *
    * @param mysqli_result $result MySQL result handler
    *
    * @return string[]|null array results
    */
   function fetchArray($result) {
      return $result->fetch_array();
   }

   /**
    * Fetch row of the next row of a Mysql query
    *
    * @param mysqli_result $result MySQL result handler
    *
    * @return mixed|null result row
    */
   function fetchRow($result) {
      return $result->fetch_row();
   }

   /**
    * Fetch assoc of the next row of a Mysql query
    *
    * @param mysqli_result $result MySQL result handler
    *
    * @return string[]|null result associative array
    */
   function fetchAssoc($result) {
      return $result->fetch_assoc();
   }

   /**
    * Fetch object of the next row of an SQL query
    *
    * @param mysqli_result $result MySQL result handler
    *
    * @return object|null
    */
   function fetchObject($result) {
      return $result->fetch_object();
   }

   /**
    * Move current pointer of a Mysql result to the specific row
    *
    * @param mysqli_result $result MySQL result handler
    * @param integer       $num    Row to move current pointer
    *
    * @return boolean
    */
   function dataSeek($result, $num) {
      return $result->data_seek($num);
   }

   /**
    * Give ID of the last inserted item by Mysql
    *
    * @return mixed
    */
   function insertId() {
      return $this->dbh->insert_id;
   }

   /**
    * Give number of fields of a Mysql result
    *
    * @param mysqli_result $result MySQL result handler
    *
    * @return int number of fields
    */
   function numFields($result) {
      return $result->field_count;
   }

   /**
    * Give name of a field of a Mysql result
    *
    * @param mysqli_result $result MySQL result handler
    * @param integer       $nb     ID of the field
    *
    * @return string name of the field
    */
   function fieldName($result, $nb) {
      $finfo = $result->fetch_fields();
      return $finfo[$nb]->name;
   }


   /**
    * List tables in database
    *
    * @param string $table Table name condition (glpi_% as default to retrieve only glpi tables)
    * @param array  $where Where clause to append
    *
    * @return DBmysqlIterator
    */
   function listTables($table = 'glpi\_%', array $where = []) {
      $iterator = $this->request([
         'SELECT' => 'table_name as TABLE_NAME',
         'FROM'   => 'information_schema.tables',
         'WHERE'  => [
            'table_schema' => $this->dbdefault,
            'table_type'   => 'BASE TABLE',
            'table_name'   => ['LIKE', $table]
         ] + $where
      ]);
      return $iterator;
   }

   /**
    * Returns tables using "MyIsam" engine.
    *
    * @param bool $exclude_plugins
    *
    * @return DBmysqlIterator
    */
   public function getMyIsamTables(bool $exclude_plugins = false): DBmysqlIterator {
      $criteria = [
         'engine' => 'MyIsam',
      ];
      if ($exclude_plugins) {
         $criteria[] = ['NOT' => ['information_schema.tables.table_name' => ['LIKE', 'glpi\_plugin\_%']]];
      }

      $iterator = $this->listTables('glpi\_%', $criteria);

      return $iterator;
   }

   /**
    * Returns tables not using "utf8mb4_unicode_ci" collation.
    *
    * @param bool $exclude_plugins
    *
    * @return DBmysqlIterator
    */
   public function getNonUtf8mb4Tables(bool $exclude_plugins = false): DBmysqlIterator {

      // Find tables that does not use utf8mb4 collation
      $tables_query = [
         'SELECT'     => ['information_schema.tables.table_name as TABLE_NAME'],
         'DISTINCT'   => true,
         'FROM'       => 'information_schema.tables',
         'WHERE'     => [
            'information_schema.tables.table_schema' => $this->dbdefault,
            'information_schema.tables.table_name'   => ['LIKE', 'glpi\_%'],
            'information_schema.tables.table_type'    => 'BASE TABLE',
            ['NOT' => ['information_schema.tables.table_collation' => 'utf8mb4_unicode_ci']],
         ],
      ];

      // Find columns that does not use utf8mb4 collation
      $columns_query = [
         'SELECT'     => ['information_schema.columns.table_name as TABLE_NAME'],
         'DISTINCT'   => true,
         'FROM'       => 'information_schema.columns',
         'INNER JOIN' => [
            'information_schema.tables' => [
               'FKEY' => [
                  'information_schema.tables'  => 'table_name',
                  'information_schema.columns' => 'table_name',
                  [
                     'AND' => [
                        'information_schema.tables.table_schema' => new QueryExpression(
                           $this->quoteName('information_schema.columns.table_schema')
                        ),
                     ]
                  ],
               ]
            ]
         ],
         'WHERE'     => [
            'information_schema.tables.table_schema' => $this->dbdefault,
            'information_schema.tables.table_name'   => ['LIKE', 'glpi\_%'],
            'information_schema.tables.table_type'    => 'BASE TABLE',
            ['NOT' => ['information_schema.columns.collation_name' => null]],
            ['NOT' => ['information_schema.columns.collation_name' => 'utf8mb4_unicode_ci']]
         ],
      ];

      if ($exclude_plugins) {
         $tables_query['WHERE'][] = ['NOT' => ['information_schema.tables.table_name' => ['LIKE', 'glpi\_plugin\_%']]];
         $columns_query['WHERE'][] = ['NOT' => ['information_schema.tables.table_name' => ['LIKE', 'glpi\_plugin\_%']]];
      }

      $iterator = $this->request([
         'SELECT'   => ['TABLE_NAME'],
         'DISTINCT' => true,
         'FROM'     => new QueryUnion([$tables_query, $columns_query], true),
         'ORDER'    => ['TABLE_NAME']
      ]);

      return $iterator;
   }

   /**
    * Returns tables not compatible with timezone usage, i.e. having "datetime" columns.
    *
    * @param bool $exclude_plugins
    *
    * @return DBmysqlIterator
    *
    * @since 10.0.0
    */
   public function getTzIncompatibleTables(bool $exclude_plugins = false): DBmysqlIterator {

      $query = [
         'SELECT'       => ['information_schema.columns.table_name as TABLE_NAME'],
         'DISTINCT'     => true,
         'FROM'         => 'information_schema.columns',
         'INNER JOIN'   => [
            'information_schema.tables' => [
               'FKEY' => [
                  'information_schema.tables'  => 'table_name',
                  'information_schema.columns' => 'table_name',
                  [
                     'AND' => [
                        'information_schema.tables.table_schema' => new QueryExpression(
                           $this->quoteName('information_schema.columns.table_schema')
                        ),
                     ]
                  ],
               ]
            ]
         ],
         'WHERE'       => [
            'information_schema.tables.table_schema' => $this->dbdefault,
            'information_schema.tables.table_name'   => ['LIKE', 'glpi\_%'],
            'information_schema.tables.table_type'   => 'BASE TABLE',
            'information_schema.columns.data_type'   => 'datetime',
         ],
         'ORDER'       => ['TABLE_NAME']
      ];

      if ($exclude_plugins) {
         $query['WHERE'][] = ['NOT' => ['information_schema.tables.table_name' => ['LIKE', 'glpi\_plugin\_%']]];
      }

      $iterator = $this->request($query);

      return $iterator;
   }

   /**
    * List fields of a table
    *
    * @param string  $table    Table name condition
    * @param boolean $usecache If use field list cache (default true)
    *
    * @return mixed list of fields
    */
   function listFields($table, $usecache = true) {

      if (!$this->cache_disabled && $usecache && isset($this->field_cache[$table])) {
         return $this->field_cache[$table];
      }
      $result = $this->query("SHOW COLUMNS FROM `$table`");
      if ($result) {
         if ($this->numrows($result) > 0) {
            $this->field_cache[$table] = [];
            while ($data = $this->fetchAssoc($result)) {
               $this->field_cache[$table][$data["Field"]] = $data;
            }
            return $this->field_cache[$table];
         }
         return [];
      }
      return false;
   }

   /**
    * Get field of a table
    *
    * @param string  $table
    * @param string  $field
    * @param boolean $usecache
    *
    * @return array|null Field characteristics
    */
   function getField(string $table, string $field, $usecache = true): ?array {

      $fields = $this->listFields($table, $usecache);
      return $fields[$field] ?? null;
   }

   /**
    * Get number of affected rows in previous MySQL operation
    *
    * @return int number of affected rows on success, and -1 if the last query failed.
    */
   function affectedRows() {
      return $this->dbh->affected_rows;
   }

   /**
    * Free result memory
    *
    * @param mysqli_result $result MySQL result handler
    *
    * @return boolean
    */
   function freeResult($result) {
      return $result->free();
   }

   /**
    * Returns the numerical value of the error message from previous MySQL operation
    *
    * @return int error number from the last MySQL function, or 0 (zero) if no error occurred.
    */
   function errno() {
      return $this->dbh->errno;
   }

   /**
    * Returns the text of the error message from previous MySQL operation
    *
    * @return string error text from the last MySQL function, or '' (empty string) if no error occurred.
    */
   function error() {
      return $this->dbh->error;
   }

   /**
    * Close MySQL connection
    *
    * @return boolean TRUE on success or FALSE on failure.
    */
   function close() {
      if ($this->connected && $this->dbh) {
         return $this->dbh->close();
      }
      return false;
   }

   /**
    * is a slave database ?
    *
    * @return boolean
    */
   function isSlave() {
      return $this->slave;
   }

   /**
    * Execute all the request in a file
    *
    * @param string $path with file full path
    *
    * @return boolean true if all query are successfull
    */
   function runFile($path) {
      $script = fopen($path, 'r');
      if (!$script) {
         return false;
      }
      $sql_query = @fread(
         $script,
         @filesize($path)
      ) . "\n";
      $sql_query = html_entity_decode($sql_query, ENT_COMPAT, 'UTF-8');

      $sql_query = $this->removeSqlRemarks($sql_query);
      $queries = preg_split('/;\s*$/m', $sql_query);

      foreach ($queries as $query) {
         $query = trim($query);
         if ($query != '') {
            $query = htmlentities($query, ENT_COMPAT, 'UTF-8');
            if (!$this->query($query)) {
               return false;
            }
            if (!isCommandLine()) {
               // Flush will prevent proxy to timeout as it will receive data.
               // Flush requires a content to be sent, so we sent spaces as multiple spaces
               // will be shown as a single one on browser.
               echo ' ';
               Html::glpi_flush();
            }
         }
      }

      return true;
   }

   /**
    * Instanciate a Simple DBIterator
    *
    * Examples =
    *  foreach ($DB->request("select * from glpi_states") as $data) { ... }
    *  foreach ($DB->request("glpi_states") as $ID => $data) { ... }
    *  foreach ($DB->request("glpi_states", "ID=1") as $ID => $data) { ... }
    *  foreach ($DB->request("glpi_states", "", "name") as $ID => $data) { ... }
    *  foreach ($DB->request("glpi_computers",array("name"=>"SBEI003W","entities_id"=>1),array("serial","otherserial")) { ... }
    *
    * Examples =
    *   array("id"=>NULL)
    *   array("OR"=>array("id"=>1, "NOT"=>array("state"=>3)));
    *   array("AND"=>array("id"=>1, array("NOT"=>array("state"=>array(3,4,5),"toto"=>2))))
    *
    * FIELDS name or array of field names
    * ORDER name or array of field names
    * LIMIT max of row to retrieve
    * START first row to retrieve
    *
    * @param string|string[] $tableorsql Table name, array of names or SQL query
    * @param string|string[] $crit       String or array of filed/values, ex array("id"=>1), if empty => all rows
    *                                    (default '')
    * @param boolean         $debug      To log the request (default false)
    *
    * @return DBmysqlIterator
    */
   public function request ($tableorsql, $crit = "", $debug = false) {
      $iterator = new DBmysqlIterator($this);
      $iterator->execute($tableorsql, $crit, $debug);
      return $iterator;
   }


   /**
    * Get information about DB connection for showSystemInformation
    *
    * @since 0.84
    *
    * @return string[] Array of label / value
    */
   public function getInfo() {
      // No translation, used in sysinfo
      $ret = [];
      $req = $this->request("SELECT @@sql_mode as mode, @@version AS vers, @@version_comment AS stype");

      if (($data = $req->current())) {
         if ($data['stype']) {
            $ret['Server Software'] = $data['stype'];
         }
         if ($data['vers']) {
            $ret['Server Version'] = $data['vers'];
         } else {
            $ret['Server Version'] = $this->dbh->server_info;
         }
         if ($data['mode']) {
            $ret['Server SQL Mode'] = $data['mode'];
         } else {
            $ret['Server SQL Mode'] = '';
         }
      }
      $ret['Parameters'] = $this->dbuser."@".$this->dbhost."/".$this->dbdefault;
      $ret['Host info']  = $this->dbh->host_info;

      return $ret;
   }

   /**
    * Get a global DB lock
    *
    * @since 0.84
    *
    * @param string $name lock's name
    *
    * @return boolean
    */
   public function getLock($name) {
      $name          = addslashes($this->dbdefault.'.'.$name);
      $query         = "SELECT GET_LOCK('$name', 0)";
      $result        = $this->query($query);
      list($lock_ok) = $this->fetchRow($result);

      return (bool)$lock_ok;
   }

   /**
    * Release a global DB lock
    *
    * @since 0.84
    *
    * @param string $name lock's name
    *
    * @return boolean
    */
   public function releaseLock($name) {
      $name          = addslashes($this->dbdefault.'.'.$name);
      $query         = "SELECT RELEASE_LOCK('$name')";
      $result        = $this->query($query);
      list($lock_ok) = $this->fetchRow($result);

      return $lock_ok;
   }


   /**
    * Check if a table exists
    *
    * @since 9.2
    * @since 9.5 Added $usecache parameter.
    *
    * @param string  $tablename Table name
    * @param boolean $usecache  If use table list cache
    *
    * @return boolean
    **/
   public function tableExists($tablename, $usecache = true) {

      if (!$this->cache_disabled && $usecache && in_array($tablename, $this->table_cache)) {
         return true;
      }

      // Retrieve all tables if cache is empty but enabled, in order to fill cache
      // with all known tables
      $retrieve_all = !$this->cache_disabled && empty($this->table_cache);

      $result = $this->listTables($retrieve_all ? 'glpi\_%' : $tablename);
      $found_tables = [];
      foreach ($result as $data) {
         $found_tables[] = $data['TABLE_NAME'];
      }

      if (!$this->cache_disabled) {
         $this->table_cache = array_unique(array_merge($this->table_cache, $found_tables));
      }

      if (in_array($tablename, $found_tables)) {
         return true;
      }

      return false;
   }

   /**
    * Check if a field exists
    *
    * @since 9.2
    *
    * @param string  $table    Table name for the field we're looking for
    * @param string  $field    Field name
    * @param Boolean $usecache Use cache; @see DBmysql::listFields(), defaults to true
    *
    * @return boolean
    **/
   public function fieldExists($table, $field, $usecache = true) {
      if (!$this->tableExists($table, $usecache)) {
         trigger_error("Table $table does not exists", E_USER_WARNING);
         return false;
      }

      if ($fields = $this->listFields($table, $usecache)) {
         if (isset($fields[$field])) {
            return true;
         }
         return false;
      }
      return false;
   }

   /**
    * Disable table cache globally; usefull for migrations
    *
    * @return void
    */
   public function disableTableCaching() {
      $this->cache_disabled = true;
   }

   /**
    * Quote field name
    *
    * @since 9.3
    *
    * @param string $name of field to quote (or table.field)
    *
    * @return string
    */
   public static function quoteName($name) {
      //handle verbatim names
      if ($name instanceof QueryExpression) {
         return $name->getValue();
      }
      //handle aliases
      $names = preg_split('/\s+AS\s+/i', $name);
      if (count($names) > 2) {
         throw new \RuntimeException(
            'Invalid field name ' . $name
         );
      }
      if (count($names) == 2) {
         $name = self::quoteName($names[0]);
         $name .= ' AS ' . self::quoteName($names[1]);
         return $name;
      } else {
         if (strpos($name, '.')) {
            $n = explode('.', $name, 2);
            $table = self::quoteName($n[0]);
            $field = ($n[1] === '*') ? $n[1] : self::quoteName($n[1]);
            return "$table.$field";
         }
         return ($name[0] == '`' ? $name : ($name === '*' ? $name : "`$name`"));
      }
   }

   /**
    * Quote value for insert/update
    *
    * @param mixed $value Value
    *
    * @return mixed
    */
   public static function quoteValue($value) {
      if ($value instanceof QueryParam || $value instanceof QueryExpression) {
         //no quote for query parameters nor expressions
         $value = $value->getValue();
      } else if ($value === null || $value === 'NULL' || $value === 'null') {
         $value = 'NULL';
      } else if (is_bool($value)) {
         // transform boolean as int (prevent `false` to be transformed to empty string)
         $value = "'" . (int)$value . "'";
      } else {
         //phone numbers may start with '+' and will be considered as numeric
         $value = "'$value'";
      }
      return $value;
   }

   /**
    * Builds an insert statement
    *
    * @since 9.3
    *
    * @param string $table  Table name
    * @param array  $params Query parameters ([field name => field value)
    *
    * @return string
    */
   public function buildInsert($table, $params) {
      $query = "INSERT INTO " . self::quoteName($table) . " (";

      $fields = [];
      foreach ($params as $key => &$value) {
         $fields[] = $this->quoteName($key);
         $value = $this->quoteValue($value);
      }

      $query .= implode(', ', $fields);
      $query .= ") VALUES (";
      $query .= implode(", ", $params);
      $query .= ")";

      return $query;
   }

   /**
    * Insert a row in the database
    *
    * @since 9.3
    *
    * @param string $table  Table name
    * @param array  $params Query parameters ([field name => field value)
    *
    * @return mysqli_result|boolean Query result handler
    */
   public function insert($table, $params) {
      $result = $this->query(
         $this->buildInsert($table, $params)
      );
      return $result;
   }

   /**
    * Insert a row in the database and die
    * (optionnaly with a message) if it fails
    *
    * @since 9.3
    *
    * @param string $table  Table name
    * @param array  $params  Query parameters ([field name => field value)
    * @param string $message Explanation of query (default '')
    *
    * @return mysqli_result|boolean Query result handler
    */
   function insertOrDie($table, $params, $message = '') {
      $insert = $this->buildInsert($table, $params);
      $res = $this->query($insert);
      if (!$res) {
         //TRANS: %1$s is the description, %2$s is the query, %3$s is the error message
         $message = sprintf(
            __('%1$s - Error during the database query: %2$s - Error is %3$s'),
            $message,
            $insert,
            $this->error()
         );
         if (isCommandLine()) {
            throw new \RuntimeException($message);
         } else {
            echo $message . "\n";
            die(1);
         }
      }
      return $res;
   }

   /**
    * Builds an update statement
    *
    * @since 9.3
    *
    * @param string $table   Table name
    * @param array  $params  Query parameters ([field name => field value)
    * @param array  $clauses Clauses to use. If not 'WHERE' key specified, will b the WHERE clause (@see DBmysqlIterator capabilities)
    * @param array  $joins  JOINS criteria array
    *
    * @since 9.4.0 $joins parameter added
    * @return string
    */
   public function buildUpdate($table, $params, $clauses, array $joins = []) {
      //when no explicit "WHERE", we only have a WHEre clause.
      if (!isset($clauses['WHERE'])) {
         $clauses  = ['WHERE' => $clauses];
      } else {
         $known_clauses = ['WHERE', 'ORDER', 'LIMIT', 'START'];
         foreach (array_keys($clauses) as $key) {
            if (!in_array($key, $known_clauses)) {
               throw new \RuntimeException(
                  str_replace(
                     '%clause',
                     $key,
                     'Trying to use an unknonw clause (%clause) building update query!'
                  )
               );
            }
         }
      }

      if (!count($clauses['WHERE'])) {
         throw new \RuntimeException('Cannot run an UPDATE query without WHERE clause!');
      }

      $query  = "UPDATE ". self::quoteName($table);

      //JOINS
      $it = new DBmysqlIterator($this);
      $query .= $it->analyseJoins($joins);

      $query .= " SET ";
      foreach ($params as $field => $value) {
         $query .= self::quoteName($field) . " = ".$this->quoteValue($value).", ";
      }
      $query = rtrim($query, ', ');

      $query .= " WHERE " . $it->analyseCrit($clauses['WHERE']);

      // ORDER BY
      if (isset($clauses['ORDER']) && !empty($clauses['ORDER'])) {
         $query .= $it->handleOrderClause($clauses['ORDER']);
      }

      if (isset($clauses['LIMIT']) && !empty($clauses['LIMIT'])) {
         $offset = (isset($clauses['START']) && !empty($clauses['START'])) ? $clauses['START'] : null;
         $query .= $it->handleLimits($clauses['LIMIT'], $offset);
      }

      return $query;
   }

   /**
    * Update a row in the database
    *
    * @since 9.3
    *
    * @param string $table  Table name
    * @param array  $params Query parameters ([:field name => field value)
    * @param array  $where  WHERE clause
    * @param array  $joins  JOINS criteria array
    *
    * @since 9.4.0 $joins parameter added
    * @return mysqli_result|boolean Query result handler
    */
   public function update($table, $params, $where, array $joins = []) {
      $query = $this->buildUpdate($table, $params, $where, $joins);
      $result = $this->query($query);
      return $result;
   }

   /**
    * Update a row in the database or die
    * (optionnaly with a message) if it fails
    *
    * @since 9.3
    *
    * @param string $table   Table name
    * @param array  $params  Query parameters ([:field name => field value)
    * @param array  $where   WHERE clause
    * @param string $message Explanation of query (default '')
    * @param array  $joins   JOINS criteria array
    *
    * @since 9.4.0 $joins parameter added
    * @return mysqli_result|boolean Query result handler
    */
   function updateOrDie($table, $params, $where, $message = '', array $joins = []) {
      $update = $this->buildUpdate($table, $params, $where, $joins);
      $res = $this->query($update);
      if (!$res) {
         //TRANS: %1$s is the description, %2$s is the query, %3$s is the error message
         $message = sprintf(
            __('%1$s - Error during the database query: %2$s - Error is %3$s'),
            $message,
            $update,
            $this->error()
         );
         if (isCommandLine()) {
            throw new \RuntimeException($message);
         } else {
            echo $message . "\n";
            die(1);
         }
      }
      return $res;
   }

   /**
    * Update a row in the database or insert a new one
    *
    * @since 9.4
    *
    * @param string  $table   Table name
    * @param array   $params  Query parameters ([:field name => field value)
    * @param array   $where   WHERE clause
    * @param boolean $onlyone Do the update only one one element, defaults to true
    *
    * @return mysqli_result|boolean Query result handler
    */
   public function updateOrInsert($table, $params, $where, $onlyone = true) {
      $req = $this->request($table, $where);
      $data = array_merge($where, $params);
      if ($req->count() == 0) {
         return $this->insertOrDie($table, $data, 'Unable to create new element or update existing one');
      } else if ($req->count() == 1 || !$onlyone) {
         return $this->updateOrDie($table, $data, $where, 'Unable to create new element or update existing one');
      } else {
         Toolbox::logWarning('Update would change too many rows!');
         return false;
      }
   }

   /**
    * Builds a delete statement
    *
    * @since 9.3
    *
    * @param string $table  Table name
    * @param array  $params Query parameters ([field name => field value)
    * @param array  $where  WHERE clause (@see DBmysqlIterator capabilities)
    * @param array  $joins  JOINS criteria array
    *
    * @since 9.4.0 $joins parameter added
    * @return string
    */
   public function buildDelete($table, $where, array $joins = []) {

      if (!count($where)) {
         throw new \RuntimeException('Cannot run an DELETE query without WHERE clause!');
      }

      $query  = "DELETE " . self::quoteName($table) . " FROM ". self::quoteName($table);

      $it = new DBmysqlIterator($this);
      $query .= $it->analyseJoins($joins);
      $query .= " WHERE " . $it->analyseCrit($where);

      return $query;
   }

   /**
    * Delete rows in the database
    *
    * @since 9.3
    *
    * @param string $table  Table name
    * @param array  $where  WHERE clause
    * @param array  $joins  JOINS criteria array
    *
    * @since 9.4.0 $joins parameter added
    * @return mysqli_result|boolean Query result handler
    */
   public function delete($table, $where, array $joins = []) {
      $query = $this->buildDelete($table, $where, $joins);
      $result = $this->query($query);
      return $result;
   }

   /**
    * Delete a row in the database and die
    * (optionnaly with a message) if it fails
    *
    * @since 9.3
    *
    * @param string $table   Table name
    * @param array  $where   WHERE clause
    * @param string $message Explanation of query (default '')
    * @param array  $joins   JOINS criteria array
    *
    * @since 9.4.0 $joins parameter added
    * @return mysqli_result|boolean Query result handler
    */
   function deleteOrDie($table, $where, $message = '', array $joins = []) {
      $update = $this->buildDelete($table, $where, $joins);
      $res = $this->query($update);
      if (!$res) {
         //TRANS: %1$s is the description, %2$s is the query, %3$s is the error message
         $message = sprintf(
            __('%1$s - Error during the database query: %2$s - Error is %3$s'),
            $message,
            $update,
            $this->error()
         );
         if (isCommandLine()) {
            throw new \RuntimeException($message);
         } else {
            echo $message . "\n";
            die(1);
         }

      }
      return $res;
   }


   /**
    * Truncate table in the database
    *
    * @since 10.0.0
    *
    * @param string $table  Table name
    *
    * @return mysqli_result|boolean Query result handler
    */
   public function truncate($table) {
      $table_name = $this::quoteName($table);
      return $this->query("TRUNCATE $table_name");
   }

   /**
    * Truncate table in the database or die
    * (optionally with a message) if it fails
    *
    * @since 10.0.0
    *
    * @param string $table   Table name
    * @param string $message Explanation of query (default '')
    *
    * @return mysqli_result|boolean Query result handler
    */
   function truncateOrDie($table, $message = '') {
      $table_name = $this::quoteName($table);
      $res = $this->query("TRUNCATE $table_name");
      if (!$res) {
         //TRANS: %1$s is the description, %2$s is the query, %3$s is the error message
         $message = sprintf(
            __('%1$s - Error during the database query: %2$s - Error is %3$s'),
            $message,
            "TRUNCATE $table",
            $this->error()
         );
         if (isCommandLine()) {
            throw new \RuntimeException($message);
         }
         echo $message . "\n";
         die(1);
      }
      return $res;
   }

   /**
    * Get database raw version
    *
    * @return string
    */
   public function getVersion() {
      $req = $this->request('SELECT version()')->current();
      $raw = $req['version()'];
      return $raw;
   }

   /**
    * Starts a transaction
    *
    * @return boolean
    */
   public function beginTransaction() {
      if ($this->in_transaction === true) {
         Toolbox::logError('A database transaction has already been started!');
      }
      $this->in_transaction = true;
      return $this->dbh->begin_transaction();
   }

   public function setSavepoint(string $name, $force = false) {
      if (!$this->in_transaction && $force) {
         $this->beginTransaction();
      }
      if ($this->in_transaction) {
         $this->dbh->savepoint($name);
      } else {
         // Not already in transaction or failed to start one now
         Toolbox::logError('Unable to set DB savepoint because no transaction was started');
      }
   }

   /**
    * Commits a transaction
    *
    * @return boolean
    */
   public function commit() {
      $this->in_transaction = false;
      return $this->dbh->commit();
   }

   /**
    * Rollbacks a transaction completely or to a specified savepoint
    *
    * @return boolean
    */
   public function rollBack($savepoint = null) {
      if (!$savepoint) {
         $this->in_transaction = false;
         $this->dbh->rollback();
      } else {
         $this->rollbackTo($savepoint);
      }
   }

   protected function rollbackTo($name) {
      // No proper rollback to savepoint support in mysqli extension?
      $this->query('ROLLBACK TO '.self::quoteName($name));
   }

   /**
    * Are we in a transaction?
    *
    * @return boolean
    */
   public function inTransaction() {
      return $this->in_transaction;
   }

   /**
    * Defines timezone to use.
    *
    * @param string $timezone
    *
    * @return DBmysql
    */
   public function setTimezone($timezone) {
      //setup timezone
      if ($this->use_timezones) {
         date_default_timezone_set($timezone);
         $this->dbh->query("SET SESSION time_zone = '$timezone'");
         $_SESSION['glpi_currenttime'] = date("Y-m-d H:i:s");
      }
      return $this;
   }

   /**
    * Returns list of timezones.
    *
    * @return string[]
    *
    * @since 9.5.0
    */
   public function getTimezones() {
      if (!$this->use_timezones) {
         return [];
      }

      $list = []; //default $tz is empty

      $from_php = \DateTimeZone::listIdentifiers();
      $now = new \DateTime();

      $iterator = $this->request([
         'SELECT' => 'Name',
         'FROM'   => 'mysql.time_zone_name',
         'WHERE'  => ['Name' => $from_php]
      ]);

      foreach ($iterator as $from_mysql) {
         $now->setTimezone(new \DateTimeZone($from_mysql['Name']));
         $list[$from_mysql['Name']] = $from_mysql['Name'] . $now->format(" (T P)");
      }

      return $list;
   }

   /**
    * Clear cached schema information.
    *
    * @return void
    */
   public function clearSchemaCache() {
      $this->table_cache = [];
      $this->field_cache = [];
   }

   /**
    * Quote a value for a specified type
    * Should be used for PDO, but this will prevent heavy
    * replacements in the source code in the future.
    *
    * @param mixed   $value Value to quote
    * @param integer $type  Value type, defaults to PDO::PARAM_STR
    *
    * @return mixed
    *
    * @since 9.5.0
    */
   public function quote($value, int $type = 2/*\PDO::PARAM_STR*/) {
      return "'" . $this->escape($value) . "'";
      //return $this->dbh->quote($value, $type);
   }

   /**
    * Get character used to quote names for current database engine
    *
    * @return string
    *
    * @since 9.5.0
    */
   public static function getQuoteNameChar(): string {
      return '`';
   }

   /**
    * Is value quoted as database field/expression?
    *
    * @param string|\QueryExpression $value Value to check
    *
    * @return boolean
    *
    * @since 9.5.0
    */
   public static function isNameQuoted($value): bool {
      $quote = static::getQuoteNameChar();
      return is_string($value) && trim($value, $quote) != $value;
   }

   /**
    * Remove SQL comments
    * © 2011 PHPBB Group
    *
    * @param string $output SQL statements
    *
    * @return string
    */
   public function removeSqlComments($output) {
      $lines = explode("\n", $output);
      $output = "";

      // try to keep mem. use down
      $linecount = count($lines);

      $in_comment = false;
      for ($i = 0; $i < $linecount; $i++) {
         if (preg_match("/^\/\*/", $lines[$i])) {
            $in_comment = true;
         }

         if (!$in_comment) {
            $output .= $lines[$i] . "\n";
         }

         if (preg_match("/\*\/$/", preg_quote($lines[$i]))) {
            $in_comment = false;
         }
      }

      unset($lines);
      return trim($output);
   }

   /**
    * Remove remarks and comments from SQL
    * @see DBmysql::removeSqlComments()
    * © 2011 PHPBB Group
    *
    * @param $string $sql SQL statements
    *
    * @return string
    */
   public function removeSqlRemarks($sql) {
      $lines = explode("\n", $sql);

      // try to keep mem. use down
      $sql = "";

      $linecount = count($lines);
      $output = "";

      for ($i = 0; $i < $linecount; $i++) {
         if (($i != ($linecount - 1)) || (strlen($lines[$i]) > 0)) {
            if (isset($lines[$i][0])) {
               if ($lines[$i][0] != "#" && substr($lines[$i], 0, 2) != "--") {

                  $output .= $lines[$i] . "\n";
               } else {
                  $output .= "\n";
               }
            }
            // Trading a bit of speed for lower mem. use here.
            $lines[$i] = "";
         }
      }
      return trim($this->removeSqlComments($output));
   }

   /**
    * Get MySQL warnings.
    *
    * @return string[]
    */
   private function getWarnings() {
      $warnings = [];

      if ($this->dbh->warning_count > 0 && $warnings_result = $this->dbh->query('SHOW WARNINGS')) {
         // Warnings to exclude
         $excludes = [];

         if (!$this->use_utf8mb4 || !$this->log_deprecation_warnings) {
            // Exclude warnings related to usage of "utf8mb3" charset, as database has not been migrated yet.
            $excludes[] = 1287; // 'utf8mb3' is deprecated and will be removed in a future release. Please use utf8mb4 instead.
            $excludes[] = 3719; // 'utf8' is currently an alias for the character set UTF8MB3, but will be an alias for UTF8MB4 in a future release. Please consider using UTF8MB4 in order to be unambiguous.
            $excludes[] = 3778; // 'utf8_unicode_ci' is a collation of the deprecated character set UTF8MB3. Please consider using UTF8MB4 with an appropriate collation instead.
         }
         if (!$this->log_deprecation_warnings) {
            // Mute deprecations related to elements that are heavilly used in old migrations and in plugins
            // as it may require a lot of work to fix them.
            $excludes[] = 1681; // Integer display width is deprecated and will be removed in a future release.
         }

         while ($warning = $warnings_result->fetch_assoc()) {
            if ($warning['Level'] === 'Note' || in_array($warning['Code'], $excludes)) {
               continue;
            }
            $warnings[] = sprintf('%s: %s', $warning['Code'], $warning['Message']);
         }
      }

      return $warnings;
   }

   /**
    * Set charset to use for DB connection.
    *
    * @return void
    */
   public function setConnectionCharset(): void {
      DBConnection::setConnectionCharset($this->dbh, $this->use_utf8mb4);
   }

   /**
    * Executes a prepared statement
    *
    * @param mysqli_stmt $stmt STatement to execute
    *
    * @return void
    */
   public function executeStatement(mysqli_stmt $stmt): void {
      if (!$stmt->execute()) {
         trigger_error($stmt->error, E_USER_ERROR);
      }
   }

   /**
    * Check for deprecated table options during ALTER/CREATE TABLE queries.
    *
    * @param string $query
    *
    * @return void
    */
   private function checkForDeprecatedTableOptions(string $query): void {
      if (preg_match('/(ALTER|CREATE)\s+TABLE\s+/', $query) !== 1) {
         return;
      }

      // Wrong UTF8 charset/collation
      $matches = [];
      if ($this->use_utf8mb4 && preg_match('/(?<invalid>(utf8(_[^\';\s]+)?))([\';\s]|$)/', $query, $matches)) {
         trigger_error(
            sprintf(
               'Usage of "%s" charset/collation detected, should be "%s"',
               $matches['invalid'],
               str_replace('utf8', 'utf8mb4', $matches['invalid'])
            ),
            E_USER_WARNING
         );
      } else if (!$this->use_utf8mb4 && preg_match('/(?<invalid>(utf8mb4(_[^\';\s]+)?))([\';\s]|$)/', $query, $matches)) {
         trigger_error(
            sprintf(
               'Usage of "%s" charset/collation detected, should be "%s"',
               $matches['invalid'],
               str_replace('utf8mb4', 'utf8', $matches['invalid'])
            ),
            E_USER_WARNING
         );
      }

      // Usage of MyISAM
      $matches = [];
      if (!$this->allow_myisam && preg_match('/[)\s]engine\s*=\s*\'?myisam([\';\s]|$)/i', $query, $matches)) {
         trigger_error('Usage of "MyISAM" engine is discouraged, please use "InnoDB" engine.', E_USER_WARNING);
      }

      // Usage of datetime
      $matches = [];
      if (!$this->allow_datetime && preg_match('/ datetime /i', $query, $matches)) {
         trigger_error('Usage of "DATETIME" fields is discouraged, please use "TIMESTAMP" fields instead.', E_USER_WARNING);
      }
   }

   /**
    * Return configuration boolean properties computed using current state of tables.
    *
    * @return array
    */
   public function getComputedConfigBooleanFlags(): array {
      $config_flags = [];

      if ($this->getTzIncompatibleTables(true)->count() === 0) {
         // Disallow datetime if there is no core table still using this field type.
         $config_flags[DBConnection::PROPERTY_ALLOW_DATETIME] = false;

         $timezones_requirement = new DbTimezones($this);
         if ($timezones_requirement->isValidated()) {
            // Activate timezone usage if timezones are available and all tables are already migrated.
            $config_flags[DBConnection::PROPERTY_USE_TIMEZONES] = true;
         }
      }

      if ($this->getNonUtf8mb4Tables(true)->count() === 0) {
         // Use utf8mb4 charset for update process if there all core table are using this charset.
         $config_flags[DBConnection::PROPERTY_USE_UTF8MB4] = true;
      }

      if ($this->getMyIsamTables(true)->count() === 0) {
         // Disallow MyISAM if there is no core table still using this engine.
         $config_flags[DBConnection::PROPERTY_ALLOW_MYISAM] = false;
      }

      return $config_flags;
   }
}<|MERGE_RESOLUTION|>--- conflicted
+++ resolved
@@ -271,8 +271,7 @@
     *
     * @since 9.5.0
     */
-<<<<<<< HEAD
-   protected function guessTimezone() {
+   public function guessTimezone() {
       if ($this->use_timezones) {
          if (isset($_SESSION['glpi_tz'])) {
             $zone = $_SESSION['glpi_tz'];
@@ -290,23 +289,6 @@
                ])->current();
             }
             $zone = !empty($conf_tz['value']) ? $conf_tz['value'] : date_default_timezone_get();
-=======
-   public function guessTimezone() {
-      if (isset($_SESSION['glpi_tz'])) {
-         $zone = $_SESSION['glpi_tz'];
-      } else {
-         $conf_tz = ['value' => null];
-         if ($this->tableExists(Config::getTable())
-             && $this->fieldExists(Config::getTable(), 'value')) {
-            $conf_tz = $this->request([
-               'SELECT' => 'value',
-               'FROM'   => Config::getTable(),
-               'WHERE'  => [
-                  'context'   => 'core',
-                  'name'      => 'timezone'
-                ]
-            ])->next();
->>>>>>> 5143cfac
          }
       } else {
          $zone = date_default_timezone_get();
