--- conflicted
+++ resolved
@@ -83,17 +83,6 @@
    **/
    static function showForItem(CommonDBTM $item, $withtemplate = 0) {
       global $CFG_GLPI;
-<<<<<<< HEAD
-
-      $item_id = $item->getID();
-      $item_type = $item::getType();
-      if (isset($_GET["start"])) {
-         $start = intval($_GET["start"]);
-      } else {
-         $start = 0;
-      }
-=======
->>>>>>> b12dac72
 
       // Total Number of comments
       if ($item->getType() == KnowbaseItem::getType()) {
