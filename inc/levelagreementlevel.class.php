<?php
/**
 * ---------------------------------------------------------------------
 * GLPI - Gestionnaire Libre de Parc Informatique
 * Copyright (C) 2015-2020 Teclib' and contributors.
 *
 * http://glpi-project.org
 *
 * based on GLPI - Gestionnaire Libre de Parc Informatique
 * Copyright (C) 2003-2014 by the INDEPNET Development Team.
 *
 * ---------------------------------------------------------------------
 *
 * LICENSE
 *
 * This file is part of GLPI.
 *
 * GLPI is free software; you can redistribute it and/or modify
 * it under the terms of the GNU General Public License as published by
 * the Free Software Foundation; either version 2 of the License, or
 * (at your option) any later version.
 *
 * GLPI is distributed in the hope that it will be useful,
 * but WITHOUT ANY WARRANTY; without even the implied warranty of
 * MERCHANTABILITY or FITNESS FOR A PARTICULAR PURPOSE.  See the
 * GNU General Public License for more details.
 *
 * You should have received a copy of the GNU General Public License
 * along with GLPI. If not, see <http://www.gnu.org/licenses/>.
 * ---------------------------------------------------------------------
 */

if (!defined('GLPI_ROOT')) {
   die("Sorry. You can't access this file directly");
}

/**
 * LevelAgreementLevel class
 *
 * Abstract class for common code in SlaLevel & OlaLevel
 *
 * @since  9.2.1
**/
abstract class LevelAgreementLevel extends RuleTicket {

   static $rightname            = 'slm';

   /**
    * Constructor
   **/
   function __construct() {
      // Override in order not to use glpi_rules table.
   }


   /**
    * @since 0.85
   **/
   static function getConditionsArray() {
      // Override ruleticket one
      return [];
   }


   /**
    * @since 0.84
   **/
   function getForbiddenStandardMassiveAction() {

      $forbidden   = parent::getForbiddenStandardMassiveAction();
      $forbidden[] = 'update';
      return $forbidden;
   }


   static function getTypeName($nb = 0) {
      return _n('Escalation level', 'Escalation levels', $nb);
   }


   function rawSearchOptions() {
      $tab = [];

      $tab[] = [
         'id'                 => 'common',
         'name'               => __('Characteristics')
      ];

      $tab[] = [
         'id'                 => '1',
         'table'              => static::getTable(),
         'field'              => 'name',
         'name'               => __('Name'),
         'datatype'           => 'itemlink',
         'massiveaction'      => false,
         'autocomplete'       => true,
      ];

      $tab[] = [
         'id'                 => '3',
<<<<<<< HEAD
         'table'              => SLA::getTable(),
         'field'              => 'name',
         'name'               => SLA::getTypeName(),
=======
         'table'              => static::getTable(),
         'field'              => 'name',
         'name'               => static::getTypeName(),
>>>>>>> 2ee3984b
         'datatype'           => 'itemlink',
         'massiveaction'      => false
      ];

      $tab[] = [
         'id'                 => '4',
         'table'              => static::getTable(),
         'field'              => 'execution_time',
         'name'               => __('Execution'),
         'massiveaction'      => false,
         'searchtype'         => 'equals',
         'datatype'           => 'specific'
      ];

      $tab[] = [
         'id'                 => '5',
         'table'              => static::getTable(),
         'field'              => 'match',
         'name'               => __('Logical operator'),
         'massiveaction'      => false,
         'searchtype'         => 'equals',
         'datatype'           => 'specific'
      ];

      $tab[] = [
         'id'                 => '8',
         'table'              => static::getTable(),
         'field'              => 'is_active',
         'name'               => __('Active'),
         'datatype'           => 'bool'
      ];

      $tab[] = [
         'id'                 => '80',
         'table'              => Entity::getTable(),
         'field'              => 'completename',
         'name'               => __('Entity'),
         'massiveaction'      => false,
         'datatype'           => 'dropdown'
      ];

      $tab[] = [
         'id'                 => '86',
         'table'              => static::getTable(),
         'field'              => 'is_recursive',
         'name'               => __('Child entities'),
         'datatype'           => 'bool',
         'massiveaction'      => false
      ];

      return $tab;
   }

   static function getSpecificValueToDisplay($field, $values, array $options = []) {

      switch ($field) {
         case 'execution_time':
            $possible_values = self::getExecutionTimes();
            if (isset($possible_values[$values[$field]])) {
               return $possible_values[$values[$field]];
            }
            break;

      }
      return parent::getSpecificValueToDisplay($field, $values, $options);
   }

   static function getSpecificValueToSelect($field, $name = '', $values = '', array $options = []) {

      if (!is_array($values)) {
         $values = [$field => $values];
      }
      $options['display'] = false;
      switch ($field) {
         case 'execution_time' :
            return self::dropdownExecutionTime($name, $options);

         case 'match':
            $level = new static();
            $options['value'] = $values[$field];
            return $level->dropdownRulesMatch($options);
      }
      return parent::getSpecificValueToSelect($field, $name, $values, $options);
   }




   function getActions() {

      $actions = parent::getActions();

      // Only append actors
      $actions['_users_id_requester']['force_actions']  = ['append'];
      $actions['_groups_id_requester']['force_actions'] = ['append'];
      $actions['_users_id_assign']['force_actions']     = ['append'];
      $actions['_groups_id_assign']['force_actions']    = ['append'];
      $actions['_suppliers_id_assign']['force_actions'] = ['append'];
      $actions['_users_id_observer']['force_actions']   = ['append'];
      $actions['_groups_id_observer']['force_actions']  = ['append'];

      return $actions;
   }

   /**
    * @since 0.84
    *
    * @see RuleTicket::getCriterias()
   **/
   function getCriterias() {

      $actions = parent::getActions();

      unset($actions['olas_id']);
      unset($actions['slas_id']);
      // Could not be used as criteria
      unset($actions['users_id_validate_requester_supervisor']);
      unset($actions['users_id_validate_assign_supervisor']);
      unset($actions['affectobject']);
      unset($actions['groups_id_validate']);
      unset($actions['users_id_validate']);
      unset($actions['validation_percent']);
      $actions['status']['name']    = __('Status');
      $actions['status']['type']    = 'dropdown_status';
      return $actions;
   }


   static function getExecutionTimes($options = []) {
      $p = [
         'value'    => '',
         'max_time' => 4 * DAY_TIMESTAMP,
         'used'     => [],
      ];

      if (is_array($options) && count($options)) {
         foreach ($options as $key => $val) {
            $p[$key] = $val;
         }
      }

      $possible_values = [];
      for ($i=10; $i<60; $i+=10) {
         if (!in_array($i*MINUTE_TIMESTAMP, $p['used'])) {
            $possible_values[$i*MINUTE_TIMESTAMP] = sprintf(_n('+ %d minute', '+ %d minutes', $i), $i);
         }
         if (!in_array(-$i*MINUTE_TIMESTAMP, $p['used'])) {
            if ($p['max_time'] >= $i*MINUTE_TIMESTAMP) {
               $possible_values[-$i*MINUTE_TIMESTAMP] = sprintf(_n('- %d minute', '- %d minutes', $i), $i);
            }
         }
      }

      for ($i=1; $i<24; $i++) {
         if (!in_array($i*HOUR_TIMESTAMP, $p['used'])) {
            $possible_values[$i*HOUR_TIMESTAMP] = sprintf(_n('+ %d hour', '+ %d hours', $i), $i);
         }
         if (!in_array(-$i*HOUR_TIMESTAMP, $p['used'])) {
            if ($p['max_time'] >= $i*HOUR_TIMESTAMP) {
               $possible_values[-$i*HOUR_TIMESTAMP] = sprintf(_n('- %d hour', '- %d hours', $i),
                                                              $i);
            }
         }
      }

      for ($i=1; $i<30; $i++) {
         if (!in_array($i*DAY_TIMESTAMP, $p['used'])) {
            $possible_values[$i*DAY_TIMESTAMP] = sprintf(_n('+ %d day', '+ %d days', $i), $i);
         }
         if (!in_array(-$i*DAY_TIMESTAMP, $p['used'])) {
            if ($p['max_time'] >= $i*DAY_TIMESTAMP) {
               $possible_values[-$i*DAY_TIMESTAMP] = sprintf(_n('- %d day', '- %d days', $i), $i);
            }
         }
      }

      if (!in_array(0, $p['used'])
          && isset($p['type'])) {
         if ($p['type'] == 1) {
            $possible_values[0] = __('Time to own');
         } else {
            $possible_values[0] = __('Time to resolve');
         }
      }
      ksort($possible_values);

      return $possible_values;
   }


   /**
    * Dropdown execution time for SLA
    *
    * @param $name      string   name of the select
    * @param $options   array    of possible options:
    *       - value : default value
    *       - max_time : max time to use
    *       - used : already used values
    *
    * @return integer|string
    *    integer if option display=true (random part of elements id)
    *    string if option display=false (HTML code)
   **/
   static function dropdownExecutionTime($name, $options = []) {
      $p = [
         'value'    => '',
         'max_time' => 4 * DAY_TIMESTAMP,
         'used'     => [],
      ];

      if (is_array($options) && count($options)) {
         foreach ($options as $key => $val) {
            $p[$key] = $val;
         }
      }

      // Display default value;
      if (($key = array_search($p['value'], $p['used'])) !== false) {
         unset($p['used'][$key]);
      }

      $possible_values = self::getExecutionTimes($p);

      return Dropdown::showFromArray($name, $possible_values, $p);
   }

   /**
    * Get already used execution time for a OLA
    *
    * @param $olas_id   integer  id of the OLA
    *
    * @return array of already used execution times
   **/
   static function getAlreadyUsedExecutionTime($las_id) {
      global $DB;

      $result = [];

      $iterator = $DB->request([
         'SELECT'          => 'execution_time',
         'DISTINCT'        => true,
         'FROM'            => static::getTable(),
         'WHERE'           => [
            static::$fkparent => $las_id
         ]
      ]);

      while ($data = $iterator->next()) {
         $result[$data['execution_time']] = $data['execution_time'];
      }
      return $result;
   }


   function getTabNameForItem(CommonGLPI $item, $withtemplate = 0) {

      if (!$withtemplate) {
         $nb = 0;
         switch ($item->getType()) {
            case static::$parentclass:
               if ($_SESSION['glpishow_count_on_tabs']) {
                  $nb =  countElementsInTable(static::getTable(), [static::$fkparent => $item->getID()]);
               }
               return self::createTabEntry(static::getTypeName(Session::getPluralNumber()), $nb);
         }
      }
      return '';
   }


   static function displayTabContentForItem(CommonGLPI $item, $tabnum = 1, $withtemplate = 0) {

      if ($item->getType() == static::$parentclass) {
         $level = new static();
         $level->showForParent($item);
      }
      return true;
   }

}<|MERGE_RESOLUTION|>--- conflicted
+++ resolved
@@ -98,15 +98,9 @@
 
       $tab[] = [
          'id'                 => '3',
-<<<<<<< HEAD
-         'table'              => SLA::getTable(),
-         'field'              => 'name',
-         'name'               => SLA::getTypeName(),
-=======
          'table'              => static::getTable(),
          'field'              => 'name',
          'name'               => static::getTypeName(),
->>>>>>> 2ee3984b
          'datatype'           => 'itemlink',
          'massiveaction'      => false
       ];
