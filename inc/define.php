--- conflicted
+++ resolved
@@ -287,14 +287,10 @@
                                                   'DeviceCase', 'DevicePowerSupply', 'DeviceGeneric',
                                                   'DeviceSimcard', 'DeviceSensor'];
 
-<<<<<<< HEAD
 $CFG_GLPI['itemdevices'] = [];
 foreach ($CFG_GLPI['device_types'] as $dtype) {
+   $CFG_GLPI['location_types'][] = 'Item_' . $dtype;
    $CFG_GLPI["itemdevices"][] = 'Item_' . $dtype;
-=======
-foreach ($CFG_GLPI['device_types'] as $dtype) {
-   $CFG_GLPI['location_types'][] = 'Item_' . $dtype;
->>>>>>> 7093bde3
 }
 
 $CFG_GLPI["itemdevices_types"]            = ['Computer', 'NetworkEquipment', 'Peripheral',
