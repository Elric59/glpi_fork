--- conflicted
+++ resolved
@@ -236,24 +236,6 @@
 
 $CFG_GLPI["consumables_types"]            = ['Group', 'User'];
 
-<<<<<<< HEAD
-=======
-$CFG_GLPI["itemdevices"]                  = ['Item_DevicePowerSupply', 'Item_DevicePci',
-                                                  'Item_DeviceCase', 'Item_DeviceGraphicCard',
-                                                  'Item_DeviceMotherBoard', 'Item_DeviceNetworkCard',
-                                                  'Item_DeviceSoundCard', 'Item_DeviceControl',
-                                                  'Item_DeviceHardDrive', 'Item_DeviceDrive', 'Item_DeviceMemory',
-                                                  'Item_DeviceProcessor', 'Item_DeviceGeneric',
-                                                  'Item_DeviceBattery', 'Item_DeviceFirmware', 'Item_DeviceSimcard',
-                                                  'Item_DeviceSensor'];
-
-$CFG_GLPI["contract_types"]               = array_merge(['Computer', 'Monitor', 'NetworkEquipment',
-                                                  'Peripheral', 'Phone', 'Printer', 'Project', 'Line',
-                                                  'Software', 'SoftwareLicense', 'Certificate',
-                                                  'DCRoom', 'Rack', 'Enclosure', 'PDU'],
-                                                  $CFG_GLPI['itemdevices']);
-
->>>>>>> 9d4b3d70
 $CFG_GLPI["report_types"]                 = ['Computer', 'Monitor', 'NetworkEquipment',
                                                   'Peripheral', 'Phone', 'Printer', 'Project',
                                                   'Software', 'SoftwareLicense', 'Certificate'];
@@ -295,11 +277,7 @@
 $CFG_GLPI["ticket_types"]                 = ['Computer', 'Monitor', 'NetworkEquipment',
                                                   'Peripheral', 'Phone', 'Printer', 'Software',
                                                   'SoftwareLicense', 'Certificate',
-<<<<<<< HEAD
-                                                  'Line', 'DCRoom', 'Rack', 'Enclosure', 'Cluster'];
-=======
-                                                  'Line', 'DCRoom', 'Rack', 'Enclosure', 'PDU'];
->>>>>>> 9d4b3d70
+                                                  'Line', 'DCRoom', 'Rack', 'Enclosure', Cluster', 'PDU'];
 
 $CFG_GLPI["link_types"]                   = ['Budget', 'CartridgeItem', 'Computer',
                                                   'ConsumableItem', 'Contact', 'Contract', 'Monitor',
@@ -385,7 +363,7 @@
 $CFG_GLPI["contract_types"]               = array_merge(['Computer', 'Monitor', 'NetworkEquipment',
                                                   'Peripheral', 'Phone', 'Printer', 'Project', 'Line',
                                                   'Software', 'SoftwareLicense', 'Certificate',
-                                                  'DCRoom', 'Rack', 'Enclosure', 'Cluster'],
+                                                  'DCRoom', 'Rack', 'Enclosure', 'Cluster', 'PDU'],
                                                   $CFG_GLPI['itemdevices']);
 
 
