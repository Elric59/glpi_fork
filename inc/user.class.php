--- conflicted
+++ resolved
@@ -2028,14 +2028,8 @@
       }
 
       if (!empty($this->fields["name"])) {
-<<<<<<< HEAD
          echo "<td rowspan='7'>" . __('Picture') . "</td>";
          echo "<td rowspan='7'>";
-=======
-
-         echo "<td rowspan='4'>" . __('Picture') . "</td>";
-         echo "<td rowspan='4'>";
->>>>>>> 2ee18d24
          echo "<div class='user_picture_border_small' id='picture$rand'>";
          echo "<img class='user_picture_small' alt=\"".__s('Picture')."\" src='".
                 User::getThumbnailURLForPicture($this->fields['picture'])."'>";
