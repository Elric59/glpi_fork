/**
 * ---------------------------------------------------------------------
 * GLPI - Gestionnaire Libre de Parc Informatique
 * Copyright (C) 2015-2020 Teclib' and contributors.
 *
 * http://glpi-project.org
 *
 * based on GLPI - Gestionnaire Libre de Parc Informatique
 * Copyright (C) 2003-2014 by the INDEPNET Development Team.
 *
 * ---------------------------------------------------------------------
 *
 * LICENSE
 *
 * This file is part of GLPI.
 *
 * GLPI is free software; you can redistribute it and/or modify
 * it under the terms of the GNU General Public License as published by
 * the Free Software Foundation; either version 2 of the License, or
 * (at your option) any later version.
 *
 * GLPI is distributed in the hope that it will be useful,
 * but WITHOUT ANY WARRANTY; without even the implied warranty of
 * MERCHANTABILITY or FITNESS FOR A PARTICULAR PURPOSE.  See the
 * GNU General Public License for more details.
 *
 * You should have received a copy of the GNU General Public License
 * along with GLPI. If not, see <http://www.gnu.org/licenses/>.
 * ---------------------------------------------------------------------
*/
/* ################--------------- GLPI CSS style   ---------------#################### */

/* ################--------------- Media queries break   ---------------#################### */

$break_sphones: 490px;
$break_phones: 700px;
$break_lphones: 900px;
$break_menu: 1055px;
$break_tablets: 1300px;

/* ################--------------- Default style  ---------------#################### */

body {
   font-family: 'Bitstream Vera Sans', Verdana, Tahoma, 'Sans serif';
   font-size: 12px;
   margin: 0;
   padding: 0;
   background: #f8f7f3;
   height: auto;
   min-height: 100%;

   &.iframed {
      margin-top: 1em;
      overflow-x: hidden;
      background: inherit;
   }
}

ul, li, dt, dl, dd, form, img, input {
   margin: 0;
   padding: 0;
}

ul {
   list-style-type: none;
}

span.invisible {
   visibility: hidden;
}

.starthidden {
   display: none;
}

/* separateur pour rétablir les comportements de block */

div.sep {
   font-size: 1px;
   height: 1px;
   padding: 0;
   margin: 0;
   clear: both;
}

img {
   border: 0;
}

small {
   font-family: verdana;
   font-size: 10px;
}

sup {
   vertical-align: baseline;
   position: relative;
   top: -0.4em;
}

.big {
   font-size: 14px;
}

.b {
   font-weight: bold;
}

.center {
   text-align: center;
}

.left {
   text-align: left;
}

.right {
   text-align: right !important;
}

.floatright {
   position: relative;
   float: right;
}

.floatleft {
   position: relative;
   float: left;
}

.nofloat {
   float: none !important;
}

.center-h {
   margin: auto;
}

.middle {
   vertical-align: middle;
}

.bottom {
   vertical-align: bottom;
}

.top {
   vertical-align: top;
}

.relative {
   position: relative;
}

.red {
   color: red;
}

.blue {
   color: blue;
}

.green {
   color: green;
}

.yellow {
   color: yellow;
}

.deleted {
   background-color: #cf9b9b;
}

.separ {
   clear: both;
   visibility: hidden;
}

.btn-linkstyled {
   /* Remove all specific styles */
   background: none;
   border: 0;
   color: inherit;
   cursor: pointer;
   font: inherit;
   padding: 0;
   text-decoration: underline;
   outline: inherit;
}

a, .btn-linkstyled {
   font-weight: bold;
   text-decoration: none;

   &:not(.fa-lg):not(.fa-2x):not(.fa-3x):not(.fa-4x):not(.fa-5x) {
      font-size: 11px;
   }

   &:link {
      font-weight: bold;
      text-decoration: none;

      &:not(.fa-lg):not(.fa-2x):not(.fa-3x):not(.fa-4x):not(.fa-5x) {
         font-size: 11px;
      }
   }

   &.fa, &.far, &.fas {
      font-weight: 900;

      &:not(.fa-lg):not(.fa-2x):not(.fa-3x):not(.fa-4x):not(.fa-5x) {
         font-size: inherit;
      }

      &:link {
         font-weight: 900;

         &:not(.fa-lg):not(.fa-2x):not(.fa-3x):not(.fa-4x):not(.fa-5x) {
            font-size: inherit;
         }
      }
   }
}

#page a.fa, #page a.far, #page a.fas {
   color: #222;

   &:link {
      color: #222;
   }
}

a .fa, a .far, a .fas, .btn-linkstyled .fa, .btn-linkstyled .far, .btn-linkstyled .fas {
   color: #222;
}

a {
   &:hover {
      color: black;
   }

   &.target-deleted {
      text-decoration: line-through;
   }
}

hr {
   border: 1px solid #cccccc;
}

.pointer {
   cursor: pointer;
}

.grab {
   cursor: grab;
}

.pager_controls {
   margin-left: .5em;

   .fa.pointer {
      font-size: 1.5em;
   }

   label span.fa {
      margin-right: 1em;
   }
}

.invisible {
   display: none;
}

.unselectable {
   -moz-user-select: none;
   -o-user-select: none;
   -khtml-user-select: none;
   -webkit-user-select: none;
   -ms-user-select: none;
   user-select: none;
}

/* ################--------------- Rich Text ---------------#################### */

.rich_text_container {
   ul {
      list-style-type: disc;
      margin: 1em 0;
      padding: 0 0 0 40px;

      ul {
         margin-bottom: 0;
         margin-top: 0;
      }
   }

   ol {
      ul, ol {
         margin-bottom: 0;
         margin-top: 0;
      }

      list-style-type: decimal;
   }

   ul ul, ol ul {
      list-style-type: circle;
   }

   ul {
      ul ul, ol ul {
         list-style-type: square;
      }
   }

   ol {
      ul ul, ol ul {
         list-style-type: square;
      }
   }
}

/* ################--------------- Fuzzy ---------------#################### */

#fuzzysearch {
   position: fixed;
   width: 500px;
   min-height: 50px;
   top: 30%;
   left: 50%;
   margin-top: -100px;
   margin-left: -250px;
   background: #FFF;
   z-index: 200;

   input {
      border: 2px solid #CCC;
      font-size: 1.5em;
      border-radius: 3px;
      height: 50px;
      width: calc(100% - 20px);
      margin: 10px;
      box-sizing: border-box;
   }

   .results {
      &:not(:empty) {
         width: calc(100% - 20px);
         margin: 10px;
         box-sizing: border-box;
         height: 300px;
         overflow-y: auto;
         overflow-x: none;
      }

      li {
         &:nth-child(odd) {
            background: #E8E8E8;
         }

         &.selected, &:hover {
            background: #848484;
            color: #FFF;
         }
      }

      a {
         padding: 10px;
         font-size: 1.3em;
         color: inherit;
         font-weight: normal;
         line-height: 100%;
         display: block;
      }
   }

   .fa-times {
      position: absolute;
      top: 0;
      right: -30px;
      color: #848484;
      cursor: pointer;
      background: #FFF;
      width: 30px;
      height: 30px;
      padding: 3px 6px;
      box-sizing: border-box;
   }
}

@media screen and (max-width: $break_phones) {
   #fuzzysearch {
      width: 85%;
      top: 20%;
      left: 0;
      margin: 0 5%;
   }
}

/* ################--------------- Tabs ---------------#################### */

.alltab {
   font-size: 14px;
   text-align: center;
   padding: 10px;
   font-weight: bold;
}

/* ################--------------- Page ---------------#################### */

#page {
   padding: 8px 8px 20px 8px;
   min-height: 80%;
   margin: 15px auto;

   form {
      font-size: 12px;
      margin: 0;
      margin-bottom: 5px;
      padding: 0;
   }

   .form #page {
      max-width: 1400px;
   }
}

/* ################--------------- form ---------------#################### */

option {
   border: 1px solid #ccc;
   background-color: #ffffff;
}

.submit {
   text-align: center;
}

select {
   font-size: 11px;
   color: black;
   background-color: white;
   line-height: 19px;

   /* do not set height because using multiple select*/
   border: 1px solid #bbb;
}

textarea, input:not(.submit):not([type=submit]):not([type=reset]):not([type=checkbox]):not([type=radio]):not(.select2-search__field):not(.numInput) {
   border: 1px solid #D3D3D3;
   font-size: 11px;
   border-radius: 3px;
   padding: 0 5px;
}

textarea:not([disabled]), input:not(.submit):not([type=submit]):not([type=reset]):not([type=checkbox]):not([type=radio]):not(.select2-search__field):not(.numInput):not([disabled]) {
   background-color: #FCFCFC;
   color: black;
}

textarea:focus, input:not([type=submit]):not([type=reset]):not([type=checkbox]):not([type=radio]):not(.select2-search__field):not(.numInput):focus {
   border-color: #5897fb;
}

.select2-container--open {
   .select2-selection, .select2-dropdown {
      border-color: #5897fb;
   }
}

input {
   height: 17px;
   vertical-align: middle;

   &:required {
      border: 1px rgba(255, 0, 0, 0.6) solid !important;
      border-left-width: 3px !important;
      padding-right: 0 !important;
      box-shadow: none;
   }
}

.mce-edit-area.required {
   border: 1px rgba(255, 0, 0, 0.6) solid !important;
   border-left-width: 3px !important;
   padding-right: 0 !important;
   box-shadow: none;
}

input:required:valid {
   border: 1px solid rgb(211, 211, 211) !important;
}

input:not(.submit):not([type=submit]):not([type=reset]):not([type=checkbox]):not([type=radio]):not(.select2-search__field)[type=color] {
   padding: 0;
   width: 3em;
}

span.required {
   color: red;
   margin-left: .2em;
}

.no-wrap {
   white-space: nowrap;
}

.ui-datepicker-trigger {
   cursor: pointer;
}

.ui-datepicker {
   background: #F3F3F3;

   .ui-state-default {
      background: #FFF;
   }

   .ui-state-active {
      background: #CCC;
   }
}

.form-group-checkbox {
   position: relative;
   width: 16px;
   height: 16px;
   margin: 0 auto;
   display: inline-block;
}

th .form-group-checkbox {
   margin: 4px auto;
}

.label-checkbox {
   cursor: pointer;
   width: 16px;
   height: 16px;
   display: block;

   span {
      display: block;
      position: absolute;
      left: 0;
      -webkit-transition-duration: 0.2s;
      -moz-transition-duration: 0.2s;
      transition-duration: 0.2s;
   }
}

input[type=checkbox].new_checkbox {
   display: none;
}

.label-checkbox .box {
   top: -2px;
   background-color: #E6E6E6;
   border-radius: 3px;
   height: 16px;
   width: 16px;
}

.subheader .box, th .label-checkbox .box {
   background-color: #D0D0D0;
   border: 0;
}

.label-checkbox .check {
   top: -5px;
   left: 4px;
   width: 8px;
   height: 16px;
   border: 3px solid #727272;
   border-top: none;
   border-left: none;
   opacity: 0;
   -webkit-transform: rotate(180deg);
   -moz-transform: rotate(180deg);
   transform: rotate(180deg);
}

input {
   &[type=checkbox]:checked ~ .label-checkbox {
      .box {
         opacity: 0;
      }

      .check {
         opacity: 1;
         -webkit-transform: scale(1) rotate(45deg);
         -moz-transform: scale(1) rotate(45deg);
         transform: scale(1) rotate(45deg);
      }
   }

   &[type="image"] {
      height: auto;
      background-color: transparent;
      border: 0;
   }

   &[type="file"] {
      height: 22px;
      border: 1px solid #CCC;
   }

   &.submit {
      padding: 5px;
      cursor: pointer;
      height: auto;
      font: bold 12px Arial, Helvetica;
      color: #8f5a0a;
      background-color: #FEC95C;
      border: 0;
      white-space: nowrap;
      display: inline-block;
   }
}

.vsubmit {
   padding: 5px;
   cursor: pointer;
   height: auto;
   font: bold 12px Arial, Helvetica;
   color: #8f5a0a;
   background-color: #FEC95C;
   border: 0;
   white-space: nowrap;
   display: inline-block;
}

.secondary {
   padding: 5px;
   cursor: pointer;
   height: auto;
   font: bold 12px Arial, Helvetica;
   color: #5F5F5F;
   background-color: #E6E6E6;
   border: 0;
   white-space: nowrap;
   display: inline-block;
   vertical-align: middle;
}

.submit:hover, .vsubmit:hover, .secondary:hover {
   opacity: .9;
   box-shadow: 0px 1px 1px #999;
}

.submit[type=reset] {
   background-color: transparent;
   margin-left: .5em;
}

#page {
   .mce-fullscreen {
      top: 105px;
   }

   .mce-btn-group:not(:first-child) {
      border-left: 1px solid #d9d9d9;
      padding-left: 0;
      margin-left: 0;
   }
}

.entity_select:hover {
   opacity: .6;
}

.tree {
   width: 100%;
   border: 0;
   border-bottom: 1px solid #C0CAD4;
}

.entity_tree.jstree {
   &.jstree-classic ins {
      background-image: url("../pics/d.png");
   }

   .jstree-node:not(.jstree-leaf) {
      position: relative;

      > a > i:last-child {
         content: ' ';
         height: 10px;
         width: 10px;
         background: url("../pics/entity_all.png") no-repeat;
         position: absolute;
         top: 8px;
         margin-left: 6px;
         cursor: pointer;
      }
   }
}

.treeroot {
   width: 100%;
   background: url("../pics/treeroot.png") 0 2px no-repeat;
   border: 0;
   font-weight: bold;
}

.tree:hover, .treeroot:hover {
   background-color: #eeeeee;
}

#kb_browse {
   display: flex;
   align-items: stretch;
   border: 1px solid #E6E6E6;
   height: 100%;
   min-height: 60vh;
   margin-left: -10px;
   margin-top: -5px;

   @media screen and (max-width: $break_phones) {
      flex-wrap: wrap;
   }

   .kb_tree {
      flex-basis: 250px;
      flex-shrink: 0;
      padding-right: 10px;
      text-align: left;
      background-color: #F8F8F8;

      a {
         font-weight: normal;
      }
   }

   .kb_tree_search {
      width: 100%;
      margin: 5px;
      padding: 10px 5px;
      border-radius: 0;
      box-sizing: border-box;
   }

   .kb_items {
      padding: 10px;

      .tab_cadre_pager {
         width: 100%;
      }
   }

   i.fa.sub_items {
      color: #787878;
   }
}

.pointer {
   opacity: .7;

   &:hover {
      opacity: 1;
   }

   &.disabled {
      &:hover {
         opacity: .3;
      }

      opacity: .3;
   }
}

#page {
   .protected {
      padding-right: 50px;
   }

   .disclosablefield {
      position: relative;

      span {
         position: absolute;
         right: 0;
         top: 0;
      }
   }
}

/* ################--------------- Layout  ---------------#################### */

.layout_classic.form div.navigationheader, .layout_vsplit.form div.navigationheader {
   margin: 0 auto 10px;
   width: 90%;
}

.layout_classic.form .main_form, .layout_vsplit.form .main_form {
   width: 950px;
   margin: 0 auto;
}

.layout_classic.form div.ui-tabs, .layout_vsplit.form div.ui-tabs {
   width: 950px;
}

.layout_classic.form div.ui-tabs-panel, .layout_vsplit.form div.ui-tabs-panel {
   padding: 1px;
}

.ui-tabs-paging-disabled {
   display: none;
}

.ui-tabs-paging-prev, .ui-tabs-paging-next {
   height: 25px;
   width: 12px;
   padding: 0 !important;
}

.layout_classic.form div.ui-tabs-panel {
   padding-top: 5px;
}

.layout_vsplit #backtotop {
   display: none;
}

.layout_lefttab .ui-tabs, .layout_classic .ui-tabs, .layout_vsplit .ui-tabs {
   border: 1px solid #e1e1e1;
   border-top-width: 0;
   box-sizing: border-box;
}

.ui-tabs {
   background: #FFF repeat-x top left;
   box-shadow: 0px 3px 1px #dfdfdf;
   width: 90%;
}

.ui-tabs-anchor {
   height: 18px;
}

.ui-tabs sup.tab_nb {
   border-radius: 50%;
   background-color: #FFF;
   min-width: 18px;
   margin-left: 5px;
   display: inline-block;
   text-align: center;
   vertical-align: top;
   padding: 3px 2px 5px;
   box-sizing: border-box;
   margin-right: -5px;
}

.layout_lefttab .ui-tabs sup.tab_nb {
   position: absolute;
   right: 8px;
   top: 5px;
}

.ui-tabs {
   .alltab sup.tab_nb {
      position: relative;
      top: 0;
      right: 0;
      background-color: #F1F1F1;
   }

   .ui-state-active sup.tab_nb {
      background-color: #E6E6E6;
   }
}

.layout_vsplit.form .ui-tabs {
   height: 100%;
   width: 100%;
   padding: 0;
}

.debug .ui-tabs-nav, .layout_lefttab .ui-tabs-nav {
   margin: 5px !important;
   box-sizing: border-box;
}

.debug .ui-tabs-nav, .layout_lefttab .ui-tabs-nav, .layout_classic .ui-tabs-nav, .layout_vsplit .ui-tabs-nav {
   border: 0;
   background: none;
}

.layout_classic.form .stNavMain li, .layout_vsplit.form .stNavMain li {
   border: 1px solid #d3d3d3 !important;
   border-bottom: none !important;
}

.main_form {
   background-color: #FFF;
   box-shadow: 0px 1px 2px 1px #D2D2D2;

   .actor_title {
      text-align: right;
   }

   tr {
      &:not(.headerRow):not(.footerRow) th:not(.actor-th) {
         text-align: right;
      }

      &.headerRow th {
         border-bottom: 1px solid #EFEFEF;
         font-size: 1.5em;
         padding: 8px 0;
      }
   }
}
.headerRow th {
   & > .fa, & > .far, & > .fas, & > button {
      margin-left: 8px;
      vertical-align: middle;
   }
}

.layout_lefttab .new_form_tabs {
   .ui-tabs-nav {
      width: 100%;
   }

   .ui-tabs-panel {
      margin: 0;
      clear: both;
   }
}

/* Vertical split layout */
@media screen and (min-width: $break_tablets) {
   html {
      height: 100%;
   }

   body.layout_vsplit {
      height: 100%;
      overflow: hidden;
   }

   .layout_vsplit {
      #page {
         max-width: inherit;
         min-height: 0;
         position: absolute;
         top: 105px;
         bottom: 15px;
         width: 100%;
         padding: 0;
         overflow: auto;
      }

      &.form #page {
         overflow: hidden;
      }

      #page {
         .glpi_tabs {
            height: calc(100% - 50px);
            position: relative;
            z-index: 1;
         }

         .main_form.create_form {
            width: 950px;
            margin: 0 auto;
         }
      }

      &.form {
         table {
            &.tab_cadre_pager, &.tab_cadre_fixe, &.tab_cadre_fixehov {
               width: 100%;
               margin: 0;
            }
         }

         .dates_timelines {
            width: 100%;
            margin: 0;
         }
      }

      div.navigationheader {
         margin: 0;
         border: 0;
         min-width: 150px;
      }

      &.form {
         table.tab_cadre_pager {
            margin: 0;
            border: 0;
            min-width: 150px;
         }

         .ui-tabs-panel table.tab_cadre_pager {
            width: 100%;
         }

         .form_content {
            position: relative;
            width: 46%;
            float: left;
            height: 96%;
            z-index: 2;
         }

         div.main_form:not(.no_tab) {
            width: 100%;
            margin: 0 15px;
            overflow-x: hidden;
            overflow-y: auto;
            position: absolute;
            top: 0;
            bottom: 33px;
         }
      }

   }

   div.singleaction {
      text-align: center;
   }

   .layout_classic #tabspanel + div.ui-tabs:not(.horizontal) {
      height: 100%;

      /*bottom: 10px;*/
      box-sizing: border-box;
   }

   .layout_vsplit {
      #tabspanel + div.ui-tabs {
         height: 100%;

         /*bottom: 10px;*/
         box-sizing: border-box;
      }

      &.form {
         #tabspanel + div.ui-tabs:not(.horizontal) {
            width: 50% !important;
            margin: 0 15px;
            float: right;
            border: none;
            box-shadow: 0px 1px 2px 1px #D2D2D2;
         }

         .ui-tabs {
            position: absolute;
            top: 0;
            bottom: 0;
            width: 52%;
            margin: 0;
            right: 0;
         }
      }

      > #page > div > .ui-tabs > .ui-tabs-panel {
         /*padding: 10px 0 0 0;*/
         overflow-x: hidden;
         overflow-y: auto;
         position: absolute;
         top: 32px;
         bottom: 2px;
         width: 100%;
         box-sizing: border-box;
      }

      .ui-tabs-panel .tab_cadre_fixehov th {
         background-color: #E6E6E6;
      }

      &.form {
         .main_form {
            input[type=text]:not([size]) {
               width: 74%;
               min-width: 175px;
            }

            textarea {
               resize: vertical;
               width: 97%;
               min-height: 125px;
            }
         }

         input.submit, span.vsubmit, a.vsubmit {
            white-space: nowrap;
         }

         .boxnote {
            width: 100%;
         }
      }

      .debug:not(.debug_ajax), #footer {
         position: absolute;
         bottom: 0;
         width: 100%;
         z-index: 3;
      }

      .debug_ajax {
         width: 100% !important;
      }
   }
}

/* ################--------------- Table  ---------------#################### */

.card {

   &:not(.no-shadow) {
      box-shadow: 0px 1px 2px 1px #999;
   }

   .field {
      display: table-row;
      padding: 5px;

      label {
         display: table-cell;
         padding: 10px 5px;

         & ~ div {
            display: table-cell;
         }
      }
   }
}

table {
   font-size: 11px;

   /* Probem WIth EXTJS calendar -> to sons*/
   /*margin: 0 auto;*/
   border: 0;
}

th, td {}

.tab_glpi {
   margin: 0 auto;
}

.tab_cadre {
   margin: 0 auto;
   z-index: 1;
   text-align: left;
   font-size: 11px;
   background-color: #ffffff;
   border-spacing: 0;
   box-shadow: 0px 1px 2px 1px #999;
}

.tab_cadre_central {
   margin: 0 auto;
   z-index: 1;
   text-align: left;
   font-size: 11px;
   width: 90%;
}

.tab_cadre_postonly {
   margin: 0 auto;
   z-index: 1;
   text-align: left;
   font-size: 11px;
   width: 80%;
}

.tab_cadre_navigation {
   margin: 0 auto;
   padding: 4px;
   margin: 1px;
   border: 1px solid #aaaaaa;
   background-color: #ffffff;
   border-radius: 5px;
   font-size: 12px;
   font-weight: bold;
}

.tab_cadre_fixe {
   margin: 0px auto 5px auto;
   background: #FFF;
   z-index: 1;
   text-align: left;
   font-size: 11px;
   max-width: 950px;
   width: 100%;
   border-spacing: 0;
}

.tab_cadre_fixehov {
   margin: 0px auto 5px auto;
   background: #FFF;
   z-index: 1;
   text-align: left;
   font-size: 11px;
   max-width: 950px;
   width: 100%;
   border-spacing: 0;
   box-shadow: 0px 1px 2px 1px #999;
}

.ui-tabs .tab_cadre_fixehov {
   box-shadow: inherit;
}

.tab_cadre_fixe img {
   vertical-align: middle;
}

.tab_cadrehov {
   margin: 10px auto;
   border: 0;
   text-align: left;
   font-size: 11px;
   width: 95%;
   background-color: #ffffff;
   box-shadow: 0px 1px 2px 1px #D2D2D2;
   border-spacing: 0;
}

.tab_cadre th, .tab_cadre_fixe th, .tab_cadre_fixehov th, .tab_cadrehov th, h2.header {
   font-size: 12px;
   font-weight: bold;
   border-radius: 4px;
   padding: 2px;
   border-radius: 0;
   margin: 0;
   font-size: 1.1em;
   color: #000;
   padding: 10px 5px;
   background-color: #F1F1F1;
}

.tab_spaced {
   border-collapse: separate;
   border-spacing: 3px;
}

.tab_cadre_fixehov th, .tab_cadrehov th {
   background-color: #F8F8F8;
   color: #2E2E2E;
   font-size: 11px;
   border-bottom: 1px solid #EEE;
}

.tab_cadre_fixehov td, .tab_cadrehov td {
   padding: 8px 5px;
}

.tab_cadre td, .tab_cadre_fixe td {
   padding: 5px;
}

.tab_cadre td, .tab_cadre_fixehov td {
   border-bottom: 1px solid #EEE;
}

.tab_cadrehov {
   td {
      border-bottom: 1px solid #EEE;
   }

   th.headHover {
      background-color: #F3F3F3;
   }
}

/* Table Hover Effects */

.tab_cadre_fixehov th.headHover, .tab_cadrehov td.columnHover, .tab_cadre_fixehov td.columnHover {
   background-color: #F3F3F3;
}

.tab_cadrehov {
   tr.rowHover, td.rowHover {
      background-color: #F7F7F3;
   }
}

.tab_cadre_fixehov {
   tr.rowHover, td.rowHover {
      background-color: #F7F7F3;
   }
}

.tab_format {
   padding: 0px;
   width: 100%;
   margin: 0px;
   border: 0px;
   border-collapse: collapse;
}

.tabcompact {
   padding: 0px;
   margin: 0px;
   border: 0px;
   border-collapse: collapse;
}

.tab_format td {
   padding: 1px;
   margin: 0px;
}

.tab_bg_1 {
   background-color: #FFF;
}

.tab_bg_1_2 {
   background-color: #cf9b9b;
}

.tab_bg_2 {
   background-color: #FFF;
}

.tab_bg_2_2 {
   background-color: #cf9b9b;
}

.tab_bg_3 {
   background-color: #e7e7e2;
}

.tab_bg_4 {
   background-color: #EBEBEB;
}

.tab_bg_5 {
   background-color: #f2f2f2;
}

.tab_resa {
   border: 1px dashed #cccccc;
   background-color: #d7d7d2;
   font-size: 10px;

   &:hover {
      background-color: #ffffff;
      border: 1px dotted #000000;
   }
}

.tab_date {
   white-space: nowrap;
}

.central {
   padding-top: 15px;
   width: 100%;

   table {
      margin-bottom: 5px;
   }

   .tab_cadre_fixehov th, .tab_cadrehov th {
      background-color: #F1F0F0;
   }
}

div.rss {
   margin-left: 10px;
}

td, th {
   &.numeric {
      text-align: right;
   }

   &.htmltable_upper_separation_cell {
      border-top: dashed 1px #a0a0a0;
   }

   &.nopadding {
      padding: 0;
   }

   &.subheader {
      background-color: #EEEEEE;
      text-align: center;
      font-weight: bold;

      &.left {
         text-align: left !important;
      }
   }

   &.rotate {
      -moz-transform: rotate(-70deg);

      /* FF3.5+ */
      -o-transform: rotate(-70deg);

      /* Opera 10.5 */
      -webkit-transform: rotate(-70deg);

      /* Saf3.1+, Chrome */
      -ms-transform: rotate(-70deg);

      /* IE 9 */
      width: 10%;
      height: 80px;
   }
}

.order_DESC:before {
   content: "\25bc";
   color: #B3B3B3;
   font-size: 0.8em;
   padding-right: 5px;
   vertical-align: 1px;
}

.order_ASC:before {
   content: "\25b2";
   color: #B3B3B3;
   font-size: 0.8em;
   padding-right: 5px;
   vertical-align: 1px;
}

.tab_actors {
   display: table;
}

.actor_title {
   width: 13%;
   float: left;
   font-weight: bold;
   text-align: center;
   padding-top: 30px;
   font-size: 1.1em;
   padding: 3px 5px;
   background-color: #F1F1F1;
}

.actor-bloc {
   width: 29%;
}

.actor_title, .actor-bloc {
   display: table-cell;
   float: none;
   vertical-align: top;
}

.actor-head {
   background-color: #F1F1F1;
   margin: 0 0 0 5px;
   padding: 4px 0;
   height: 16px;
   font-weight: bold;
   text-align: center;
   font-size: 1.1em;

   .fa {
      padding: 0 .2em;
   }
}

.actor-content {
   margin: 10px 15px;
   padding: 4px 0;
}

.actor_row {
   margin-bottom: 8px;
}

.tab_actors hr {
   border: 0;
}

.add-observer {
   display: block;
}

.actor_single {
   border-top: 1px dashed #AAA;
   padding: 15px 0 8px 0;
   margin-top: 8px;
   background-color: #F5F5F5;

   &.first-actor {
      padding-left: 10px;
   }
}

.actor_clear {
   clear: both;
}

/* ################--------------- Pager  ---------------#################### */

.tab_cadre_pager {
   margin: 0 auto;
   text-align: center;
   font-size: 10px;
   width: 950px;
   border-collapse: collapse;
   margin-top: 15px;

   tr, td {
      background-color: inherit;
   }
}

#searchcriteria {
   margin-top: 10px;
   background-color: #FFF;
   width: 80%;
   margin: 0 auto;
   box-shadow: 0px 1px 2px 1px #D2D2D2;
   border-radius: 5px;
   padding: 10px;

   &.sub_criteria {
      display: inline-block;
      border-radius: 2px;
      width: 100%;
      margin-left: 7px;
      box-shadow: none;
      border: 1px solid #DDD;
      background-color: rgba(0, 0, 0, 0.015);
   }

   .normalcriteria, .metacriteria {
      margin: 10px;
      display: flex;
      flex-wrap: nowrap;
      justify-content: flex-start;
      align-items: center;
      align-content: flex-start;
   }

   .normalcriteria * {
      white-space: nowrap;
   }

   .metacriteria {
      * {
         white-space: nowrap;
      }

      flex-wrap: wrap;

      blockquote {
         flex-basis: 100%;
         margin: 0 10px;
      }
   }

   .switch {
      opacity: .7;

      &:hover {
         opacity: 1;
      }
   }
}

@media screen and (max-width: $break_phones) {
   #searchcriteria {
      width: 95%;

      .normalcriteria, .metacriteria {
         display: block;
      }

      .normalcriteria *, .metacriteria * {
         white-space: normal;
      }
   }
}

.search_actions > * {
   margin: 0 3px;
}

.priority_block {
   white-space: nowrap;
   border: 1px solid transparent;
   padding-right: 6px;
   border-radius: 2px;
   display: inline-block;

   span {
      width: 20px;
      height: 20px;
      display: inline-block;
      vertical-align: middle;
   }
}

.reset-search {
   color: #ccc !important;

   &:link {
      color: #ccc !important;
   }

   &:hover {
      color: #999;
   }
}

.tab_cadre_pager {
   select, span, form {
      font-size: 10px;
      margin: 0;
   }

   input {
      vertical-align: middle;
   }

   th {
      font-size: 10px;
      font-weight: bold;
      text-align: center;
   }
}

#page .navigationheader {
   margin: 0 auto;
   padding: 7px 10px;
   width: 90%;
   border: 1px solid #e1e1e1;
   background-color: #FFF;
   box-sizing: border-box;
   display: flex;

   & > * {
      margin: 0 5px;
   }

   .navicon {
      margin-top: 5px;

      i.fa, i.fas, i.far {
         font-size: 1.53em;
      }
   }

   i.ma-icon {
      font-size: 0.875em;
      margin-right: 5px;
   }

   .big {
      font-size: 16px;
   }

   form {
      display: inline-block;
      margin-bottom: 0;
   }

   .center {
      margin: 0 auto;
   }

   .dropdown-menu {
      display: none;
   }

   .nav_title {
      font-size: 13px;
      font-weight: bold;
      white-space: nowrap;
      text-overflow: ellipsis;
      overflow: hidden;

      @media screen and (max-width: $break_tablets) {
         max-width: 30%;
      }
   }

   .single-actions {
      position: relative;
      font-size: 11px;

      .btn {
         background-color: rgb(231, 231, 231);
         border-radius: .2rem;
         border: 1px solid transparent;
         padding: .1rem 1rem;
         line-height: 1.5;

         &:hover {
            background-color: #CCC;
            cursor: pointer;
         }


         i.fa-caret-down {
            margin-left: 5px;
         }
      }

      .dropdown-menu {
         background-color: #fff;
         background-clip: padding-box;
         border: 1px solid rgba(0,0,0,.15);
         position: absolute;
         top: 25px;
         right: 0;
         white-space: nowrap;
         padding: 5px 10px;
         z-index: 1000;
         font-size: 11px;
         border-radius: 2px;
         box-shadow: 0 1px 3px rgba(0,0,0,0.12),
                     0 1px 2px rgba(0,0,0,0.24);

         a {
            padding: 5px;
            display: block;

            &:hover {
               background-color: #CCC;
            }
         }
      }
   }
}

.layout_vsplit #page .navigationheader {
   width: calc(100% - 30px);
   margin-bottom: 10px;
   box-shadow: 0px 1px 2px 0px #D2D2D2;
   border: 0;
}

.layout_classic #page .navigationheader {
   width: 952px;
}

@media screen and (max-width: $break_sphones) {
   #page .navigationheader {
      display: none;
   }
}

.tab_cadre_pager .pager_controls img {
   padding-right: 10px;
   vertical-align: middle;
}

/* ################--------------- Tracking  / Reminder ---------------#################### */

.showplan {
   font-weight: bold;
   text-decoration: none;
   color: #4A8865;
   cursor: pointer;
}

/* ################--------------- User Picture ---------------#################### */

.qtip {
   max-width: 380px !important;
}

.tooltip {
   font-size: 11px !important;

   &:contains(img) {
      white-space: nowrap;
      height: 100px !important;
      border: 10px solid red;
   }
}

.tooltip_picture_border {
   padding: 2px;
   border-radius: 51px;
   border: 5px inset #D0D99D;
   _border: 3px solid #D0D99D;
   width: 72px;
   height: 72px;
   position: absolute;
}

.tooltip_picture {
   width: 71px;
   height: 71px;
   border-radius: 50px;
}

.tooltip_text {
   margin-left: 90px;
   min-height: 85px;
}

.user_picture_border {
   padding: 2px;
   border-radius: 6px;
   border: 5px inset #D0D99D;
   width: 232px;
   height: 232px;
   margin-right: 5px;
   background-color: #FFF;
}

.user_picture {
   margin: 0 auto;
   width: 230px;
   height: 230px;
   border-radius: 5px;
}

.user_picture_border_small {
   padding: 2px;
   border-radius: 6px;
   border: 3px inset #D0D99D;
   width: 72px;
   height: 72px;
   margin-right: 5px;
   background-color: #FFF;
}

.user_picture_small {
   margin: 0 auto;
   width: 71px;
   height: 71px;
   border-radius: 5px;
}

.user_picture_verysmall {
   margin: 0 auto;
   width: 35px;
   height: 35px;
   border-radius: 5px;
}

img.picture_square {
   box-shadow: 0px 1px 1px #999;
}

/* ################--------------- Space to replace &nbsp; ---------------#################### */

/* 2 space */

.very_small_space {
   margin-left: 15px;
}

/* 5 spaces */

.small_space {
   margin-left: 38px;
}

/* 10 spaces */

.medium_space {
   margin-left: 120px;
}

/* 20 spaces */

.big_space {
   margin-left: 250px;
}

/* ################--------------- Espacement des blocs ---------------#################### */

.spaced {
   margin-bottom: 15px;
}

.firstbloc {
   margin: 10px 0 20px 0;
}

/* ################--------------- Calendrier  / reservation ---------------#################### */

.ui-datepicker-trigger, .slt, #refresh_planning {
   border: none;
   background: none;
   padding: 0;
   font-size: 1.2em !important;
}

.fc {
   button.ui-datepicker-trigger {
      height: auto;
      padding: 0;
   }

   .fc-toolbar > * > * {
      float: none;
      display: inline-block;
   }
}

.ui-datepicker-trigger .fa {
   padding: 0 !important;
}

.calendrier {
   vertical-align: middle;

   &:hover {
      cursor: pointer;
   }
}

.calendrier_mois {
   font-family: Verdana, Arial, Sans, sans-serif;
   font-size: 10px;
}

.calendrier_jour {
   font-family: arial,helvetica,sans-serif;
   font-size: 14px;
   color: black;
}

.calendrier_case1 {
   margin-left: 10px;
   padding: 2px;
   border-radius: 5px;
   margin-top: 2px;
   border: 1px solid #666666;
   background-color: white;
}

.calendrier_case2 {
   margin-left: 10px;
   padding: 2px;
   border-radius: 5px;
   margin-top: 2px;
   border: 1px solid #cccccc;
   background-color: #eeeeee;
}

.calendrier_case_white {
   background-color: #ffffff;
}

/* ################--------------- Knowledge FAQ  ---------------#################### */

#contenukb {
   height: 100%;
   width: 600px;
   margin: 0 auto;

   legend {
      font-weight: bold;
   }

   fieldset {
      background-color: #eeeeee;
      border: 1px solid #FFC65D;
      border-radius: 8px;
      padding-bottom: 10px;
      width: 600px;
   }

   textarea {
      width: 550px;
   }
}

#kbanswer {
   ul {
      padding-left: 15px;
      list-style-type: circle;
   }

   ol {
      padding-left: 15px;
      list-style-type: decimal;
   }

   p {
      margin: 1.12em 0;
   }

   h1 {
      font-size: 2em;
      margin: 0.67em 0;
   }

   h2 {
      font-size: 1.5em;
      margin: .75em 0;
      font-weight: bolder;
   }

   h3 {
      font-size: 1.17em;
      margin: .83em 0;
      font-weight: bolder;
   }

   h4 {
      margin: 1.12em 0;
      font-weight: bolder;
   }

   h5 {
      font-size: .83em;
      margin: 1.5em 0;
      font-weight: bolder;
   }

   h6 {
      font-size: .75em;
      margin: 1.67em 0;
      font-weight: bolder;
   }

   h1:target, h2:target, h3:target, h4:target, h5:target, h6:target {
      background-color: #fff2a8;
   }

   h1 > a, h2 > a, h3 > a, h4 > a, h5 > a, h6 > a {
      line-height: 1;
      margin-left: -20px;
      padding-right: 4px;
   }

   h1 svg, h2 svg, h3 svg, h4 svg, h5 svg, h6 svg {
      visibility: hidden;
   }

   h1:hover svg, h2:hover svg, h3:hover svg, h4:hover svg, h5:hover svg, h6:hover svg {
      visibility: visible;
   }

   address {
      font-style: italic;
   }

   pre {
      font-family: monospace;
      white-space: pre;
   }
}

.tdkb_result {
   vertical-align: top;
   text-align: left;
   width: 33%;
   padding: 3px 20px 3px 25px;
}

.kb {
   text-align: left;
   padding-top: 5px;
}

.kb_resume {
   text-align: left;
   font-size: 9px;
   line-height: 10px;
   clear: both;
   padding: 5px 0 10px 25px;
}

.tdkb {
   text-align: left;
   font-size: 10px;
   color: #aaaaaa;
}

.baskb {
   position: relative;
   text-align: left;
   font-size: 10px;
   color: #aaaaaa;
}

.baskb_right {
   position: absolute;
   right: 0;
   margin-right: 5px;
}

.code {
   width: 95%;
   border: dotted 2px #ccc;
}

a.knowbase {
   margin-left: 8px;
}

.kb i {
   &.faq {
      color: #c9993C;
   }

   &.not-published {
      color: #DD2F2A;
   }
}

.pubfaq:hover {
   color: black;
}

a.icon_nav_move {
   img {
      padding: 4px;
      margin: 1px;
      border: 1px solid #aaaaaa;
      background-color: #ffffff;
      border-radius: 5px;
   }

   &:hover img {
      padding: 4px;
      margin: 1px;
      border: 1px solid #999999;
      background-color: #e4e4e4;
      border-radius: 5px;
   }
}

.faqadd_block {
   position: relative;
   display: inline-block;

   .display_faq_chkbox {
      display: none;
   }
}

.faqadd_entries {
   background: white;
   border: 1px solid #CCC;
   box-shadow: 0px 1px 2px 1px #D2D2D2;
   position: absolute;
   padding: 5px;
   width: 450px;
   height: 40vh;
   right: -5px;
   z-index: 1000;
   margin-top: 20px;
   border-radius: 2px;
   display: none;
}

.faqadd_block .display_faq_chkbox:checked + .faqadd_entries {
   display: block;
}

.faqadd_entries {
   &:before {
      content: "";
      display: inline-block;
      width: 0;
      height: 0;
      border-style: solid;
      border-width: 0 10px 17.3px 10px;
      border-color: transparent transparent #CCC transparent;
      top: -18px;
      right: 5px;
      position: absolute;
   }

   &:after {
      content: "";
      display: inline-block;
      width: 0;
      height: 0;
      border-style: solid;
      border-width: 0 10px 18.3px 10px;
      border-color: transparent transparent #ffffff transparent;
      top: -16px;
      right: 5px;
      position: absolute;
   }
}

.faqadd_block_content {
   overflow-x: hidden;
   overflow-y: auto;
   position: absolute;
   top: 40px;
   bottom: 0;
   left: 0;
   right: 0;
}

.faqadd_entries {
   .tab_cadre_fixe {
      width: 100%;
      padding: 5px;
   }

   tr {
      display: block;
   }
}

.main_form .faqadd_entries table.tab_cadre_fixe th:not(.actor-th) {
   display: block;
   text-align: center;
}

/* ################--------------- File upload  ---------------#################### */

.fileupload {
   text-align: center;
   border: 1px dashed #cccccc;
   min-height: 65px;
   background-color: #fff;
   border-radius: 5px;
   max-width: 950px;
   margin: .5em auto;
   padding: .5em;
   margin-top: 5px;
}

.fileupload_info {
   margin-bottom: 10px;
}

.upload_rich_text {
   display: none;
}

.draghover {
   background: #FBF8DF;
}

/* ################--------------- planning  ---------------#################### */

#planning_container {
   position: relative;
   padding-left: 310px;

   /* Same as planning_filter width + a 10px margin */
}

#planning_filter {
   position: absolute;
   top: 0;
   bottom: 0;
   text-align: left;
   left: 0;
   overflow-y: auto;
   width: 300px;

   .toggle {
      float: right;
      margin: 8px 8px 0 0;
      height: 18px;
      width: 18px;
      display: block;
      background: url(../pics/toggle-left.png) no-repeat;
   }

   &.folded {
      .toggle {
         float: none;
         background: url(../pics/toggle-right.png) no-repeat;
      }

      width: 18px;
   }
}

#planning_container.folded {
   padding-left: 28px;

   /* Same as folded planning_filter width + a 10px margin */
}

#planning_filter {
   h3 {
      background: #e6e6e6;
      margin: 2px 0 0 0;
      padding: .5em .5em .5em .7em;
      font-weight: normal;
      line-height: 1.3;
      font-size: 13px;
   }

   ul.filters {
      border: 0;
      padding: 5px;

      > li {
         clear: both;
         padding: 5px 0 5px 5px;

         &:nth-child(even) {
            background-color: #F3F3F3;
         }

         .form-group-checkbox {
            margin-right: 6px;
         }

         .actor_icon {
            padding-bottom: 2px;
            vertical-align: top;
            color: rgb(68, 68, 68);
            font-size: 14px;
         }

         label {
            padding-left: 4px;
            line-height: 16px;
            width: 185px;
            overflow: hidden;
            text-overflow: ellipsis;
            display: inline-block;
            white-space: nowrap;
         }

         .filter-icon {
            float: right;
            padding: 0;
            border: none;
         }

         .sp-replacer {
            float: right;
            padding: 0;
            border: none;

            .sp-preview {
               margin-right: 0;
               border: none;
            }

            .sp-dd {
               display: none;
            }
         }

         &.group_users {
            .toggle {
               width: 14px;
               height: 14px;
               background: url(../pics/expand.png) no-repeat;
               display: inline-block;
               margin: 0 4px 2px 0;
               vertical-align: middle;
               float: right;
            }

            &.expanded .toggle {
               background: url(../pics/collapse.png) no-repeat;
            }

            ul.group_listofusers {
               border-left: 1px dashed #D4D4D4;
               margin: 6px 0 0 6px;
               padding: 0;
               display: none;
            }

            &.expanded ul.group_listofusers {
               display: block;

               > li label {
                  width: 173px;
               }
            }
         }
      }
   }

   .planning_link {
      text-align: center;
      display: block;
   }

   .planning_add_filter {
      float: right;
      margin-right: 3px;
   }

   .filter_option {
      float: right;
      width: 12px;
      height: 12px;
      margin: 3px 2px;
      display: inline-block;
      position: relative;
      left: 0;

      > img {
         z-index: 1;
      }

      ul {
         display: none;
         position: absolute;
         background: #FFF repeat-x top left;
         box-shadow: 0px 1px 1px #7F7979;
         padding: 5px;
         z-index: 2;
         left: auto;
         right: 0;
         top: 15px;
         margin-right: -10px;
         width: 140px;
         text-align: right;

         li {
            padding: 5px;
            cursor: pointer;
            font-size: 13px;

            &:hover {
               background-color: #EAEAEA;
            }

            a {
               color: inherit;
               font-size: 13px;
               font-weight: normal;
            }
         }
      }
   }
}

.planning_on_central {
   .ui-widget-content {
      border: none;
   }

   .fc-head {
      display: none;
   }

   .fc-scroller {
      height: auto !important;
      max-height: 400px;
   }
}

#planning {
   width: auto;
   overflow: hidden;

   .fc-time-grid-event {
      // TODO check new version,
      // Fullcalendar 2.4.0 seems to have removed this property
      overflow: hidden;
   }

   .end-of-day {
      border-right: 1px solid #bdbdbd;
   }

   .fc-toolbar h2 {
      font-size: 1.2em;

      .ui-datepicker-trigger {
         margin-left: 4px;
      }
   }

   .event_past {
      .ui-widget-content {
         color: #CCCCCC;

         a {
            color: #CCCCCC;
         }
      }

      &.event_todo .ui-widget-content {
         color: #FF0000;

         a {
            color: #FF0000;
         }
      }
   }

   .event_today {
      background: #fcf8e3;
   }

   .event_today.event_todo .ui-widget-content {
      color: #FFA100;

      a {
         color: #FFA100;
      }
   }

   .fc-event {
      font-weight: normal;
      display: block;

      .fc-content {
         margin-right: 8px;
      }

      .fc-time {
         overflow: hidden;
      }

      .fc-title {
         font-weight: bold;
         white-space: nowrap;
         overflow: hidden;
         text-overflow: ellipsis;
      }

      .content {
         font-weight: normal;
         padding: 0 7px 0 2px;
         overflow: hidden;
         text-overflow: ellipsis;

         .event-description {
            border-top: 1px solid rgba(0, 0, 0, 0.2);
            margin-top: 2px;
            padding-top: 2px;

            p {
               margin: 0;
            }
         }
      }

      .event_type {
         position: absolute;
         width: 7px;
         bottom: 0;
         top: 0;
         right: 0;
      }
   }

   .fc-timeline {
      .fc-event {
         .content {
            max-height: 25px;
         }
      }
   }

   .fc-list-item-title .event_type {
      height: 12px;
      width: 6px;
      margin-right: 3px;
      display: inline-block;
   }

   .event_past .fc-list-item-title .event_type {
      opacity: .5;
   }

   .planning-select-helper {
      border: 2px solid #3B8CBE;
      background-color: rgba(59, 140, 190, 0.5);
   }

   .fc-day-grid-event .fc-resizer {
      width: 10px;
   }

   .fc-time-grid-event .fc-resizer {
      height: 10px;
   }

   .fc-divider {
      border: 1px dashed #cccccc;
   }

   .fc-list-empty-wrap2 {
      position: initial;
   }
}

/* for checkavailable */

.planning {
   text-align: center;
   border: 1px dashed #cccccc;
   background-color: #d7d7d2;
   font-size: 9px;

   &:hover {
      border: 1px solid #999999;
      background-color: white;
   }
}

.available {
   background-color: green;
}

.notavailable {
   background-color: red;
}

.partialavailableend {
   background-image: -webkit-linear-gradient(left, red 50%, green 0%);
   background-image: -moz-linear-gradient(left, red 50%, green 0%);
   background-image: -ms-linear-gradient(left, red 50%, green 0%);
   background-image: -o-linear-gradient(left, red 50%, green 0%);
   background-image: linear-gradient(left, red 50%, green 0%);
}

.partialavailablebegin {
   background-image: -webkit-linear-gradient(left, green 50%, red 0%);
   background-image: -moz-linear-gradient(left, green 50%, red 0%);
   background-image: -ms-linear-gradient(left, green 50%, red 0%);
   background-image: -o-linear-gradient(left, green 50%, red 0%);
   background-image: linear-gradient(left, green 50%, red 0%);
}

.planning-context-menu {
   position:fixed;
   z-index:20000;
   background-color: #FFF;
   box-shadow: 0 10px 20px rgba(0,0,0,0.19),
               0 6px 6px rgba(0,0,0,0.23);

   li {
      padding: 8px 10px;
      cursor: pointer;

      i.fas, i.far {
         margin-right: 5px;
         color: #555
      }

      &:hover {
         background-color: #CCC;
      }
   }
}

/* ################--------------- Menu navigation  ---------------#################### */

#menu_navigate {
   margin: auto;
   z-index: 1;
   font-size: 10px;
   width: 900px;

   li {
      margin-left: 2px;
      display: block;
      float: left;
      padding: 2px;

      &.info {
         margin-left: 2px;
         display: block;
         float: left;
         font-size: 12px;
         padding: 2px;
      }
   }
}

#tabcontent {
   width: 950px;
   text-align: center;
   margin: 0 auto;
}

/* ################--------------- Notepad  ---------------#################### */

.boxnote {
   margin: 0 auto;
   width: 950px;
   text-align: left;
   border-radius: 10px;
   background: #e7e7e2;
   margin-bottom: 5px;
   position: relative;
   overflow: auto;
   font-size: 11px;
}

.boxnoteleft {
   float: left;
   width: 10%;
   min-height: 40px;
   height: 100%;
   padding: 4px;
}

.boxnotecontent {
   float: left;
   padding: 1px;
   padding: 5px 0 5px 0;
   width: 75%;
}

.boxnoteright {
   float: right;

   /*   top:  0px;
      left: 0px;*/
   width: 10%;
   min-height: 40px;
   padding: 1px;
   vertical-align: middle;
}

.boxnotefloatright {
   float: right;
   position: relative;
   padding-left: 20px;
   padding-bottom: 5px;
}

.boxnotetext {
   padding: 5px;
}

.bytech {
   background: #f2f2f2;
}

.byuser {
   background: #e7e7e2;
}

.accepted {
   background-color: #9FD6ED;
   color: #425B64;
}

/* ################--------------- box (redirect and other)  ---------------#################### */

.ui-widget-content.message_after_redirect {
   font-family: "Myriad Pro","Myriad Web","Tahoma","Helvetica","Arial",sans-serif;
   color: #393939;
   font-size: 11px;
   background: #DFDFDF;
}

.message_after_redirect h3 {
   font-size: 11px;
   font-weight: bold;
   zoom: 1;
}

/* ##### ERROR messages ##### */

.ui-widget-content.message_after_redirect.err_msg {
   background-color: #ff9999;
}

.message_after_redirect.err_msg div.ui-widget-header {
   color: white;
   background: rgba(255, 0, 0, 0.8);
   border-color: rgba(255, 0, 0, 0.8);
}

/* ##### WARNING messages ##### */

.ui-widget-content.message_after_redirect.warn_msg {
   background-color: #ffdb99;
}

.message_after_redirect {
   &.warn_msg div.ui-widget-header {
      color: white;
      background: rgba(255, 165, 0, 0.8);
      border-color: rgba(255, 165, 0, 0.8);
   }

   &.info_msg div.ui-widget-header {
      color: white;
      background: #A9A9A9;
      border-color: #A9A9A9;
   }
}

/* ##### INFO messages ##### */

/* ################--------------- Login Null Header  ---------------#################### */

#firstboxlogin {
   width: 100%;
   min-height: 100%;
   min-height: 100vh;

   /* double min-height, some old browser don't have vh units support*/
}

#logo_login {
   margin: 0;
   padding: 38px 0;
   text-align: center;
}
#logo_login img {
   display: block; /* Prevent whitespace below element */
   margin: 0 auto;
}

#display-login, #text-login {
   width: 100%;
   margin: 0 auto;
   padding: 20px 20%;
   font-size: 13px;
   text-align: center;
   overflow-x: hidden;
   overflow-y: auto;
   box-sizing: border-box;
}

#boxlogin {
   padding-top: 10px;
   bottom: 0;
   width: 100%;

   .login_input {
      position: relative;
      width: 13em;
      margin: 15px auto 5px;
      width: 240px;
   }

   input[type=text], select {
      width: 100%;
      height: 30px;
      display: block;
      border: none;
      padding: 3px 0 3px 40px;
      font-size: 1.2em;
      border-radius: 4px;
      box-sizing: border-box;
   }

   input {
      &[type=password] {
         width: 100%;
         height: 30px;
         display: block;
         border: none;
         padding: 3px 0 3px 40px;
         font-size: 1.2em;
         border-radius: 4px;
         box-sizing: border-box;
      }

      &[type=text]:focus {
         border-color: #FFA500;
         background-color: #fff;
         box-shadow: 0 0 3px #FFA500;
      }
   }

   select:focus, input[type=password]:focus {
      border-color: #FFA500;
      background-color: #fff;
      box-shadow: 0 0 3px #FFA500;
   }

   label {
      color: #FFF;
      font-size: 1.2em;
   }

   input:-webkit-autofill {
      box-shadow: 0 0 0px 1000px white inset;

      &:focus {
         box-shadow: 0 0 0px 1000px white inset;
      }
   }

   .login_input:before {
      font-family: 'Font Awesome\ 5 Free';
      left: 8px;
      position: absolute;
      top: 3px;
      color: #9B9B9B;
      font-size: 24px;
      font-weight: 900;
   }

   #login_input_name:before {
      content: "\f2bd";
      font-weight: 900;
   }

   #login_input_password:before {
      content: "\f023";
      left: 11px;
      font-weight: 900;
   }

   #login_input_src:before {
      content: "\f2ba";
      font-weight: 900;
   }

   #dropdown_auth1:before {
      background: url(../pics/login_source.png) no-repeat 3% 50%;
   }

   input.submit {
      margin-top: 20px;
      width: 100%;
      height: 30px;
      font-size: 1.3em;
   }

   #forget {
      margin-top: 50px;
      color: #FFF;
      width: 100%;
      display: block;
      text-align: center;
   }
}

#box-faq {
   padding-top: 30px;
   text-align: center;
   margin: auto;

   a {
      color: #CFCFCF;
   }
}

.sous_logo {
   font-family: arial;
   font-size: 9px;
   color: #eeeeee;
   text-decoration: none;
}

.error {
   color: red;
   margin-top: 20px;
   text-align: center;

   a {
      font-weight: normal;
      color: red;
      font-size: inherit;

      &:link {
         font-weight: normal;
         color: red;
         font-size: inherit;
      }
   }
}

.ui-widget-content .error a {
   font-weight: normal;
   color: red;
   font-size: inherit;
}

.error a:hover {
   text-decoration: underline;
}

#footer-login {
   position: absolute;
   right: 10px;
   bottom: 0px;
   font-size: 10px;
   font-family: Verdana,Arial,Helvetica,sans-serif;
   font-weight: bold;

   &.home {
      bottom: 15px;

      a {
         color: #FFF;
      }
   }
}

/* ################--------------- Header / menu  ---------------#################### */

#header {
   height: 96px;
}

#header_top {
   width: 100%;
   height: 20px;
   padding: 10px 0;
}

#c_preference {
   height: 20px;
   text-align: right;
   margin-right: 5px;
   top: 4px;
   font-size: 0.9em;
   display: inline-block;
   float: right;

   a.fa {
      font-size: 1.6em;
      color: white;

      &:hover {
         text-decoration: none;
         color: #ccc;
      }
   }

   ul {
      list-style: none;

      li {
         float: right;
         margin: 0 10px;
      }
   }

   a {
      &.debugon {
         color: #ff0000 !important;

         &:hover {
            color: #ff0000 !important;
         }
      }

      text-decoration: none;
      font-size: 0.9em;

      &:hover {
         text-decoration: underline;
      }
   }

   .select2-choice {
      color: #3a5693;
   }

   p {
      margin: 0;
   }
}

#c_recherche {
   position: relative;

   form #champRecherche {
      button {
         border: none;
         height: 22px;
         vertical-align: bottom;
         border-radius: 0 3px 3px 0;
         cursor: pointer;
         margin: 0;

         &:hover {
            background-color: #ccc;
         }
      }

      input {
         border: none;
         height: 22px;
         width: 150px;
         padding: 0 3px;
         font-family: 'Bitstream Vera Sans', Verdana, Tahoma, 'Sans serif';
         font-size: 12px;
         border-radius: 3px 0px 0px 3px;
         position: relative;
      }
   }
}

#myname {
   font-size: 11px;
   font-family: 'Bitstream Vera Sans', Verdana, Tahoma, 'Sans serif';
   margin: 0 0 .5em .5em;
   display: inline-block;
   vertical-align: bottom;
   font-weight: bold;
}

#language_link > {
   a, span {
      display: inline-block;
      padding: .5em 0;
      font-weight: bold;
   }
}

#c_menu {
   height: 30px;
   text-align: center;
   padding-left: 95px;

   ul#menu {
      height: 30px;
      list-style: none;
      font-size: 13px;
      box-sizing: border-box;
      margin: 0 auto;
      display: inline-block;
   }
}

ul#menu {
   a {
      &.itemP, &.itemP1 {
         display: block;
         text-align: center;
         text-decoration: none;
         font-size: 13px;
         white-space: nowrap;
         padding: 7px 1em;
      }
   }

   ul {
      &.ssmenu {
         background: rgba(255, 255, 255, 0.9);
         display: none;
         box-shadow: 0px 2px 2px 1px #BCB6B3;
      }

      li {
         list-style: none;
         text-align: left;
         line-height: 20px;
         font-size: 0.9em;

         &:last-child {
            border-bottom: 0px;
         }

         a {
            text-decoration: none;
            display: block;
            padding: 5px 5px 5px 5px;
         }
      }
   }
}

#menu_all_button {
   float: right;
   width: 24px;
   height: 24px;
   margin-right: 10px;
   display: inline-block;
   margin-top: 2px;
   font-size: 1.6em;
}

/* hide menu on small screen */
@media screen and (max-width: $break_menu) {
   #c_menu ul#menu, #language_link, #help_link, #myname {
      display: none;
   }
}

@media screen and (max-width: $break_sphones) {
   #show_all_menu .top {
      display: block;
      float: left;
      height: 370px;
      border-bottom: 2px solid #DDD;
      margin-bottom: 15px;
   }
}

.button-icon:hover {
   opacity: .5;
}

ul#menu {
   > li {
      display: inline-block;
      min-width: 135px;
      height: 30px;
   }

   ul.ssmenu {
      position: absolute;
      min-width: 135px;
      z-index: 500;
   }

   .empty-icon::before {
      content: "";
   }
}

#header #c_logo {
   position: absolute;
   z-index: 1000;
   width: 100px;
   height: 55px;
   float: left;
   background: url("../pics/fd_logo.png") 0 0 repeat-x;

   a {
      display: block;
      width: 100%;
      height: 100%;
      text-decoration: none;
   }
}

#c_ssmenu1 {
   background: #D0D99D;
   height: 24px;
   clear: both;
   font-size: 0.8em;

   ul {
      position: relative;
      top: 4px;
      left: 0px;
      list-style: none;

      li {
         float: left;
         padding: 0 10px;

         a {
            text-decoration: none;
            color: #666;

            &:hover {
               text-decoration: underline;
            }
         }
      }
   }
}

#c_ssmenu2 {
   min-height: 34px;
   padding: 3px 0;
   box-sizing: border-box;
   background-color: #FFF;

   ul {
      left: 0px;
      list-style: none;

      li {
         float: left;
         padding: 5px 10px 0 10px;

         a {
            text-decoration: none;
            color: #000;
         }
      }
   }

   a.here {
      font-size: 14px;
   }
}

.breadcrumb_item {
   height: 23px;
   position: relative;
}

.profile-selector {
   float: right !important;
   height: 28px;
   line-height: 24px;
   z-index: 40;
   position: relative;
}

.breadcrumb_item {
   &:before {
      left: 100%;
      top: 50%;
      border: solid transparent;
      content: " ";
      height: 0;
      width: 0;
      position: absolute;
      border-left-color: #FFF;
      border-width: 17px;
      margin-top: -17px;
      z-index: 20;
   }

   &:after {
      left: 100%;
      top: 50%;
      border: solid transparent;
      content: " ";
      height: 0;
      width: 0;
      position: absolute;
      border-left-color: #FFF;
      border-width: 14px;
      margin-top: -14px;
      z-index: 20;
      margin-left: -1px;
   }

   &:not(:nth-of-type(1)) {
      padding-left: 25px !important;
   }

   &:nth-of-type(1), &:nth-of-type(2) {
      background-color: #F2F2F2;

      &:after {
         border-left-color: #F2F2F2;
      }
   }

   &:nth-of-type(3) {
      background-color: #FEC95C;

      &:after {
         border-left-color: #FEC95C;
      }
   }
}

.icons_block {
   margin-left: 10px;
   height: 28px;
   float: inherit !important;
   box-sizing: border-box;
   display: inline-block;
   position: relative;
   z-index: 40;

   span {
      padding: 0 8px;
      min-width: 20px;
      display: inline-block;
      line-height: 23px;
   }

   a > img, i.fa, i.far, i.fas {
      font-size: 1.7em;
      vertical-align: top;
   }
}

#show_all_menu {
   font-size: 11px;
   text-align: left;
   min-width: 150px;
   column-count: 3;
   -moz-column-count: 3;

   dl {
      padding-bottom: .5em;
      break-inside: avoid-column;

      /* standard */
      page-break-inside: avoid;

      /* Firefox */
      -webkit-column-break-inside: avoid;

      /* other webkit compliant */
   }

   a {
      display: block;
      padding: .2em .5em;
   }

   dt a {
      color: white;

      &:hover {
         background: #8BAADA;
      }
   }

   a:hover {
      background-color: #3A5693;
      color: #C7DBF5;
   }
}

.iframe {
   width: 100%;
   height: 100%;
   margin: 0;
   border-width: 0px;

   &.hidden {
      height: 0;
      width: 0;
   }
}

/* ################--------------- Footer  ---------------#################### */

#footer {
   font-size: 9px;
   color: #000;
   background-color: #E2E1DE;
   padding: 6px;
   height: 18px;
   padding: 5px;

   > table {
      width: 100%;
   }
}

a.copyright {
   font-size: 9px;
   color: #000;
}

/* ################--------------- DB Slave---------------#################### */

#dbslave-float {
   top: 0px;
   left: 300px;
   position: absolute;
   z-index: 100;

   a {
      border-top: 1px solid #cecece;
      border-bottom: 2px solid #4a4a4a;
      border-left: 1px solid #cecece;
      border-right: 1px solid #cecece;
      text-decoration: none;
      text-align: center;
      margin: 0;
      padding: 1px .5em;
      font-family: helvetica,arial,sans-serif;
      font-size: 10px;
      font-weight: bold;
      background-color: #fff;
      color: blue;
   }
}

/* ################--------------- Debug  ---------------#################### */

#debug-float {
   top: 0px;
   left: 80px;
   position: absolute;
   z-index: 100;
}

#maintenance-float {
   top: 0px;
   left: 280px;
   position: absolute;
   z-index: 100;
}

#debug-float a, #maintenance-float a {
   border-top: 1px solid #cecece;
   border-bottom: 2px solid #4a4a4a;
   border-left: 1px solid #cecece;
   border-right: 1px solid #cecece;
   text-decoration: none;
   text-align: center;
   margin: 0;
   padding: 1px .5em;
   font-family: helvetica,arial,sans-serif;
   font-size: 10px;
   font-weight: bold;
   background-color: #fff;
   color: red;
}

#debug-float a:hover, #maintenance-float a:hover {
   background-color: #fc3;
   border-bottom: 2px solid #36f;
}

#debugajax {
   margin: auto;
   text-align: center;
}

.debug {
   .ui-tabs {
      border: 10px solid #dadada !important;
   }

   h1 {
      font-size: 18px;
      text-align: center;
      padding: 5px;
   }
}

#debugajax h1 {
   font-size: 18px;
   text-align: center;
   padding: 5px;
}

.debug h2, #debugajax h2 {
   font-size: 14px;
   padding-left: 10px;
   border-left: 4px solid #FFC65D;
   border-bottom: 2px solid #FFC65D;
}

.debug table, #debugajax table {
   margin: 0;
}

.debug .ui-tabs {
   .close {
      right: 14px;
      position: absolute;
      width: 20px;
      top: 1px;
   }

   .tab_cadre {
      width: 100%;

      td:nth-child(2) {
         word-break: break-all;
      }

      .tab_cadre {
         width:auto;
      }
   }
}

#see_debug, #backtotop {
   position: fixed;
   bottom: 35px;
   right: 10px;
   cursor: pointer;
   color: white;
   z-index: 99;

   /* Behind debug panel */
}

#c_preference a.fa:hover, #see_debug:hover, #backtotop:hover {
   opacity: .8;
}

#see_debug {
   &.wbttop {
      right: 40px;
   }

   &.on a:hover {
      color: #ff0000;
   }
}

.debug .ui-tabs {
   display: none;
   position: fixed !important;
   left: 0 !important;
   bottom: 0 !important;
   top: inherit !important;
   height: 300px !important;
   z-index: 100 !important;
   width: 98%;
}

.debug_ajax .ui-tabs {
   position: relative !important;
   height: inherit !important;
   display: block;
}

#page .debug_ajax div.ui-tabs {
   width: 98%;
}

.debug_ajax .see_debug {
   display: none;
}

.debug .ui-tabs-panel {
   height: 273px;
   overflow: auto;
}

.debug_ajax .ui-tabs .ui-tabs-panel {
   height: auto;
}

.debug .tab_cadre {
   box-shadow: none;
}

/* Timeline */

.timeline_box {
   text-align: left;
   padding: 4px 8px;
   margin-top: -10px;
   font-family: 'Bitstream Vera Sans', Verdana, Tahoma, 'Sans serif';

   .break {
      clear: both;
   }

   h2 {
      font-size: 16px;
   }

   textarea {
      resize: vertical;
      width: 97%;
   }
}

/** FORM **/

.timeline_form {
   width: 100%;
   padding-left: 4px;
}

.timeline_choices {
   h2 {
      display: inline-block;
      margin: 1em 1em 0 0;
   }

   li {
      display: inline-block;
      min-width: 90px;
      text-align: center;
      padding: .5em .5em;
      margin-top: 5px;
      margin-right: 3%;
      cursor: pointer;
      font-weight: bold;

      i {
         margin-right: 1em;
         font-size: 1.2em;
         vertical-align: bottom;
      }

      &:before {
         margin-right: 1em;
         font-weight: normal;
      }

      &:hover {
         box-shadow: 0px 1px 1px #999;
      }

      &.followup {
         background-color: #E0E0E0;
         color: #535353;
      }

      &.task {
         background-color: #FEDA90;
         color: #535353;
      }

      &.document {
         background-color: #80CEAD;
         color: #3A5D4E;
      }

      &.solution {
         background-color: #9FD6ED;
         color: #425B64;
      }

      &.validation {
         background-color: #b6f47e;
         color: #535353;
      }
   }
}

.timeline_box .tab_cadre_fixe {
   width: 930px;
}

/** TIMELINE **/
.timeline_stats {
   opacity: 0.2;
   text-align: right;
   margin-top: 0.2em;

   &:hover {
      opacity: 1;
   }

   h3 {
      font-weight: bold;
      font-size: 1em;
      margin: 0 .5em 0 0;
      padding: 0;
   }
}

.timeline_history {
   border-top: 1px dashed #3C5874;
   overflow: hidden;
   font-size: 12px;

   /*fix jqueryui ui-widget size*/
   width: 100%;

   > h2 {
      float: left;
   }

   .filter_timeline {
      opacity: 0.2;
      text-align: right;
      margin-top: .2em;

      > * {
         vertical-align: middle;
      }

      &:hover {
         opacity: 1;
      }

      float: right;

      h3 {
         display: inline-block;
      }

      ul {
         display: inline-block;

         li {
            display: inline-block;
         }
      }

      h3 {
         font-weight: bold;
         font-size: 1em;
         margin: 0 .5em 0 0;
         padding: 0;
      }

      a {
         font-size: 1.5em;
         display: inline-block;
         padding: 0 .2em;
      }
   }
}

.filter_timeline a.h_active {
   color: green !important;
}

.read_more {
   position: absolute;
   bottom: 0;
   left: 0;
   width: 100%;
   text-align: center;
   margin: 0;
   padding: 30px 0;

   a, .read_more_button {
      bottom: 5px;
      position: absolute;
      cursor: pointer;
   }
}

.timeline_history {
   .h_item {
      clear: both;
      padding-top: 8px;
      border-top: 1px dashed #D2D2D2;
      display: flex;
      flex-flow: row wrap;

      &.right {
         flex-direction: row-reverse;
      }
   }

   .h_hidden {
      display: none;
   }

   .h_info {
      float: left;
      width: 25%;
      max-width: 145px;
      margin: 0 10px;
   }

   .right .h_info {
      float: right;
   }

   .h_user {
      background-repeat: no-repeat;
      padding-left: 24px;
      padding-top: 1px;
      text-transform: capitalize;
      text-align: center;
   }

   .h_date {
      background-repeat: no-repeat;
      padding-left: 24px;
      padding-top: 1px;
      text-transform: capitalize;
      text-align: center;

      i {
         font-size: 1.8em;
         margin-right: .3em;
         opacity: .7;
         vertical-align: -15%;
      }

      white-space: nowrap;
      margin-bottom: 10px;
      text-align: left;
      line-height: 20px;
      padding-left: 0 !important;
   }

   .h_user {
      .h_user_name {
         display: inline-block;
         margin-bottom: 5px;
         vertical-align: middle;
         width: 100%;
         text-align: center;
         margin-top: 5px;
      }

      a:hover {
         text-decoration: underline;
      }

      .tooltip_picture_border {
         padding: 2px;
         border-radius: 50%;
         border: 3px inset #E7E7E7;
         _border: 3px solid #E7E7E7;
         width: 51px;
         height: 51px;
         position: relative;
         margin: 0 auto;
      }

      .user_picture {
         width: 51px;
         height: 51px;
         border-radius: 50%;
      }
   }

   .users_id_tech img {
      vertical-align: middle;
   }

   .left {
      .h_user, .h_date {
         padding-left: 24px;
         padding-right: 0;
         padding-top: 2px;
      }
   }

   .middle {
      .h_user, .h_date {
         padding-left: 24px;
         padding-right: 0;
         padding-top: 2px;
      }
   }

   .left .h_date, .middle .h_date {
      margin: 0 auto;
   }

   .h_user, .middle .h_user, .left .h_user {
      padding-right: 0;
      padding-left: 0;
      padding-top: 0;
   }

   img.group_assign {
      vertical-align: bottom;
   }

   .h_content {
      width: 50%;
      min-width: 200px;
      padding: 5px 5px 5px 8px;
      margin-bottom: 10px;
      min-height: 70px;
      position: relative;
      margin: 0 10px;
      word-wrap: break-word;
      display: flex;

      &.Document_Item {
         display: block;

         .displayed_content {
            display: block;
            figure {
               width: max-content;
            }
         }
      }

      .displayed_content {
         width: 100%;
         display: flex;
         flex-direction: column;
      }
   }

   .right .h_content {
      margin-left: 0;
      margin-right: 20px;
      float: right;
      text-align: left;
   }

   .middle .h_content {
      max-width: inherit;
      width: 69%;
   }

   .h_content {
      &:after, &:before {
         right: 100%;
         top: 53px;
         border: solid transparent;
         content: " ";
         height: 0;
         width: 0;
         position: absolute;
         pointer-events: none;
      }
   }

   &.standalone .h_content:after {
      display: none;
   }

   .h_content:after {
      border-width: 8px;
      margin-top: -15px;
      border-top-color: transparent !important;
      border-bottom-color: transparent !important;
   }

   .right .h_content {
      &:after, &:before {
         left: 100%;
      }
   }

   .left .h_content {
      &:after, &:before {
         border-left-color: transparent !important;
      }
   }

   .right .h_content {
      &:after, &:before {
         border-right-color: transparent !important;
      }
   }

   .ITILFollowup:after, .KnowbaseItemComment:after {
      border-color: #E0E0E0;
   }

   .ITILTask:after {
      border-color: #FEDA90;
   }

   .Solution:after {
      border-color: #9FD6ED;
   }

   .ITILValidation {
      &.status_3:after {
         border-color: #A1D7A2;
      }

      &:after {
         border-color: #FFFFFF;
      }

      &.status_4:after {
         border-color: #D3A4A4;
      }

      .b_right {
         button[type='submit'] {
            border: unset;
            padding: 0.5em 0.5em;
            font-weight: bold;
            font-size: unset;
            &.approve {
               background-color: #b6f47e;
               color: #002e00;
            }
            &.refuse {
               background-color: #eba696;
               color: #380b0b;
            }
         }
      }
   }

   .right .h_content p {
      margin: 2px 0 0;
   }

   .left .h_content.timeline_active {
      border-right: 8px solid #3C5874;
   }

   .right .h_content.timeline_active {
      border-left: 8px solid #3C5874;
   }

   .h_content {
      &.edited {
         width: inherit;
         text-align: center;

         .tab_cadre_fixe {
            width: 100%;
            margin: 0;
         }
      }

      .edit_item_content {
         display: none;
         border: 1px dotted #C0C0C0;
      }

      .cancel_edit_item_content {
         display: none;
         background-image: url(../pics/close.png);
         width: 16px;
         height: 16px;
         cursor: pointer;
         opacity: .5;
         position: absolute;
         top: 12px;
         right: 12px;

         &:hover {
            opacity: 1;
         }
      }

      &.ITILFollowup, &.KnowbaseItemComment {
         background-color: #E0E0E0;
         color: #535353;
         background-image: url(../pics/timeline/followup.png);
         background-repeat: no-repeat;
      }

      &.ITILTask {
         background-color: #FEDA90;
         color: #38301F;
         background-image: url(../pics/timeline/task.png);
         background-repeat: no-repeat;
      }

      &.Solution {
         border-left: 1em green solid;
         background-color: #9FD6ED;
         color: #425B64;

         &.waiting {
            border-left-color: orange;
         }

         &.refused {
            border-left: 1em red solid;
         }

         .solimg {
            position: absolute;
            color: rgba(66, 91, 100, 0.1);
            pointer-events: none;
         }
      }

      &.Document_Item, &.Assign {
         border: none;
         box-shadow: none;
         margin-bottom: 0;
         padding: 0;
      }

      &.ITILContent {
         background-color: #B2E0B6;
         color: #093806;
         background-repeat: no-repeat;

         .title {
            font-weight: bold;
            font-size: 1.2em;
            margin-bottom: 5px;
         }

         img {
            max-width: 100%;
         }
      }
   }

   span.buttons {
      opacity: 0.1;
      vertical-align: middle;

      &:hover {
         opacity: 1;
      }
   }
}

@media screen and (max-width: $break_sphones) {
   .timeline_history {
      .h_content {
         width: 100%;
      }
      .middle .h_content {
         max-width: inherit;
         width: 100%;
      }
   }
}

.edit_document, .delete_document {
   font-size: 1.5em !important;
   margin-left: .5em;
}

.timeline_history {
   .timeline_img_preview img {
      width: 100px;
      border: 3px solid #4A8865;
      border-radius: 3px;
   }

   .timeline_img_preview a:hover  img {
      border: 3px solid black;
   }

   .h_content {
      &.ITILValidation {
         background-color: #FFFFFF;
         border-color: #BECADD;
         color: #030F21;
         padding: 5px 5px 5px 8px;

         &.status_3 {
            background-color: #A1D7A2;
            border-color: #385139;
         }

         &.status_4 {
            background-color: #D3A4A4;
            border-color: #5E3232;
         }
      }

      img.h_requesttype {
         float: right;
         height: 20px;
      }

      .h_controls {
         display: block;
         align-self: flex-end;

         .control_item {
            margin-left: 5px;
            opacity: .5;
            font-size: 1.3em;

            &:hover {
               opacity: 1;
               cursor: pointer;
            }

            &.fa-lock {
               cursor: inherit;
               opacity: 1;
               color: #D97E7E;
            }
         }
      }

      .long_text {
         max-height: 350px;
         position: relative;
         overflow: hidden;
      }

      &.ITILFollowup .read_more, &.KnowbaseItemComment .read_more {
         background: -moz-linear-gradient(top, rgba(255, 255, 255, 0) 0%, rgba(241, 244, 227, 1) 100%);

         /* FF3.6+ */
         background: -webkit-gradient(linear, left top, left bottom, color-stop(0%, rgba(255, 255, 255, 0)), color-stop(100%, rgba(241, 244, 227, 1)));

         /* Chrome,Safari4+ */
         background: -webkit-linear-gradient(top, rgba(255, 255, 255, 0) 0%, rgba(241, 244, 227, 1) 100%);

         /* Chrome10+,Safari5.1+ */
         background: -o-linear-gradient(top, rgba(255, 255, 255, 0) 0%, rgba(241, 244, 227, 1) 100%);

         /* Opera 11.10+ */
         background: -ms-linear-gradient(top, rgba(255, 255, 255, 0) 0%, rgba(241, 244, 227, 1) 100%);

         /* IE10+ */
         background: linear-gradient(to bottom, rgba(255, 255, 255, 0) 0%, rgba(241, 244, 227, 1) 100%);

         /* W3C */
      }

      &.ITILTask .read_more {
         background: -moz-linear-gradient(top, rgba(255, 255, 255, 0) 0%, rgba(240, 228, 181, 1) 100%);

         /* FF3.6+ */
         background: -webkit-gradient(linear, left top, left bottom, color-stop(0%, rgba(255, 255, 255, 0)), color-stop(100%, rgba(240, 228, 181, 1)));

         /* Chrome,Safari4+ */
         background: -webkit-linear-gradient(top, rgba(255, 255, 255, 0) 0%, rgba(240, 228, 181, 1) 100%);

         /* Chrome10+,Safari5.1+ */
         background: -o-linear-gradient(top, rgba(255, 255, 255, 0) 0%, rgba(240, 228, 181, 1) 100%);

         /* Opera 11.10+ */
         background: -ms-linear-gradient(top, rgba(255, 255, 255, 0) 0%, rgba(240, 228, 181, 1) 100%);

         /* IE10+ */
         background: linear-gradient(to bottom, rgba(255, 255, 255, 0) 0%, rgba(240, 228, 181, 1) 100%);

         /* W3C */
      }

      &.Solution .read_more {
         background: -moz-linear-gradient(top, rgba(255, 255, 255, 0) 0%, rgba(233, 241, 255, 1) 100%);

         /* FF3.6+ */
         background: -webkit-gradient(linear, left top, left bottom, color-stop(0%, rgba(255, 255, 255, 0)), color-stop(100%, rgba(233, 241, 255, 1)));

         /* Chrome,Safari4+ */
         background: -webkit-linear-gradient(top, rgba(255, 255, 255, 0) 0%, rgba(233, 241, 255, 1) 100%);

         /* Chrome10+,Safari5.1+ */
         background: -o-linear-gradient(top, rgba(255, 255, 255, 0) 0%, rgba(233, 241, 255, 1) 100%);

         /* Opera 11.10+ */
         background: -ms-linear-gradient(top, rgba(255, 255, 255, 0) 0%, rgba(233, 241, 255, 1) 100%);

         /* IE10+ */
         background: linear-gradient(to bottom, rgba(255, 255, 255, 0) 0%, rgba(233, 241, 255, 1) 100%);

         /* W3C */
      }
   }

   .b_right {
      padding-right: 3px;
      font-style: italic;
      color: #7E7E7E;
      text-align: right;
      align-self: flex-end;
      width: 100%;
      background: rgba(255, 255, 255, .2);

      .actiontime {
         padding-left: 15px;
         background-image: url(../pics/timeline/actiontime.png);
         background-repeat: no-repeat;
         margin-right: 6px;
      }
   }

   .state {
      display: inline-block;
      width: 20px;
      height: 20px;
      margin-right: 3px;
      background-repeat: no-repeat;
      vertical-align: middle;

      &.state_0 {
         background-image: url(../pics/timeline/information.png);
      }

      &.state_1 {
         cursor: pointer;
         background-image: url(../pics/timeline/todo.png);
      }

      &.state_2 {
         cursor: pointer;
         background-image: url(../pics/timeline/done.png);
      }
   }

   .b_right .planification {
      padding-left: 17px;
      background-image: url(../pics/timeline/planification.png);
      background-repeat: no-repeat;
   }

   .approbation_separator {
      margin-bottom: 55px;
   }

   .item_content img, table {
      max-width: 100%;
   }
}

.fa-label {
   margin-bottom: 10px;
   white-space: nowrap;

   i.far, i.fas {
      color: #a3a3a3;
      margin-right: 3px;
      vertical-align: middle;
      font-size: 1.5em;
   }

   .fa-stack {
      i.far, i.fas {
         &.fa-stack-1x {
            font-size: .8em;
            top: .4em;
         }

         &.fa-inverse {
            color: #FFF;
         }
      }
   }
}

.assign_la {
   float: left;
   white-space: nowrap;
   margin-top: 4px;
}

.x-split-button {
   position: relative;
   width: 250px;
   left: 40%;
   word-wrap: normal;
   white-space: normal;
}

.x-button {
   position: relative;
   margin: 0;
   float: left;
   outline: none;
   padding: 5px;
   cursor: pointer;
   font: bold 12px Arial, Helvetica;
   color: #8f5a0a;
   background-color: #FEC95C;
   border: none;
   border-radius: 0;

   &:hover {
      cursor: pointer;
      background-color: #fddb6f;
      box-shadow: 0px 1px 1px #999;
   }

   &.x-button-main {
      width: 100px;
      height: 26px;
   }

   &.x-button-drop {
      border-left: 0;
      width: 15px;
      height: 16px;
      background-repeat: no-repeat;
      background-position: center;

      &:after {
         content: '\25BC';
      }
   }
}

.open .x-button.x-button-drop:after {
   content: '\25B2';
}

.x-button-drop:after {
   font-family: 'Font Awesome\ 5 Free';
   font-weight: 900;
}

.x-button.x-button-drop {
   &.new:after {
      content: '\f111';
      color: #49bf4d;
   }

   &.assigned:after {
      content: '\f111';
      font-weight: 400;
      color: #49bf4d;
   }

   &.planned:after {
      content: '\f073';
      color: #1B2F62;
   }

   &.waiting:after {
      content: '\f111';
      color: orange;
   }

   &.solved:after {
      content: '\f111';
      font-weight: 400;
      color: black;
   }

   &.closed:after {
      content: '\f111';
      color: black;
   }
}

.open > .x-button-drop-menu {
   display: block;
}

.x-button-drop-menu {
   position: absolute;
   top: 27px;
   left: 0;
   z-index: 1000;
   display: none;
   float: left;
   min-width: 136px;
   list-style: none;
   border: 0;
   text-align: left;

   li {
      input[type="radio"] {
         position: absolute;
         left: -9999px;
      }

      label {
         background-color: #fddb6f;
         padding: 4px;
         color: #8f5a0a;
         cursor: pointer;
         display: block;
         font-weight: bold;
      }

      &:hover label {
         background-color: #ffb94b !important;
      }

      input[type="radio"]:checked + label {
         background-color: #FEC95C;
      }
   }
}

/** DATES TIMELINE */

.dates_timelines {
   width: 100%;
   max-width: 950px;
   font-size: 11px;
   margin: 0 auto;
   text-align: left;

   ul {
      position: relative;

      &:before {
         content: '';
         position: absolute;
         top: 0;
         bottom: 0;
         left: 163px;
         width: 3px;
         background-color: #A8A8A8;
      }
   }

   li {
      margin: 5px 0 25px 0;
      display: block;
   }

   time {
      height: 30px;
      position: absolute;
      left: 0;
      text-align: right;
      width: 145px;
      color: #999;
   }

   .dot {
      position: absolute;
      left: 156px;
      display: inline-block;
      width: 14px;
      height: 14px;
      border-radius: 8px;
      background-color: #FFF;
      border: 2px solid #696969;

      &:before {
         color: #929292;
         font-family: 'Font Awesome\ 5 Free';
         padding-left: 2px;
      }
   }

   .now {
      font-weight: bold;
      color: inherit !important;

      time {
         font-weight: bold;
         color: inherit !important;
      }

      .dot {
         background-color: #49BAF6;
         border-color: #4A9BC5;
      }
   }

   .creation .dot {
      border: 0;
      font-size: 15px;
      height: 18px;

      &:before {
         content: '\f069';
         font-weight: 900;
      }
   }

   .passed {
      time, label {
         border-color: #FF0014;
         color: #FF0014;
      }

      .dot {
         border-color: #FF0014;
         color: #FF0014;

         &:before {
            content: '\f12a';
            padding-left: 6px;
            color: #E54E5A;
            font-weight: 900;
         }
      }
   }

   .checked .dot:before {
      content: '\f00c';
      padding-left: 2px;
      font-weight: 900;
   }

   .end .dot {
      border: 0;
      font-size: 15px;

      &:before {
         content: '\f024';
         font-weight: 900;
      }
   }

   label {
      position: absolute;
      left: 180px;
      text-align: right;
   }
}

/** SWITCHS **/
/* Adadpted from http://materializecss.com/ */

.switch {
   -webkit-user-select: none;
   -moz-user-select: none;
   -khtml-user-select: none;
   -ms-user-select: none;

   * {
      -webkit-user-select: none;
      -moz-user-select: none;
      -khtml-user-select: none;
      -ms-user-select: none;
   }

   padding: 4px;
   display: inline-block;

   img {
      padding-right: 10px;
   }
}

.grey_border {
   border: 1px dotted #E2E2E2;
}

.switch label {
   cursor: pointer;

   input[type=checkbox] {
      display: none;
      opacity: 0;
      width: 0;
      height: 0;

      &:checked ~ {
         .lever {
            background-color: #E8AEAE;
         }

         .fa {
            color: #E8AEAE;
         }

         .lever:after {
            background-color: #cf9b9b;
         }
      }
   }

   .lever {
      content: "";
      display: inline-block;
      position: relative;
      width: 15px;
      height: 10px;
      background-color: #B8B8B8;
      border-radius: 15px;
      margin-right: 5px;
      transition: background 0.3s ease;
   }

   img {
      vertical-align: middle;
   }

   .lever:after {
      content: "";
      position: absolute;
      display: inline-block;
      width: 14px;
      height: 14px;
      background-color: #F1F1F1;
      border-radius: 21px;
      box-shadow: 0 1px 3px 1px rgba(0, 0, 0, 0.4);
      left: -7px;
      top: -2px;
      transition: left 0.3s ease, background .3s ease, box-shadow 0.3s ease;
   }
}

input[type=checkbox] {
   &:checked:not(:disabled) ~ .lever:active:after {
      box-shadow: 0 1px 3px 1px rgba(0, 0, 0, 0.4), 0 0 0 15px rgba(89, 89, 89, 0.08627);
   }

   &:not(:disabled) ~ .lever:active:after {
      box-shadow: 0 1px 3px 1px rgba(0, 0, 0, 0.4), 0 0 0 15px rgba(0, 0, 0, 0.08);
   }
}

.switch {
   label input[type=checkbox]:checked ~ .lever:after {
      left: 8px;
   }

   input[type=checkbox][disabled] ~ .lever {
      cursor: default;
   }

   label input[type=checkbox][disabled] {
      + .lever:after, &:checked + .lever:after {
         background-color: #BDBDBD;
      }
   }
}

/** QUEUEMAIL **/

.queuemail_preview .tab_cadre {
   width: inherit !important;
}

/** KB comments **/

.comments {
   margin: 0 0 0 1em;

   /* indentation */
   padding: 0;
   list-style: none;
   position: relative;

   ul {
      margin: 0 0 0 1em;

      /* indentation */
      padding: 0;
      list-style: none;
      position: relative;
      margin-left: 3em;
      clear: both;
   }

   &:before, ul:before {
      content: "";
      display: block;
      width: 0;
      position: absolute;
      top: 0;
      bottom: 0;
      left: 0;
      border-left: 1px solid #CECECE;
   }

   li {
      margin: 0;
      padding: 0;
      line-height: 2em;

      /* default list item's `line-height` */
      position: relative;
      clear: left;

      &:before {
         content: "";
         display: block;
         width: 20px;

         /* same with indentation */
         height: 0;
         border-top: 1px solid #CECECE;
         margin-top: -1px;

         /* border top width */
         position: absolute;
         top: 5em;
         left: 0;
      }

      &:last-child:before {
         background: white;

         /* same with body background */
         height: auto;
         top: 5em;

         /* (line-height/2) */
         bottom: 0;
      }
   }

   .h_content {
      position: relative;
   }

   .h_info {
      padding-left: 20px;
   }

   .add_answer {
      background-image: url(../pics/answer.png);
      width: 16px;
      height: 16px;
      display: block;
      position: absolute;
      right: 5px;
      bottom: 5px;
      opacity: .5;

      &:hover {
         opacity: 1;
         cursor: pointer;
      }
   }

   .h_item {
      border: none;
   }
}

/* (indentation/2) */

.forcomments.timeline_history {
   border: none;
}

.comments hr {
   border: none;
   border-top: 1px #222 dotted;
   margin-top: 2px;
}

.comment_form textarea {
   width: 100%;
   min-height: 70px;
}

input[type=checkbox].toggle_comments {
   display: none;

   + .toggle_label {
      cursor: pointer;
      position: absolute;
      left: -6px;
      top: calc(5em - 8px);
      background: #FFF url("../pics/expand.png") no-repeat;
      width: 14px;
      height: 14px;
   }

   &:checked {
      + .toggle_label {
         background: #FFF url("../pics/collapse.png") no-repeat;
      }

      ~ ul {
         display: block;
      }
   }

   ~ ul {
      display: none;
   }
}

.copy_to_clipboard_wrapper {
   input[type=text] {
      padding-right: 18px !important;
   }

   cursor: pointer;

   * {
      cursor: pointer;
   }

   &:after {
      font-family: 'Font Awesome\ 5 Free';
      position: relative;
      left: -15px;
      top: 1px;
      content: "\f0ea";
      color: #7F7F7F;
      transition: color 0.3s ease-in-out;
      font-weight: 900;
   }

   &.copied:after {
      content: "\f00c";
      color: green;
      font-weight: 900;
   }

   &.copyfail:after {
      content: "\f071";
      color: red;
      font-weight: 900;
   }
}

/* ################--------------- Log history filters ---------------#################### */

tr.log_history_filter_row {
   > th {
      vertical-align: top;
   }

   .select2-container {
      min-width: 125px;

      .select2-selection--multiple {
         box-sizing: border-box;
         min-height: 28px;
      }
   }

   > th > input {
      box-sizing: border-box;
      min-height: 28px;
   }

   .select2-container--default .select2-selection--multiple .select2-selection__choice {
      padding: 1px;
   }
}

/* ################--------------- Responsive  ---------------#################### */

@media screen and (max-width: $break_phones) {
   #header {
      transition: top 0.2s ease-in-out;
      position: fixed;
      top: 0;
      width: 100%;
      z-index: 1000;
   }

   #c_ssmenu2 {
      overflow: auto;
      border-bottom: 1px solid #DDD;
   }

   #header.nav-up {
      top: -150px;
   }

   #page {
      padding-top: 130px;
   }

   .nav-up ~ #page {
      padding-top: 50px;
   }

   #firstboxlogin {
      overflow-y: auto;
   }

   #logo_login {
      padding: 0;
   }

   #display-login, #text-login {
      padding: 1px 2%;
   }

   #footer-login {
      display: none;
   }

   .icons_block {
      margin-left: 0;
   }

   .profile-selector {
      padding: 4px 2px !important;
      max-width: 95px;
      white-space: nowrap;
      text-overflow: ellipsis;
      overflow: hidden;
      display: inline-block;

      .select2-container {
         max-width: 90px;
      }
   }

   .ui-dialog {
      max-width: 100%;
   }

   #page .pointer {
      zoom: 1.1;
   }

   .layout_classic.form .main_form, .layout_vsplit.form .main_form {
      width: 100%;
   }

   .responsive_hidden {
      display: none !important;
   }

   .search_page > form > .center {
      width: 100%;
      overflow-y: auto;
   }

   .ui-tabs {
      width: 100% !important;
   }

   .ui-tabs-vertical .ui-tabs-nav {
      padding: .2em .2em 0;
      float: inherit;
      width: inherit;

      li {
         clear: none;
         width: initial;
         border-bottom-width: 1px !important;
         border-right-width: 0 !important;
         margin: 1px .2em 0 0;

         &.ui-tabs-active {
            padding-bottom: 1px;
         }

         a {
            width: inherit;
         }
      }
   }

   .ui-tabs-panel, .ui-tabs .ui-tabs-panel .ui-tabs-vertical .ui-tabs-panel {
      padding: 2px !important;
      overflow-y: auto;
   }

   .ui-tabs-vertical .ui-tabs-panel {
      margin-left: 0;
   }

   .tab_cadre_pager {
      width: 100%;

      .big {
         display: none;
      }
   }

   .main_form tr:not(.headerRow) th:not(.actor-th) {
      display: block;
      width: 100%;
      text-align: left;
   }

   .tab_cadre_fixe:not(.tab_actors) {
      display: block;
      width: 100%;
      text-align: left;

      > tbody {
         display: block;
         width: 100%;
         text-align: left;

         > tr {
            display: block;
            width: 100%;
            text-align: left;

            > {
               th, td {
                  display: block;
                  width: 100%;
                  text-align: left;
               }
            }
         }
      }
   }

   .tab_actors tr {
      display: block;
      width: 100%;
      text-align: left;

      &:first-child th:first-child {
         display: block;
         width: 100%;
         text-align: left;
      }
   }

   .tab_cadre_fixe {
      input[type=text], textarea {
         max-width: 95%;
      }
   }

   .tab_cadrehov {
      margin: 0;
      width: 100%;
   }

   table {
      &.tab_cadre_postonly {
         display: inline-block;
         width: 100%;

         > tbody {
            display: inline-block;
            width: 100%;

            > tr {
               display: inline-block;
               width: 100%;

               > td {
                  display: inline-block;
                  width: 100%;
               }
            }
         }

         table.central .tab_cadrehov > tbody > tr {
            display: inline-block;
            width: 100%;

            &:first-child > th {
               display: inline-block;
               width: 100%;
            }
         }
      }

      &.central {
         display: inline-block;
         width: 100%;

         > tbody {
            display: inline-block;
            width: 100%;

            > tr {
               display: inline-block;
               width: 100%;

               > {
                  th {
                     display: inline-block;
                     width: 100%;
                  }

                  td {
                     display: inline-block;
                     width: 100%;

                     > .tab_cadrehov {
                        display: inline-block;
                        width: 100%;

                        > tbody {
                           display: inline-block;
                           width: 100%;
                        }
                     }
                  }
               }
            }
         }
      }

      &.tab_cadre_postonly table.central .tab_cadrehov > tbody > tr > {
         th, td {
            display: inline-block;
            width: 50%;
            box-sizing: border-box;
         }
      }
   }

   .mceToolbar, #image_paste {
      display: none;
   }

   #searchcriteria {
      ul {
         border-collapse: collapse;
         width: 100%;
      }

      .metacriteria, .normalcriteria {
         clear: left;
         display: block;
         width: 100%;
         margin: 6px;
         overflow: auto;
      }
   }

   .timeline_history {
      .h_date {
         background-image: none;
         padding-left: 0;
      }

      .h_info {
         font-size: .7em;
      }
   }

   .tab_cadre_central .top {
      display: block;
      width: 100%;
   }

   #page {
      .tab_actors, .actor-bloc {
         display: block;
      }
   }

   .actor-bloc {
      width: initial;
      float: none;
   }

   .actor-dropdown {
      display: block;
   }

   .select2-focusser {
      display: none !important;
   }

   #planning_container {
      padding-left: 10px;
   }

   #planning_filter {
      position: relative;
      width: 100%;
      margin-bottom: 10px;
   }

   #c_preference #debug_mode {
      display: none;
   }

   #c_recherche {
      form #champRecherche input {
         width: 100px;
      }

      position: relative;
      top: 33px;
      left: 77px;
   }
}

/* ################--------------- Documentation  ---------------#################### */

.documentation {
   background-color: white;
   max-width: 700px;
   margin: 0 auto;
   padding: 10px 20px;

   h1 {
      color: #300000;
   }

   > ul:nth-child(2) {
      list-style-type: disc;
      margin-top: 40px;

      > li {
         margin-left: 30px;
      }
   }

   h2 {
      color: #940000;
      margin-top: 70px;
      border-bottom: 1px solid #A87A7A;
   }

   li {
      margin-left: 10px;
      padding: 5px 0 5px 5px;
   }

   > ul > li > ul > li {
      border-left: 1px solid grey;

      > ul > li {
         list-style-type: disc;
         margin-left: 35px;
      }
   }

   pre {
      border: 1px solid #ccc;
      border-radius: 4px;
      font-size: 13px;
   }

   dt {
      font-weight: bold;
      margin-top: 20px;
   }

   dd {
      margin-left: 20px;
   }
}

td.diff {
   ins {
      color: green;
      text-decoration: none;
   }

   del {
      color: red;
      text-decoration: none;
   }
}

.planning_on_central .fc-view-container * {
   min-height: 1em;

   /** Ensure no event message is displayed well */
   &::before, &::after {
      min-height: 1em;

      /** Ensure no event message is displayed well */
   }
}

.loadingindicator {
   background: #fff url(../pics/spinner.48.gif) no-repeat center 0.5em;
   padding: 60px .5em .5em;
   text-align: center;
   max-width: 350px;
   margin: auto;
   border: none;
}

.small {
   width: 1%;
}

/** "slide panel" component */

.slidepanel {
   z-index: 1000;
   position: fixed;
   width: 30em;
   max-width: 40%;
   background: white;
   top: 0;
   min-height: 100vh;
   height: calc(100% - 28px);

   /* Without footer */
   border: none;
   overflow: auto;

   a.fa {
      font-size: 1.5em;
      color: #ccc;

      &:link {
         font-size: 1.5em;
         color: #ccc;
      }
   }
}

.fa {
   &.bookmark_record, &.reset-search, &.fold-search {
      font-size: 1.5em;
      color: #ccc !important;

      &:link {
         font-size: 1.5em;
         color: #ccc !important;
      }
   }

   &.bookmark_default {
      font-size: 1.5em;
      color: #f3b51f !important;

      &:link {
         font-size: 1.5em;
         color: #f3b51f !important;
      }
   }

   &.reset-search:hover, &.bookmark_record.save:hover, &.fold-search:hover {
      color: #999 !important;
   }
}

.slidepanel a .count .fa {
   color: white;
}

.drag {
   display: inline-block;
   height: 18px;
   padding-right: 1em;
   cursor: move;
}

.slidepanel {
   .header {
      border-bottom: 1px solid #ccc;
      min-height: 2.4em;

      > h3 {
         margin: 0;
         padding-top: .3em;
         text-align: center;
      }

      .icon {
         margin-top: .5em;
         margin-right: .5em;
      }
   }

   .contents {
      clear: both;
   }
}

.layout_lefttab .slidepanel .new_form_tabs .ui-tabs-nav {
   width: auto;
}

.slidepanel {
   .ui-tabs {
      width: auto;
   }

   &.onleft {
      left: 0;
      border-right: 1px solid #ccc;

      .close {
         float: right;
      }

      .icon {
         float: left;
      }
   }

   &.onright {
      right: 0;
      border-left: 1px solid #ccc;

      .close {
         float: left;
      }

      .icon {
         float: right;
      }
   }

   .tab_cadre_fixehov {
      box-shadow: none;
   }

   .default {
      display: inline-block;
      width: 18px;
      height: 18px;
   }

   td * {
      vertical-align: middle;
   }

   .toggle {
      font-size: 1.5em;
      position: absolute;
      right: .2em;
   }
}

/** end "slide panel" component */

/** Badges */

a.savedsearchlink {
   display: block;
   padding: .4em 0;
}

span.count {
   border-radius: 10px;
   display: inline-block;
   text-align: center;
   padding: .2em .5em;
   float: right;
   margin-top: -0.2em;
   margin-left: .5em;
   font-weight: bold;

   img {
      vertical-align: -10%;
   }
}

/** End badges */

/* Primary color elements (white on blue BG) designed to be overridden from palettes */
/* Colors are same as #c_menu */

.primary-bg {
   background: #3A5693;
}

.primary-bg-inverse {
   background: white;
}

.primary-fg {
   color: white;

   &:link, &:hover {
      color: white;
   }
}

.primary-fg-inverse {
   color: #3A5693;

   &:hover {
      color: #3A5693;
   }
}

.tab_cadre_fixe .fa {
   padding: 0 .3em;
}

button.unstyled {
   background: none;
   border: none;
   margin: none;
}

.warning {
   padding: .5em;
   margin: 0 5px 1em;
   cursor: pointer;
   font: bold 12px Arial, Helvetica;
   color: #8f5a0a;
   background-color: #FEC95C;
   border: 0;
   text-align: center;

   li {
      margin-bottom: .5em;

      &:last-child {
         margin-bottom: 0;
      }
   }

   .fa {
      color: white;
      float: left;
      margin-right: .2em;
   }
}

tr.linked-template td:not(.top) {
   background-color: #ffb4b4;
}

.notifs_setup {
   display: table;
   margin: 0 auto;
   border-spacing: 1em 0;

   > {
      form, table {
         display: table-cell;
      }
   }
}

.massiveactions {
   padding: .5em;
   width: 90%;

   input.submit {
      margin-top: .5em;
   }
}

.missing {
   color: orange;
}

.ok {
   color: green;
}

#switchview {
   font-size: 2em;
   text-align: right;
   float: right;

   i {
      margin-left: .5em;

      &.selected {
         color: green;
      }
   }
}

#viewlist {
   display: none;
}

#viewgraph {
   width: calc(100% - 80px);
   overflow-x: auto;

   table {
      width: 100%;
      table-layout: fixed;
   }

   .tipcontent {
      display: none;
   }

   .rooms a {
      &.fa {
         color: white;
         position: absolute;
         right: 0;
         top: 0;
         padding: .5em;

         &:link {
            color: white;
            position: absolute;
            right: 0;
            top: 0;
            padding: .5em;
         }
      }

      .fa {
         color: white;
         position: absolute;
         right: 0;
         top: 0;
         padding: .5em;
      }

      &.itemlink .fa {
         right: 1.2em;
      }
   }
}

/* tables */

div#viewgraph {
   table {
      background-color: #e0e0e0;
      border-collapse: collapse;
   }

   th, td {
      height: 2em;
      border-bottom: 1px solid white;
      text-align: center;
      padding: 0;
   }

   table.rooms {
      th, td {
         height: 5em;
      }
   }

   th {
      border: 1px solid white;
   }

   td[data-hpos="1"] {
      border-left: 1px solid white;
   }

   table {
      &.rooms td {
         border-left: 1px solid white;
      }

      th {
         color: white;
         background-color: SteelBlue;
      }

      td div {
         border: none !important;
         position: relative;
         z-index: 10;
         color: white;
         height: 100%;
         display: flex;
         padding: 0 1%;
         flex-direction: column;
         justify-content: center;
         max-height: 5em;

         /** Fix height when dragging */
         &.rack-add {
            color: #e0e0e0;

            &:hover {
               background-color: rgba(0, 128, 0, 0.5);
               cursor: pointer;
            }
         }
      }
   }

   .mini_toggle {
      font-size: 11px;
      opacity: .5;
      cursor: pointer;
      position: relative;
      padding-left: 20px;
      margin: 15px 5px;
      float: left;

      &:before {
         content: "\f204";
         left: 0;
         top: 0;
         font-size: 15px;
         font-family: 'Font Awesome\ 5 Free';
         position: absolute;
         font-weight: 900;
      }

      &.active:before {
         content: "\f205";
         font-weight: 900;
      }

      &:hover {
         opacity: 1;
      }
   }
}

/* table cells */

.grid-stack .grid-stack-item {
   z-index: 3;
   opacity: 1;
}

.clear_picture .grid-stack .grid-stack-item {
   .grid-stack-item-content, &:after {
      background: none !important;
   }
}

.grid-stack-item {
   position: relative;

   /** should be erased by lib, defined for case without lib **/
   &:not(.lock-bottom) .grid-stack-item-content {
      font-size: 11px;
      text-align: center;
      overflow: hidden;
      cursor: move;

      /* fallback */
      cursor: -webkit-grab;
      cursor: -moz-grab;
      cursor: grab;

      &:active {
         cursor: move;

         /* fallback */
         cursor: -webkit-grabbing;
         cursor: -moz-grabbing;
         cursor: grabbing;
      }
   }
}

.grid-stack-item-content a {
   font-size: 1em;
   font-weight: bold;
}

.clear_text:not(.clear_picture) .grid-stack .grid-stack-item .itemrack_name {
   display: none;
}

#viewgraph:not(.clear_picture) .with_picture .grid-stack-item-content {
   .itemrack_name {
      background-color: rgba(255, 255, 255, 0.65);
      color: #000 !important;
   }

   .rel-link {
      opacity: .6;
   }
}

.grid-stack-item-content {
   .rel-link {
      position: absolute;
      right: 3px;
      bottom: 3px;
      opacity: 0;

      a i.fa {
         color: #000;
      }
   }

   &:hover .rel-link {
      opacity: .8;
   }
}

.grid-stack {
   .grid-stack-item {
      .grid-stack-item-content, .placeholder-content {
         left: 0;
         right: 0;
      }
   }

   .grid-stack-placeholder > .placeholder-content {
      border: 1px dashed #bcbf33;
      background-color: rgba(229, 245, 105, .5);
   }
}

#viewgraph table.outbound {
   width: 400px;
   margin-bottom: 20px;
}

div#viewgraph table.outbound td div {
   padding: 0;

   .grid-stack-item-content {
      box-shadow: none;
   }
}

ul.indexes {
   list-style-type: none;
   margin: 0;
   padding: 0;
   text-align: center;
   font-size: .7em;
   color: silver;
   float: left;
}

.virtual_pdu_space {
   height: 20px;
   clear: both;
}

.side_pdus_float {
   float: left;
   min-height: 100%;
   width: 20px;
}

.side_pdus.side_pdus_nofloat {
   clear: left;
   margin: 0 2px 2px;
}

.side_pdus_nofloat .grid-stack-item:not(.lock-bottom) .grid-stack-item-content {
   cursor: initial;
}

.side_pdus {
   background-color: #575757;
   margin: 0 1px;

   .grid-stack-item:not(.lock-bottom) {
      background-color: #FF9D1F;
      overflow: hidden;
   }
}

.side_pdus_float {
   .grid-stack-item {
      .grid-stack-item-content {
         border: 0 solid rgba(4, 4, 4, .4);
         border-width: 4px 1px;

         .rotated_text {
            transform: rotate(-90deg);
            transform-origin: bottom left;
            position: absolute;
            bottom: 25px;
            left: 15px;
            white-space: nowrap;
         }
      }

      .item_rack_icon {
         position: absolute;
         bottom: 1px;
         left: 0;
         position: absolute;
         bottom: 1px;
         left: 0;
      }
   }

   .grid-stack-item-content .rel-link {
      left: 3px;
      top: 3px;
      bottom: unset;
      right: unset;
   }

   .grid-stack-item:after {
      content: '';
      position: absolute;
      height: 20px;
      bottom: 4px;
      left: 20px;
      z-index: -1;
      transform: rotate(-90deg);
      transform-origin: bottom left;
   }
}

.racks_add .cell_add {
   box-sizing: border-box;
   display: block;
   opacity: 0;
   z-index: 2;
   position: relative;

   &:after {
      content: "\f067";
      left: 45%;
      font-size: 1em;
      color: grey;
      top: 5px;
      font-family: 'Font Awesome\ 5 Free';
      position: absolute;
      font-weight: 900;
   }

   &:hover {
      opacity: 1;
      cursor: pointer;
   }
}

/*** Rack Rooms ***/

.grid-room {
   margin: 10px 0 10px 10px;
   float: left;
   padding: 15px 0 0 15px;
   overflow-y: hidden;

   .blueprint {
      margin-left: 15px;
      width: calc(100% - 16px);
   }
}

.clear_blueprint .grid-room .blueprint {
   background: none !important;
}

.grid-room {
   .racks_add {
      border: 1px solid #EEEEEE;
      border-width: 0 1px 1px 0;
      background-size: 40px 39px;
      background-image: linear-gradient(to right, #EEEEEE 1px, transparent 1px), linear-gradient(to bottom, #EEEEEE 1px, transparent 1px);
   }

   .grid-stack {
      float: left;
   }
}

.clear_grid .grid-room .grid-stack {
   background-image: none;
}

.grid-room {
   .grid-stack-item {
      border: 1px solid rgb(68, 68, 68);
      box-sizing: border-box;

      &:after {
         position: absolute;
         content: " ";
         background-color: rgba(0, 0, 0, 0.3);
      }

      &.room_orientation_1:after {
         /* NORTH */
         top: 0;
         left: 0;
         width: 100%;
         height: 4px;
      }

      &.room_orientation_2:after {
         /* EAST */
         top: 0;
         right: 0;
         width: 4px;
         height: 100%;
      }

      &.room_orientation_3:after {
         /* SOUTH */
         bottom: 0;
         left: 0;
         width: 100%;
         height: 4px;
      }

      &.room_orientation_4:after {
         /* WEST */
         top: 0;
         left: 0;
         width: 4px;
         height: 100%;
      }

      .grid-stack-item-content {
         padding-top: 4px;
      }

      &.lock-bottom {
         display: none;
      }
   }

   ul.indexes {
      &.indexes-x {
         width: 100%;
         float: none;
         height: 15px;
         padding-left: 15px;
         box-sizing: border-box;

         li {
            float: left;
            width: 40px;
         }
      }

      &.indexes-y {
         width: 15px;

         li {
            width: 10px;
            height: 39px;
            line-height: 40px;
         }
      }
   }
}

.clear_grid .grid-room ul.indexes {
   visibility: hidden;
}

.grid-room .racks_add {
   margin-left: 15px;

   .cell_add {
      height: 39px;
      width: 40px;
      float: left;

      &:after {
         left: 15px;
         top: 14px;
      }
   }
}

/*** Racks ***/

.racks_row {
   width: 100%;
}

.racks_col {
   margin-left: 2px;
   float: left;
   position: relative;

   &:not(:last-child) {
      margin-right: 40px;
   }
}

.rack_side {
   float: left;
   text-align: center;
   background: #4C4C4C;
   padding-top: 18px;
}

.racks_col h2 {
   font-size: 1em;
   color: #555;
   background-color: #e6e6e6;
   height: 18px;
   margin: 0;
   padding: 5px 0;
}

@media screen and (max-width: $break_lphones) {
   .racks_col:not(:last-child) {
      margin-right: 0;
      margin-bottom: 15px;
   }

   #viewgraph {
      min-width: 100%;
   }
}

.racks_add {
   position: absolute;
   display: block;
   width: 100%;
   z-index: 2;
}

.grid-rack {
   .racks_add .cell_add {
      height: 20px;
      margin-bottom: 1px;
      width: 100%;
   }

   width: 217px;
   background: #FFF repeating-linear-gradient(transparent,
                                                transparent 21px,
                                              rgba(0, 0, 0, .1) 21px,
                                              rgba(0, 0, 0, .1) 42px);
   z-index: 1;
   border: 1px solid #D4D4D4;
   float: left;
}

.side_pdus_nofloat .grid-stack-item .grid-stack-item-content, .grid-rack .grid-stack-item:not(.lock-bottom) .grid-stack-item-content {
   color: #2c3e50;
   border: 0 solid rgba(4, 4, 4, .4);
   border-width: 1px 4px;
   box-shadow: 1px 1px 5px 0px #656565;
}

#viewgraph:not(.clear_picture) .grid-rack .grid-stack-item.with_picture .grid-stack-item-content {
   border-color: rgba(4, 4, 4, .25);
   border-width: 0 4px;
}

.grid-rack .grid-stack-item {
   &.reserved .grid-stack-item-content {
      border: 1px solid #FF7C24;
      box-shadow: none;

      a.itemrack_name {
         color: #7F4723 !important;
      }
   }

   &.item_rear {
      background: repeating-linear-gradient(45deg, rgba(0, 0, 0, 0.15), rgba(0, 0, 0, 0.15) 10px, rgba(59, 59, 59, 0.15) 10px, rgba(59, 59, 59, 0.15) 20px);
   }

   &.reserved {
      background: repeating-linear-gradient(115deg, #FF8A3C, #FF8A3C 30px, #FFD7BC 30px, #FFD7BC 60px);
   }
}

.grid-stack-item .item_rack_icon {
   float: left;
   opacity: .6;
   padding: 3px 0 0 2px;
   font-size: 14px;
}

#viewgraph:not(.clear_picture) .grid-rack .grid-stack-item.with_picture .item_rack_icon {
   display: none;
}

.rack_tipcontent {
   span {
      display: block;
   }

   label {
      font-weight: bold;
      margin-right: 3px;
   }
}

.grid-rack .grid-stack-item.lock-bottom {
   background: #4C4C4C;
   width: 101% !important;
   margin: 0 -1px;
}

.racks_row ul.indexes li {
   height: 20px;
   width: 20px;
   margin-bottom: 1px;
   box-sizing: border-box;
   line-height: 20px;
}

.rack_side_block {
   width: 200px;
   border: 1px solid #E6E6E6;
   background-color: #F3F3F3;
   text-align: left;
   font-size: 11px;
   margin-bottom: 20px;
}

.rack_side_block_content {
   padding: 10px 5px;
}

.rack_side_block {
   h2 {
      color: #555;
      margin: 0;
      padding: 5px 10px;
      font-size: 14px;
      font-weight: bold;
      background-color: #e6e6e6;
   }

   h3 {
      color: #6F6F6F;
      margin: 0;
      font-size: 11px;
      font-weight: bold;
   }

   .ui-progressbar {
      height: 13px;
   }

   .doaction_progress_text {
      font-weight: normal;
      padding: 0;
   }
}

.rack_side_block_content i {
   margin: 0 3px;
}

.rack_side_block .sub_action {
   display: block;
   color: #555;
   cursor: pointer;
   padding: 5px;
   text-align: center;

   &:hover {
      background-color: #D1D1D1;
   }

   i {
      margin-right: 3px;
      color: #555;
   }
}

div#viewgraph .rack_side_block .pdu_list {
   background: none;

   td {
      text-align: left;
      border: 1px solid rgba(0, 0, 0, 0.2);
      padding: 0 3px;
   }
}

.pdu_list {
   .rack_position {
      width: 20px;
   }

   i.fa {
      color: rgba(0, 0, 0, 0.6);
   }
}

ul#menu ul {
   -webkit-column-count: 2;
   -webkit-column-gap: 10px;
   -moz-column-count: 2;
   -moz-column-gap: 10px;
   column-count: 2;
   column-gap: 10px;

   li {
      break-inside: avoid;
   }
}

.fail_info {
   padding: 6px 8px;
   box-shadow: 0 0 15px rgba(0, 0, 0, 0.2);
   border-radius: 5px;
   font-weight: bold;
   background: red;
   background-color: rgba(255, 0, 0, 0.8);
   color: white;

   #reload_data {
      display: block;
      text-align: center;
      cursor: pointer;
   }
}

input[name=as_map] {
   visibility: hidden;

   + label span.fa {
      margin: .5em;
   }

   &:checked + label {
      color: blue;
   }
}

.leaflet-control-geocoder-form {
   margin: 0.2em !important;

   input {
      &[type=text] {
         width: 10em;
      }

      &[type=submit] {
         border: 1px transparent solid;
      }
   }
}

/** ITIL statuses */

.itilstatus {
   font-size: 1.4em;
   margin-right: .2em;
   color: red;
   background-color: transparent;
   vertical-align: middle;

   &.assigned, &.new {
      color: #49bf4d;
   }

   &.accepted {
      color: green;
   }

   &.test, &.qualif, &.waiting {
      color: orange;
   }

   &.approval {
      color: #8CABDB;
   }

   &.eval {
      color: lightblue;
   }

   &.closed, &.solved, &.observe {
      color: black;
   }

   &.planned {
      color: #1B2F62;
   }
}

/** /ITIL statuses */

.fup-popup {
   overflow-y: auto;
   width: 350px;
   height: 200px;
   font-size: 11px;
}

/** Responsive for documentation */

@media screen and (max-width: $break_lphones) {
   .documentation {
      margin-left: 0 !important;
   }
}

@media screen and (min-width: $break_lphones) {
   .documentation #summary {
      position: fixed;
      top: 40px;
      left: 15px;
      margin-top: 0;

      + ul {
         width: 200px;
         position: fixed;
         top: 70px;
         left: 10px;
         bottom: 0;
         overflow: auto;
      }
   }
}

@media screen and (max-width: 1100px) {
   .documentation {
      margin-left: 200px;
   }
}

/** Fixes for Font Awesome 5 icons not showing at all or
with incorrect shading in some cases */

.fa:before, .fas:before, .fa:after, .fas:after {
   font-weight: 900;
}

.far {
   &:before, &:after {
      font-weight: 400;
   }
}

.fa-lg {
   font-size: 1.2em;
}

.disabled {
   color: red !important;
}

.enabled {
   color: green !important;
}

input:disabled + .label-checkbox {
   cursor: not-allowed;
}
/** Custom CSS form */
.custom_css_configuration td:not([colspan]) {
   width: 50%;
}
.custom_css_configuration tbody,
.custom_css_configuration tr,
.custom_css_configuration td,
.custom_css_configuration .custom_css_container {
   max-width: inherit; /* chain inherit "max-width" from table element to editor container */
}
.custom_css_configuration .custom_css_container {
   width: 100%;
}
.custom_css_configuration .custom_css_container textarea {
   box-sizing: border-box;
   min-height: 250px;
   width: 100%;
}
.custom_css_configuration .custom_css_container .CodeMirror.input-disabled {
   background: rgb(235, 235, 228); /* default bg color for disabled inputs */
}

/** Impersonate feature */
div.banner-impersonate {
   background: #ff3d2a;
   color: #fff;
   font-weight: bold;
   padding: 10px;
   text-align: right;
}
div.banner-impersonate button {
   color: inherit;
   margin-left: 5px;
   text-decoration: underline;
}

/** objectlock message */
div.objectlockmessage {
   @extend .navigationheader;
   background-color: lightSalmon !important;
   flex-wrap: wrap;
   align-items: center;
}

div.objectlockmessage a.vsubmit {
   margin: 0 15px;
   white-space:nowrap;
}

div.objectlockmessage > .form-group-checkbox {
   padding-left: 5px;
}

@import 'impact';

/** Kanban */
#page .kanban {
   position: relative;
   height: 100%;

   .kanban-toolbar {
      display: flex;
      align-items: center;
      margin-bottom: 5px;
      font-size: 14px;
      background-color: #fbfbfb;
      border: 1px solid #d6d6d6;
      padding: 10px;

      .select2-selection {
         height: 30px;

         .select2-selection__rendered {
            font-size: 13px;
            line-height: 29px;
         }

         .select2-selection__arrow {
            height: 25px;
         }
      }

      input[type=text][name=filter]:not([type=submit]):not([type=button]) {
         flex: 1 0 auto;
         border-radius: unset;
         background-color: white !important;
         padding: 5px 10px;
         font-size: 13px;
      }
      input[type=button].kanban-add-column:not([type=submit]):not([type=text]) {
         margin-left: 5px;
         padding: 7px 10px;
         font-size: 13px;
      }
      .fas {
         margin: auto auto auto 10px;
         font-size: 1.2em;
         cursor: pointer;
      }
      .select2 {
         min-width: 150px;
      }
   }
   .kanban-form {
      text-align: left;
      padding: 10px 10px 10px 10px;
      background-color: white;
      box-shadow: 0 1px 2px rgba(0, 0, 0, 0.1);
      border: #d3d3d3 1px solid;
      z-index: 10;
      input {
         border-radius: unset !important;
         &[type=checkbox] {
            margin-right: 5px;
         }
         &:not([type=checkbox]) {
            display: block;
         }
         &:not([type=submit]):not([type=checkbox]) {
            width: 90%;
            padding: 5px 10px;
         }
         &[type=submit] {
            margin: auto;
         }
         &[type=button] {
            width: 100%;
         }
      }
      .select2 {
         width: 90%;
         .selection .select2-selection {
            max-width: unset;
         }
      }
      .kanban-item-subtitle {
         font-style: italic;
         font-weight: normal;
      }
      .kanban-item-content {
         margin-bottom: 5px;
         .kanban-columns-list {
            max-height: 50vh;
            overflow-y: auto;
            margin: 10px 0;

            li {
               padding: 5px 0px 0px 0px;
            }
         }
      }
   }
   .kanban-container {
      overflow: auto;
      .kanban-dropdown {
         position: fixed;
         width: max-content;
         min-width: 100px;
         background-color: #f1f1f1;
         border: 1px solid #7f7979;
         text-align: left;
         li {
            background-color: white;
            color: #333333; // Default text color
            padding: 10px;
            margin-top: 2px;
            cursor: pointer;
            position: relative;
            &:hover {
               background-color: #3a5693;
               color: white;
            }
            ul {
               position: absolute;
               left: 100%;
               top: 0;
               display: block;
               width: max-content;
               min-width: 100px;
               background-color: #f1f1f1;
               outline: 1px solid #7f7979; // Use outline instead of border on submenus to avoid them being aligned off by one pixel
               margin-left: 1px;
            }
            i {
               margin-right: 1em;
            }
         }
         li:first-of-type {
            margin-top: 0;
         }
         li.dropdown-trigger {
            &:before {
               content: "\f054";
               font-family: "Font Awesome\ 5 Free";
               font-weight: 900;
               float: right;
            }
            &.active {
               background-color: #3a5693;
               color: white;
            }
            a {
               color: inherit;
            }
         }
      }
      .kanban-columns {
         width: max-content; /* Fix overflow when collapsed */
         display: flex;
         .kanban-column {
            margin-right: 8px;
            background-color: #f1f1f1;
            border: #d3d3d3 1px solid;
            min-width: 200px;
            height: 600px;
            border-radius: 5px;
            flex-direction: column;
            flex: 1 0 auto;
            text-align: center;

            &.ui-sortable-helper {
               cursor: grab;
            }

            &.collapsed {
               min-width: unset;
               width: calc(1.2em + 20px);

               .kanban-column-header {
                  box-shadow: unset;

                  .kanban-column-header-content {
                     flex-direction: column;

                     .kanban-collapse-column, .kanban-column-title, .kanban_nb {
                        transform: rotate(90deg);
                        transform-origin: center;
                        display: inline-block;
                        margin: calc(50% - 8px) 0;
                        white-space: nowrap;
                     }

                     .kanban-collapse-column {
                        margin: 0 0 8px 0;
                     }

                     .kanban-column-toolbar {
                        display: none;
                     }
                  }
               }
               .kanban-body {
                  display: none;
               }
            }

            .kanban-column-header {
               background-color: #f1f1f1;
               border-top: 3px solid #f1f1f1;
               box-shadow: 0 1px 1px #dbdbdb;
               font-size: 1.2em;
               padding: 10px;
               margin-bottom: 5px;

               .kanban-column-header-content {
                  display: flex;
                  justify-content: space-between;
                  align-items: center;
               }

               .pointer {
                  opacity: .3;

                  &:hover {
                     opacity: 1;
                  }
               }

               i.fas {
                  cursor: pointer;
                  //flex-direction: column;
                  flex: 0 1 auto;
                  position: relative;
                  // Increase click area to make it easier to collapse/expand boards
                  &:after {
                     content: '';
                     position: absolute;
                     top: -50%;
                     left: -50%;
                     width: 200%;
                     height: 200%;
                  }
               }
               .kanban-column-title {
                  margin-left: 15px;
                  padding: 3px 12px;
                  border-radius: 50px;

                  &.kanban-text-light {
                     color: white;
                  }
                  &.kanban-text-dark {
                     color: black;
                  }
               }
               .kanban_nb {
                  padding: 2px 5px 2px 5px;
                  background-color: white;
                  border-radius: 20px;
                  margin-left: 10px;
               }
               .kanban-column-toolbar {
                  margin-left: auto;
                  flex-direction: column;
                  flex: 0 1 auto;
                  i {
                     margin-left: 12px;
                  }
               }
            }
            .kanban-body {
               min-height: 150px;
               padding: 0 5px 0 5px;
               height: calc(100% - (1.2em + 35px));
               overflow-y: auto;
               overflow-x: hidden;
               .kanban-add-form {
                  input {
                     border-radius: unset !important;
                     display: block;
                     margin: 8px 0 0;
                     padding: 5px 10px;

                     &:not([type=submit]) {
                        width: 90%;
                     }
                     &[type=submit] {
                        margin: auto;
                     }
                  }
                  textarea {
                     border-radius: unset !important;
                     width: 90%;
                     resize: vertical;
                     margin: 8px 0;
                     padding: 5px 10px;
                  }
               }
               .kanban-add-form {
                  padding-top: 10px !important;
                  padding-bottom: 10px !important;
               }

               .kanban-item, .kanban-add-form {
                  text-align: left;
                  padding-left: 0;
                  background-color: white;
                  box-shadow: 0 1px 2px rgba(0, 0, 0, 0.1);
                  min-height: 50px;
                  margin-top: 5px;
                  border-radius: 5px;
                  border: #d3d3d3 1px solid;
                  min-width: 250px;
                  &.filtered-out {
                     display: none;
                  }
                  &.ui-sortable-helper {
                     cursor: grab;
                  }
                  .kanban-item-header, .kanban-item-header a {
                     .fas {
                        &:hover {
                           text-decoration: none;
                        }
                        float: right;
                        cursor: pointer;
                     }
                     padding: 5px 10px 0;
                     color: black;
                     font-size: 1.1em;
                     font-weight: bold;
                     a:hover {
                        text-decoration: underline;
                     }
                     a {
                        padding: unset;
                     }
                  }
                  .kanban-item-content {
                     padding: 0 10px 0 10px;
                     .kanban-core-content {
                        display: flex;
                        flex-wrap: wrap;
                        margin: 10px 0 10px 0;
                     }
                  }
                  .kanban-item-team {
                     display: flex;
                     padding-right: 10px;
                     padding-bottom: 10px;
                     span:first-of-type {
                        margin-left: auto;
                     }
                     span {
                        margin-right: 2px;
                        img {
                           border-radius: 50%;
                        }
                        &.fa-stack {
                           width: 2em;
                        }
                     }
                  }
               }
            }
         }

         > .sortable-placeholder {
            min-width: 200px;
            height: 600px;
            margin: 0 8px 0 0;
            border-radius: 5px
         }
      }
   }
   .kanban-color-preview {
      width: 1em;
      height: 1em;
      display: inline-block;
      margin-right: 5px;
      vertical-align: middle;
   }

   .sortable-placeholder {
      border: 2px dashed #dad55e;
      background: #fffa90;
      color: #777620;
      height: 40px;
      margin-top: 5px;
      &.invalid-position {
         border: 2px dashed #d3413c;
         background: #ff7370;
         color: #792220;
      }
   }
}

.flex-break {
   width: 100%;
}

div.progress {
   background-color: #d3d3d3;
   width: 100%;
   height: 1em;
   border-radius: 5px;
   .progress-fg {
      background-color: #8cabdb;
      height: 1em;
      float: left;
      border-radius: 5px;
   }
}


/* Styles for update page */
.tab_check td i.fas {
   font-size: 12px;
   margin-right: 3px;
}
.tab_check td i.fa-check {
   color: #008e2c;
}
.tab_check td i.fa-exclamation-triangle {
   color: #ffa500;
}
/* /Styles for update page */


<<<<<<< HEAD
.log-toolbar {
   padding-right: 8px !important;

   .log-toolbar-item {
      float: right;
      margin-left: 10px;
      cursor: pointer;
      opacity: 0.8;
      font-size: 1.4em;

      &:hover, &.active {
         opacity: 1;
      }
   }
}
=======
/** style for relations **/
.relations_list {
   li {
      padding: 6px;
      border: 1px solid transparent;

      .delete_relation {
         margin-left: 8px;
         visibility: hidden;
      }

      &:hover {
         border-color: rgba(0, 0, 0, .3);

         .delete_relation {
            visibility: visible;
         }
      }
   }

   .add_relation {
      padding: 7px;
      display: block;
   }
}
/** /style for relations **/
>>>>>>> 676eba5e
<|MERGE_RESOLUTION|>--- conflicted
+++ resolved
@@ -7005,7 +7005,33 @@
 /* /Styles for update page */
 
 
-<<<<<<< HEAD
+/** style for relations **/
+.relations_list {
+   li {
+      padding: 6px;
+      border: 1px solid transparent;
+
+      .delete_relation {
+         margin-left: 8px;
+         visibility: hidden;
+      }
+
+      &:hover {
+         border-color: rgba(0, 0, 0, .3);
+
+         .delete_relation {
+            visibility: visible;
+         }
+      }
+   }
+
+   .add_relation {
+      padding: 7px;
+      display: block;
+   }
+}
+/** /style for relations **/
+
 .log-toolbar {
    padding-right: 8px !important;
 
@@ -7020,32 +7046,4 @@
          opacity: 1;
       }
    }
-}
-=======
-/** style for relations **/
-.relations_list {
-   li {
-      padding: 6px;
-      border: 1px solid transparent;
-
-      .delete_relation {
-         margin-left: 8px;
-         visibility: hidden;
-      }
-
-      &:hover {
-         border-color: rgba(0, 0, 0, .3);
-
-         .delete_relation {
-            visibility: visible;
-         }
-      }
-   }
-
-   .add_relation {
-      padding: 7px;
-      display: block;
-   }
-}
-/** /style for relations **/
->>>>>>> 676eba5e
+}