--
-- ---------------------------------------------------------------------
-- GLPI - Gestionnaire Libre de Parc Informatique
-- Copyright (C) 2015-2021 Teclib' and contributors.
--
-- http://glpi-project.org
--
-- based on GLPI - Gestionnaire Libre de Parc Informatique
-- Copyright (C) 2003-2014 by the INDEPNET Development Team.
--
-- ---------------------------------------------------------------------
--
-- LICENSE
--
-- This file is part of GLPI.
--
-- GLPI is free software; you can redistribute it and/or modify
-- it under the terms of the GNU General Public License as published by
-- the Free Software Foundation; either version 2 of the License, or
-- (at your option) any later version.
--
-- GLPI is distributed in the hope that it will be useful,
-- but WITHOUT ANY WARRANTY; without even the implied warranty of
-- MERCHANTABILITY or FITNESS FOR A PARTICULAR PURPOSE.  See the
-- GNU General Public License for more details.
--
-- You should have received a copy of the GNU General Public License
-- along with GLPI. If not, see <http://www.gnu.org/licenses/>.
-- ---------------------------------------------------------------------
--

### Dump table glpi_alerts

SET FOREIGN_KEY_CHECKS=0;

DROP TABLE IF EXISTS `glpi_alerts`;
CREATE TABLE `glpi_alerts` (
  `id` int NOT NULL AUTO_INCREMENT,
  `itemtype` varchar(100) NOT NULL,
  `items_id` int NOT NULL DEFAULT '0',
  `type` int NOT NULL DEFAULT '0' COMMENT 'see define.php ALERT_* constant',
  `date` timestamp NOT NULL DEFAULT CURRENT_TIMESTAMP,
  PRIMARY KEY (`id`),
  UNIQUE KEY `unicity` (`itemtype`,`items_id`,`type`),
  KEY `type` (`type`),
  KEY `date` (`date`)
) ENGINE=InnoDB DEFAULT CHARSET=utf8mb4 COLLATE=utf8mb4_unicode_ci ROW_FORMAT=DYNAMIC;


### Dump table glpi_authldapreplicates

DROP TABLE IF EXISTS `glpi_authldapreplicates`;
CREATE TABLE `glpi_authldapreplicates` (
  `id` int NOT NULL AUTO_INCREMENT,
  `authldaps_id` int NOT NULL DEFAULT '0',
  `host` varchar(255) DEFAULT NULL,
  `port` int NOT NULL DEFAULT '389',
  `name` varchar(255) DEFAULT NULL,
  `timeout` int NOT NULL DEFAULT '10',
  PRIMARY KEY (`id`),
  KEY `authldaps_id` (`authldaps_id`)
) ENGINE=InnoDB DEFAULT CHARSET=utf8mb4 COLLATE=utf8mb4_unicode_ci ROW_FORMAT=DYNAMIC;


### Dump table glpi_authldaps

DROP TABLE IF EXISTS `glpi_authldaps`;
CREATE TABLE `glpi_authldaps` (
  `id` int NOT NULL AUTO_INCREMENT,
  `name` varchar(255) DEFAULT NULL,
  `host` varchar(255) DEFAULT NULL,
  `basedn` varchar(255) DEFAULT NULL,
  `rootdn` varchar(255) DEFAULT NULL,
  `port` int NOT NULL DEFAULT '389',
  `condition` text,
  `login_field` varchar(255) DEFAULT 'uid',
  `sync_field` varchar(255) DEFAULT NULL,
  `use_tls` tinyint NOT NULL DEFAULT '0',
  `group_field` varchar(255) DEFAULT NULL,
  `group_condition` text,
  `group_search_type` int NOT NULL DEFAULT '0',
  `group_member_field` varchar(255) DEFAULT NULL,
  `email1_field` varchar(255) DEFAULT NULL,
  `realname_field` varchar(255) DEFAULT NULL,
  `firstname_field` varchar(255) DEFAULT NULL,
  `phone_field` varchar(255) DEFAULT NULL,
  `phone2_field` varchar(255) DEFAULT NULL,
  `mobile_field` varchar(255) DEFAULT NULL,
  `comment_field` varchar(255) DEFAULT NULL,
  `use_dn` tinyint NOT NULL DEFAULT '1',
  `time_offset` int NOT NULL DEFAULT '0' COMMENT 'in seconds',
  `deref_option` int NOT NULL DEFAULT '0',
  `title_field` varchar(255) DEFAULT NULL,
  `category_field` varchar(255) DEFAULT NULL,
  `language_field` varchar(255) DEFAULT NULL,
  `entity_field` varchar(255) DEFAULT NULL,
  `entity_condition` text,
  `date_mod` timestamp NULL DEFAULT NULL,
  `comment` text,
  `is_default` tinyint NOT NULL DEFAULT '0',
  `is_active` tinyint NOT NULL DEFAULT '0',
  `rootdn_passwd` varchar(255) DEFAULT NULL,
  `registration_number_field` varchar(255) DEFAULT NULL,
  `email2_field` varchar(255) DEFAULT NULL,
  `email3_field` varchar(255) DEFAULT NULL,
  `email4_field` varchar(255) DEFAULT NULL,
  `location_field` varchar(255) DEFAULT NULL,
  `responsible_field` varchar(255) DEFAULT NULL,
  `pagesize` int NOT NULL DEFAULT '0',
  `ldap_maxlimit` int NOT NULL DEFAULT '0',
  `can_support_pagesize` tinyint NOT NULL DEFAULT '0',
  `picture_field` varchar(255) DEFAULT NULL,
  `date_creation` timestamp NULL DEFAULT NULL,
  `inventory_domain` varchar(255) DEFAULT NULL,
  `tls_certfile` text,
  `tls_keyfile` text,
  `use_bind` tinyint NOT NULL DEFAULT '1',
  `timeout` int NOT NULL DEFAULT '10',
  PRIMARY KEY (`id`),
  KEY `date_mod` (`date_mod`),
  KEY `is_default` (`is_default`),
  KEY `is_active` (`is_active`),
  KEY `date_creation` (`date_creation`),
  KEY `sync_field` (`sync_field`)
) ENGINE=InnoDB DEFAULT CHARSET=utf8mb4 COLLATE=utf8mb4_unicode_ci ROW_FORMAT=DYNAMIC;


### Dump table glpi_authmails

DROP TABLE IF EXISTS `glpi_authmails`;
CREATE TABLE `glpi_authmails` (
  `id` int NOT NULL AUTO_INCREMENT,
  `name` varchar(255) DEFAULT NULL,
  `connect_string` varchar(255) DEFAULT NULL,
  `host` varchar(255) DEFAULT NULL,
  `date_mod` timestamp NULL DEFAULT NULL,
  `comment` text,
  `is_active` tinyint NOT NULL DEFAULT '0',
  PRIMARY KEY (`id`),
  KEY `date_mod` (`date_mod`),
  KEY `is_active` (`is_active`)
) ENGINE=InnoDB DEFAULT CHARSET=utf8mb4 COLLATE=utf8mb4_unicode_ci ROW_FORMAT=DYNAMIC;

### Dump table glpi_apiclients

DROP TABLE IF EXISTS `glpi_apiclients`;
CREATE TABLE `glpi_apiclients` (
  `id` int NOT NULL AUTO_INCREMENT,
  `entities_id` int NOT NULL DEFAULT '0',
  `is_recursive` tinyint NOT NULL DEFAULT '0',
  `name` varchar(255) DEFAULT NULL,
  `date_mod` timestamp NULL DEFAULT NULL,
  `is_active` tinyint NOT NULL DEFAULT '0',
  `ipv4_range_start` bigint DEFAULT NULL,
  `ipv4_range_end` bigint DEFAULT NULL,
  `ipv6` varchar(255) DEFAULT NULL,
  `app_token` varchar(255) DEFAULT NULL,
  `app_token_date` timestamp NULL DEFAULT NULL,
  `dolog_method` tinyint NOT NULL DEFAULT '0',
  `comment` text,
  PRIMARY KEY (`id`),
  KEY `date_mod` (`date_mod`),
  KEY `is_active` (`is_active`),
  KEY `entities_id` (`entities_id`),
  KEY `is_recursive` (`is_recursive`)
) ENGINE=InnoDB DEFAULT CHARSET=utf8mb4 COLLATE=utf8mb4_unicode_ci ROW_FORMAT=DYNAMIC;


### Dump table glpi_autoupdatesystems

DROP TABLE IF EXISTS `glpi_autoupdatesystems`;
CREATE TABLE `glpi_autoupdatesystems` (
  `id` int NOT NULL AUTO_INCREMENT,
  `name` varchar(255) DEFAULT NULL,
  `comment` text,
  PRIMARY KEY (`id`),
  KEY `name` (`name`)
) ENGINE=InnoDB DEFAULT CHARSET=utf8mb4 COLLATE=utf8mb4_unicode_ci ROW_FORMAT=DYNAMIC;


### Dump table glpi_blacklistedmailcontents

DROP TABLE IF EXISTS `glpi_blacklistedmailcontents`;
CREATE TABLE `glpi_blacklistedmailcontents` (
  `id` int NOT NULL AUTO_INCREMENT,
  `name` varchar(255) DEFAULT NULL,
  `content` text,
  `comment` text,
  `date_mod` timestamp NULL DEFAULT NULL,
  `date_creation` timestamp NULL DEFAULT NULL,
  PRIMARY KEY (`id`),
  KEY `date_mod` (`date_mod`),
  KEY `date_creation` (`date_creation`)
) ENGINE=InnoDB DEFAULT CHARSET=utf8mb4 COLLATE=utf8mb4_unicode_ci ROW_FORMAT=DYNAMIC;


### Dump table glpi_blacklists

DROP TABLE IF EXISTS `glpi_blacklists`;
CREATE TABLE `glpi_blacklists` (
  `id` int NOT NULL AUTO_INCREMENT,
  `type` int NOT NULL DEFAULT '0',
  `name` varchar(255) DEFAULT NULL,
  `value` varchar(255) DEFAULT NULL,
  `comment` text,
  `date_mod` timestamp NULL DEFAULT NULL,
  `date_creation` timestamp NULL DEFAULT NULL,
  PRIMARY KEY (`id`),
  KEY `type` (`type`),
  KEY `name` (`name`),
  KEY `date_mod` (`date_mod`),
  KEY `date_creation` (`date_creation`)
) ENGINE=InnoDB DEFAULT CHARSET=utf8mb4 COLLATE=utf8mb4_unicode_ci ROW_FORMAT=DYNAMIC;


### Dump table glpi_savedsearches

DROP TABLE IF EXISTS `glpi_savedsearches`;
CREATE TABLE `glpi_savedsearches` (
  `id` int NOT NULL AUTO_INCREMENT,
  `name` varchar(255) DEFAULT NULL,
  `type` int NOT NULL DEFAULT '0' COMMENT 'see SavedSearch:: constants',
  `itemtype` varchar(100) NOT NULL,
  `users_id` int NOT NULL DEFAULT '0',
  `is_private` tinyint NOT NULL DEFAULT '1',
  `entities_id` int NOT NULL DEFAULT '-1',
  `is_recursive` tinyint NOT NULL DEFAULT '0',
  `path` varchar(255) DEFAULT NULL,
  `query` text,
  `last_execution_time` int DEFAULT NULL,
  `do_count` tinyint NOT NULL DEFAULT '2' COMMENT 'Do or do not count results on list display see SavedSearch::COUNT_* constants',
  `last_execution_date` timestamp NULL DEFAULT NULL,
  `counter` int NOT NULL DEFAULT '0',
  PRIMARY KEY (`id`),
  KEY `type` (`type`),
  KEY `itemtype` (`itemtype`),
  KEY `entities_id` (`entities_id`),
  KEY `users_id` (`users_id`),
  KEY `is_private` (`is_private`),
  KEY `is_recursive` (`is_recursive`),
  KEY `last_execution_time` (`last_execution_time`),
  KEY `last_execution_date` (`last_execution_date`),
  KEY `do_count` (`do_count`)
) ENGINE=InnoDB DEFAULT CHARSET=utf8mb4 COLLATE=utf8mb4_unicode_ci ROW_FORMAT=DYNAMIC;


### Dump table glpi_savedsearches_users

DROP TABLE IF EXISTS `glpi_savedsearches_users`;
CREATE TABLE `glpi_savedsearches_users` (
  `id` int NOT NULL AUTO_INCREMENT,
  `users_id` int NOT NULL DEFAULT '0',
  `itemtype` varchar(100) NOT NULL,
  `savedsearches_id` int NOT NULL DEFAULT '0',
  PRIMARY KEY (`id`),
  UNIQUE KEY `unicity` (`users_id`,`itemtype`),
  KEY `savedsearches_id` (`savedsearches_id`)
) ENGINE=InnoDB DEFAULT CHARSET=utf8mb4 COLLATE=utf8mb4_unicode_ci ROW_FORMAT=DYNAMIC;


### Dump table glpi_savedsearches_alerts

DROP TABLE IF EXISTS `glpi_savedsearches_alerts`;
CREATE TABLE `glpi_savedsearches_alerts` (
  `id` int NOT NULL AUTO_INCREMENT,
  `savedsearches_id` int NOT NULL DEFAULT '0',
  `name` varchar(255) DEFAULT NULL,
  `is_active` tinyint NOT NULL DEFAULT '0',
  `operator` tinyint NOT NULL,
  `value` int NOT NULL,
  `date_mod` timestamp NULL DEFAULT NULL,
  `date_creation` timestamp NULL DEFAULT NULL,
  PRIMARY KEY (`id`),
  UNIQUE KEY `unicity` (`savedsearches_id`,`operator`,`value`),
  KEY `name` (`name`),
  KEY `is_active` (`is_active`),
  KEY `date_mod` (`date_mod`),
  KEY `date_creation` (`date_creation`)
) ENGINE=InnoDB DEFAULT CHARSET=utf8mb4 COLLATE=utf8mb4_unicode_ci ROW_FORMAT=DYNAMIC;


### Dump table glpi_budgets

DROP TABLE IF EXISTS `glpi_budgets`;
CREATE TABLE `glpi_budgets` (
  `id` int NOT NULL AUTO_INCREMENT,
  `name` varchar(255) DEFAULT NULL,
  `entities_id` int NOT NULL DEFAULT '0',
  `is_recursive` tinyint NOT NULL DEFAULT '0',
  `comment` text,
  `is_deleted` tinyint NOT NULL DEFAULT '0',
  `begin_date` date DEFAULT NULL,
  `end_date` date DEFAULT NULL,
  `value` decimal(20,4) NOT NULL DEFAULT '0.0000',
  `is_template` tinyint NOT NULL DEFAULT '0',
  `template_name` varchar(255) DEFAULT NULL,
  `date_mod` timestamp NULL DEFAULT NULL,
  `date_creation` timestamp NULL DEFAULT NULL,
  `locations_id` int NOT NULL DEFAULT '0',
  `budgettypes_id` int NOT NULL DEFAULT '0',
  PRIMARY KEY (`id`),
  KEY `name` (`name`),
  KEY `is_recursive` (`is_recursive`),
  KEY `entities_id` (`entities_id`),
  KEY `is_deleted` (`is_deleted`),
  KEY `begin_date` (`begin_date`),
  KEY `end_date` (`end_date`),
  KEY `is_template` (`is_template`),
  KEY `date_mod` (`date_mod`),
  KEY `date_creation` (`date_creation`),
  KEY `locations_id` (`locations_id`),
  KEY `budgettypes_id` (`budgettypes_id`)
) ENGINE=InnoDB DEFAULT CHARSET=utf8mb4 COLLATE=utf8mb4_unicode_ci ROW_FORMAT=DYNAMIC;


### Dump table glpi_budgettypes

DROP TABLE IF EXISTS `glpi_budgettypes`;
CREATE TABLE `glpi_budgettypes` (
  `id` int NOT NULL AUTO_INCREMENT,
  `name` varchar(255) DEFAULT NULL,
  `comment` text,
  `date_mod` timestamp NULL DEFAULT NULL,
  `date_creation` timestamp NULL DEFAULT NULL,
  PRIMARY KEY (`id`),
  KEY `name` (`name`),
  KEY `date_mod` (`date_mod`),
  KEY `date_creation` (`date_creation`)
) ENGINE=InnoDB DEFAULT CHARSET=utf8mb4 COLLATE=utf8mb4_unicode_ci ROW_FORMAT=DYNAMIC;

### Dump table glpi_businesscriticities

DROP TABLE IF EXISTS `glpi_businesscriticities`;
CREATE TABLE `glpi_businesscriticities` (
  `id` int NOT NULL AUTO_INCREMENT,
  `name` varchar(255) DEFAULT NULL,
  `entities_id` int NOT NULL DEFAULT '0',
  `is_recursive` tinyint NOT NULL DEFAULT '0',
  `comment` text,
  `date_mod` timestamp NULL DEFAULT NULL,
  `date_creation` timestamp NULL DEFAULT NULL,
  `businesscriticities_id` int NOT NULL DEFAULT '0',
  `completename` text,
  `level` int NOT NULL DEFAULT '0',
  `ancestors_cache` longtext,
  `sons_cache` longtext,
  PRIMARY KEY (`id`),
  UNIQUE KEY `unicity` (`businesscriticities_id`,`name`),
  KEY `name` (`name`),
  KEY `date_mod` (`date_mod`),
  KEY `date_creation` (`date_creation`),
  KEY `entities_id` (`entities_id`),
  KEY `is_recursive` (`is_recursive`)
) ENGINE=InnoDB DEFAULT CHARSET=utf8mb4 COLLATE=utf8mb4_unicode_ci ROW_FORMAT=DYNAMIC;


### Dump table glpi_calendars

DROP TABLE IF EXISTS `glpi_calendars`;
CREATE TABLE `glpi_calendars` (
  `id` int NOT NULL AUTO_INCREMENT,
  `name` varchar(255) DEFAULT NULL,
  `entities_id` int NOT NULL DEFAULT '0',
  `is_recursive` tinyint NOT NULL DEFAULT '0',
  `comment` text,
  `date_mod` timestamp NULL DEFAULT NULL,
  `cache_duration` text,
  `date_creation` timestamp NULL DEFAULT NULL,
  PRIMARY KEY (`id`),
  KEY `name` (`name`),
  KEY `entities_id` (`entities_id`),
  KEY `is_recursive` (`is_recursive`),
  KEY `date_mod` (`date_mod`),
  KEY `date_creation` (`date_creation`)
) ENGINE=InnoDB DEFAULT CHARSET=utf8mb4 COLLATE=utf8mb4_unicode_ci ROW_FORMAT=DYNAMIC;


### Dump table glpi_calendars_holidays

DROP TABLE IF EXISTS `glpi_calendars_holidays`;
CREATE TABLE `glpi_calendars_holidays` (
  `id` int NOT NULL AUTO_INCREMENT,
  `calendars_id` int NOT NULL DEFAULT '0',
  `holidays_id` int NOT NULL DEFAULT '0',
  PRIMARY KEY (`id`),
  UNIQUE KEY `unicity` (`calendars_id`,`holidays_id`),
  KEY `holidays_id` (`holidays_id`)
) ENGINE=InnoDB DEFAULT CHARSET=utf8mb4 COLLATE=utf8mb4_unicode_ci ROW_FORMAT=DYNAMIC;


### Dump table glpi_calendarsegments

DROP TABLE IF EXISTS `glpi_calendarsegments`;
CREATE TABLE `glpi_calendarsegments` (
  `id` int NOT NULL AUTO_INCREMENT,
  `calendars_id` int NOT NULL DEFAULT '0',
  `entities_id` int NOT NULL DEFAULT '0',
  `is_recursive` tinyint NOT NULL DEFAULT '0',
  `day` tinyint NOT NULL DEFAULT '1' COMMENT 'numer of the day based on date(w)',
  `begin` time DEFAULT NULL,
  `end` time DEFAULT NULL,
  PRIMARY KEY (`id`),
  KEY `calendars_id` (`calendars_id`),
  KEY `day` (`day`),
  KEY `entities_id` (`entities_id`),
  KEY `is_recursive` (`is_recursive`)
) ENGINE=InnoDB DEFAULT CHARSET=utf8mb4 COLLATE=utf8mb4_unicode_ci ROW_FORMAT=DYNAMIC;


### Dump table glpi_cartridgeitems

DROP TABLE IF EXISTS `glpi_cartridgeitems`;
CREATE TABLE `glpi_cartridgeitems` (
  `id` int NOT NULL AUTO_INCREMENT,
  `entities_id` int NOT NULL DEFAULT '0',
  `is_recursive` tinyint NOT NULL DEFAULT '0',
  `name` varchar(255) DEFAULT NULL,
  `ref` varchar(255) DEFAULT NULL,
  `locations_id` int NOT NULL DEFAULT '0',
  `cartridgeitemtypes_id` int NOT NULL DEFAULT '0',
  `manufacturers_id` int NOT NULL DEFAULT '0',
  `users_id_tech` int NOT NULL DEFAULT '0',
  `groups_id_tech` int NOT NULL DEFAULT '0',
  `is_deleted` tinyint NOT NULL DEFAULT '0',
  `comment` text,
  `alarm_threshold` int NOT NULL DEFAULT '10',
  `date_mod` timestamp NULL DEFAULT NULL,
  `date_creation` timestamp NULL DEFAULT NULL,
  PRIMARY KEY (`id`),
  KEY `name` (`name`),
  KEY `entities_id` (`entities_id`),
  KEY `is_recursive` (`is_recursive`),
  KEY `manufacturers_id` (`manufacturers_id`),
  KEY `locations_id` (`locations_id`),
  KEY `users_id_tech` (`users_id_tech`),
  KEY `cartridgeitemtypes_id` (`cartridgeitemtypes_id`),
  KEY `is_deleted` (`is_deleted`),
  KEY `alarm_threshold` (`alarm_threshold`),
  KEY `groups_id_tech` (`groups_id_tech`),
  KEY `date_mod` (`date_mod`),
  KEY `date_creation` (`date_creation`)
) ENGINE=InnoDB DEFAULT CHARSET=utf8mb4 COLLATE=utf8mb4_unicode_ci ROW_FORMAT=DYNAMIC;

DROP TABLE IF EXISTS `glpi_printers_cartridgeinfos`;
CREATE TABLE `glpi_printers_cartridgeinfos` (
  `id` int NOT NULL AUTO_INCREMENT,
  `printers_id` int NOT NULL,
  `property` varchar(255) NOT NULL,
  `value` varchar(255) NOT NULL,
  `date_mod` timestamp NULL DEFAULT NULL,
  `date_creation` timestamp NULL DEFAULT NULL,
  PRIMARY KEY (`id`),
  KEY `printers_id` (`printers_id`),
  KEY `date_mod` (`date_mod`),
  KEY `date_creation` (`date_creation`)
) ENGINE=InnoDB DEFAULT CHARSET=utf8mb4 COLLATE=utf8mb4_unicode_ci ROW_FORMAT=DYNAMIC;

### Dump table glpi_cartridgeitems_printermodels

DROP TABLE IF EXISTS `glpi_cartridgeitems_printermodels`;
CREATE TABLE `glpi_cartridgeitems_printermodels` (
  `id` int NOT NULL AUTO_INCREMENT,
  `cartridgeitems_id` int NOT NULL DEFAULT '0',
  `printermodels_id` int NOT NULL DEFAULT '0',
  PRIMARY KEY (`id`),
  UNIQUE KEY `unicity` (`printermodels_id`,`cartridgeitems_id`),
  KEY `cartridgeitems_id` (`cartridgeitems_id`)
) ENGINE=InnoDB DEFAULT CHARSET=utf8mb4 COLLATE=utf8mb4_unicode_ci ROW_FORMAT=DYNAMIC;


### Dump table glpi_cartridgeitemtypes

DROP TABLE IF EXISTS `glpi_cartridgeitemtypes`;
CREATE TABLE `glpi_cartridgeitemtypes` (
  `id` int NOT NULL AUTO_INCREMENT,
  `name` varchar(255) DEFAULT NULL,
  `comment` text,
  `date_mod` timestamp NULL DEFAULT NULL,
  `date_creation` timestamp NULL DEFAULT NULL,
  PRIMARY KEY (`id`),
  KEY `name` (`name`),
  KEY `date_mod` (`date_mod`),
  KEY `date_creation` (`date_creation`)
) ENGINE=InnoDB DEFAULT CHARSET=utf8mb4 COLLATE=utf8mb4_unicode_ci ROW_FORMAT=DYNAMIC;


### Dump table glpi_cartridges

DROP TABLE IF EXISTS `glpi_cartridges`;
CREATE TABLE `glpi_cartridges` (
  `id` int NOT NULL AUTO_INCREMENT,
  `entities_id` int NOT NULL DEFAULT '0',
  `cartridgeitems_id` int NOT NULL DEFAULT '0',
  `printers_id` int NOT NULL DEFAULT '0',
  `date_in` date DEFAULT NULL,
  `date_use` date DEFAULT NULL,
  `date_out` date DEFAULT NULL,
  `pages` int NOT NULL DEFAULT '0',
  `date_mod` timestamp NULL DEFAULT NULL,
  `date_creation` timestamp NULL DEFAULT NULL,
  PRIMARY KEY (`id`),
  KEY `cartridgeitems_id` (`cartridgeitems_id`),
  KEY `printers_id` (`printers_id`),
  KEY `entities_id` (`entities_id`),
  KEY `date_mod` (`date_mod`),
  KEY `date_creation` (`date_creation`)
) ENGINE=InnoDB DEFAULT CHARSET=utf8mb4 COLLATE=utf8mb4_unicode_ci ROW_FORMAT=DYNAMIC;


### Dump table glpi_certificates

DROP TABLE IF EXISTS `glpi_certificates`;
CREATE TABLE `glpi_certificates` (
  `id` int NOT NULL AUTO_INCREMENT,
  `name` varchar(255) DEFAULT NULL,
  `serial` varchar(255) DEFAULT NULL,
  `otherserial` varchar(255) DEFAULT NULL,
  `entities_id` int NOT NULL DEFAULT '0',
  `is_recursive` tinyint NOT NULL DEFAULT '0',
  `comment` text,
  `is_deleted` tinyint NOT NULL DEFAULT '0',
  `is_template` tinyint NOT NULL DEFAULT '0',
  `template_name` varchar(255) DEFAULT NULL,
  `certificatetypes_id` int NOT NULL DEFAULT '0' COMMENT 'RELATION to glpi_certificatetypes (id)',
  `dns_name` varchar(255) DEFAULT NULL,
  `dns_suffix` varchar(255) DEFAULT NULL,
  `users_id_tech` int NOT NULL DEFAULT '0' COMMENT 'RELATION to glpi_users (id)',
  `groups_id_tech` int NOT NULL DEFAULT '0' COMMENT 'RELATION to glpi_groups (id)',
  `locations_id` int NOT NULL DEFAULT '0' COMMENT 'RELATION to glpi_locations (id)',
  `manufacturers_id` int NOT NULL DEFAULT '0' COMMENT 'RELATION to glpi_manufacturers (id)',
  `contact` varchar(255) DEFAULT NULL,
  `contact_num` varchar(255) DEFAULT NULL,
  `users_id` int NOT NULL DEFAULT '0',
  `groups_id` int NOT NULL DEFAULT '0',
  `is_autosign` tinyint NOT NULL DEFAULT '0',
  `date_expiration` date DEFAULT NULL,
  `states_id` int NOT NULL DEFAULT '0' COMMENT 'RELATION to states (id)',
  `command` text,
  `certificate_request` text,
  `certificate_item` text,
  `date_creation` timestamp NULL DEFAULT NULL,
  `date_mod` timestamp NULL DEFAULT NULL,
  PRIMARY KEY (`id`),
  KEY `name` (`name`),
  KEY `entities_id` (`entities_id`),
  KEY `is_recursive` (`is_recursive`),
  KEY `is_template` (`is_template`),
  KEY `is_deleted` (`is_deleted`),
  KEY `certificatetypes_id` (`certificatetypes_id`),
  KEY `users_id_tech` (`users_id_tech`),
  KEY `groups_id_tech` (`groups_id_tech`),
  KEY `groups_id` (`groups_id`),
  KEY `users_id` (`users_id`),
  KEY `locations_id` (`locations_id`),
  KEY `manufacturers_id` (`manufacturers_id`),
  KEY `states_id` (`states_id`),
  KEY `date_creation` (`date_creation`),
  KEY `date_mod` (`date_mod`)
) ENGINE=InnoDB DEFAULT CHARSET=utf8mb4 COLLATE=utf8mb4_unicode_ci ROW_FORMAT=DYNAMIC;


### Dump table glpi_certificates_items

DROP TABLE IF EXISTS `glpi_certificates_items`;
CREATE TABLE `glpi_certificates_items` (
  `id` int NOT NULL AUTO_INCREMENT,
  `certificates_id` int NOT NULL DEFAULT '0',
  `items_id` int NOT NULL DEFAULT '0' COMMENT 'RELATION to various tables, according to itemtype (id)',
  `itemtype` varchar(100) NOT NULL COMMENT 'see .class.php file',
  `date_creation` timestamp NULL DEFAULT NULL,
  `date_mod` timestamp NULL DEFAULT NULL,
  PRIMARY KEY (`id`),
  UNIQUE KEY `unicity` (`certificates_id`,`itemtype`,`items_id`),
  KEY `item` (`itemtype`,`items_id`),
  KEY `date_creation` (`date_creation`),
  KEY `date_mod` (`date_mod`)
) ENGINE=InnoDB DEFAULT CHARSET=utf8mb4 COLLATE=utf8mb4_unicode_ci ROW_FORMAT=DYNAMIC;


### Dump table glpi_certificatetypes

DROP TABLE IF EXISTS `glpi_certificatetypes`;
CREATE TABLE `glpi_certificatetypes` (
  `id` int NOT NULL AUTO_INCREMENT,
  `entities_id` int NOT NULL DEFAULT '0',
  `is_recursive` tinyint NOT NULL DEFAULT '0',
  `name` varchar(255) DEFAULT NULL,
  `comment` text,
  `date_creation` timestamp NULL DEFAULT NULL,
  `date_mod` timestamp NULL DEFAULT NULL,
  PRIMARY KEY (`id`),
  KEY `entities_id` (`entities_id`),
  KEY `is_recursive` (`is_recursive`),
  KEY `name` (`name`),
  KEY `date_creation` (`date_creation`),
  KEY `date_mod` (`date_mod`)
) ENGINE=InnoDB DEFAULT CHARSET=utf8mb4 COLLATE=utf8mb4_unicode_ci ROW_FORMAT=DYNAMIC;


### Dump table glpi_changecosts

DROP TABLE IF EXISTS `glpi_changecosts`;
CREATE TABLE `glpi_changecosts` (
  `id` int NOT NULL AUTO_INCREMENT,
  `changes_id` int NOT NULL DEFAULT '0',
  `name` varchar(255) DEFAULT NULL,
  `comment` text,
  `begin_date` date DEFAULT NULL,
  `end_date` date DEFAULT NULL,
  `actiontime` int NOT NULL DEFAULT '0',
  `cost_time` decimal(20,4) NOT NULL DEFAULT '0.0000',
  `cost_fixed` decimal(20,4) NOT NULL DEFAULT '0.0000',
  `cost_material` decimal(20,4) NOT NULL DEFAULT '0.0000',
  `budgets_id` int NOT NULL DEFAULT '0',
  `entities_id` int NOT NULL DEFAULT '0',
  `is_recursive` tinyint NOT NULL DEFAULT '0',
  PRIMARY KEY (`id`),
  KEY `name` (`name`),
  KEY `changes_id` (`changes_id`),
  KEY `begin_date` (`begin_date`),
  KEY `end_date` (`end_date`),
  KEY `entities_id` (`entities_id`),
  KEY `is_recursive` (`is_recursive`),
  KEY `budgets_id` (`budgets_id`)
) ENGINE=InnoDB DEFAULT CHARSET=utf8mb4 COLLATE=utf8mb4_unicode_ci ROW_FORMAT=DYNAMIC;


### Dump table glpi_changes

DROP TABLE IF EXISTS `glpi_changes`;
CREATE TABLE `glpi_changes` (
  `id` int NOT NULL AUTO_INCREMENT,
  `name` varchar(255) DEFAULT NULL,
  `entities_id` int NOT NULL DEFAULT '0',
  `is_recursive` tinyint NOT NULL DEFAULT '0',
  `is_deleted` tinyint NOT NULL DEFAULT '0',
  `status` int NOT NULL DEFAULT '1',
  `content` longtext,
  `date_mod` timestamp NULL DEFAULT NULL,
  `date` timestamp NULL DEFAULT NULL,
  `solvedate` timestamp NULL DEFAULT NULL,
  `closedate` timestamp NULL DEFAULT NULL,
  `time_to_resolve` timestamp NULL DEFAULT NULL,
  `users_id_recipient` int NOT NULL DEFAULT '0',
  `users_id_lastupdater` int NOT NULL DEFAULT '0',
  `urgency` int NOT NULL DEFAULT '1',
  `impact` int NOT NULL DEFAULT '1',
  `priority` int NOT NULL DEFAULT '1',
  `itilcategories_id` int NOT NULL DEFAULT '0',
  `impactcontent` longtext,
  `controlistcontent` longtext,
  `rolloutplancontent` longtext,
  `backoutplancontent` longtext,
  `checklistcontent` longtext,
  `global_validation` int NOT NULL DEFAULT '1',
  `validation_percent` int NOT NULL DEFAULT '0',
  `actiontime` int NOT NULL DEFAULT '0',
  `begin_waiting_date` timestamp NULL DEFAULT NULL,
  `waiting_duration` int NOT NULL DEFAULT '0',
  `close_delay_stat` int NOT NULL DEFAULT '0',
  `solve_delay_stat` int NOT NULL DEFAULT '0',
  `date_creation` timestamp NULL DEFAULT NULL,
  PRIMARY KEY (`id`),
  KEY `name` (`name`),
  KEY `entities_id` (`entities_id`),
  KEY `is_recursive` (`is_recursive`),
  KEY `is_deleted` (`is_deleted`),
  KEY `date` (`date`),
  KEY `closedate` (`closedate`),
  KEY `status` (`status`),
  KEY `priority` (`priority`),
  KEY `date_mod` (`date_mod`),
  KEY `itilcategories_id` (`itilcategories_id`),
  KEY `users_id_recipient` (`users_id_recipient`),
  KEY `solvedate` (`solvedate`),
  KEY `urgency` (`urgency`),
  KEY `impact` (`impact`),
  KEY `time_to_resolve` (`time_to_resolve`),
  KEY `global_validation` (`global_validation`),
  KEY `users_id_lastupdater` (`users_id_lastupdater`),
  KEY `date_creation` (`date_creation`)
) ENGINE=InnoDB DEFAULT CHARSET=utf8mb4 COLLATE=utf8mb4_unicode_ci ROW_FORMAT=DYNAMIC;


### Dump table glpi_changes_groups

DROP TABLE IF EXISTS `glpi_changes_groups`;
CREATE TABLE `glpi_changes_groups` (
  `id` int NOT NULL AUTO_INCREMENT,
  `changes_id` int NOT NULL DEFAULT '0',
  `groups_id` int NOT NULL DEFAULT '0',
  `type` int NOT NULL DEFAULT '1',
  PRIMARY KEY (`id`),
  UNIQUE KEY `unicity` (`changes_id`,`type`,`groups_id`),
  KEY `group` (`groups_id`,`type`)
) ENGINE=InnoDB DEFAULT CHARSET=utf8mb4 COLLATE=utf8mb4_unicode_ci ROW_FORMAT=DYNAMIC;


### Dump table glpi_changes_items

DROP TABLE IF EXISTS `glpi_changes_items`;
CREATE TABLE `glpi_changes_items` (
  `id` int NOT NULL AUTO_INCREMENT,
  `changes_id` int NOT NULL DEFAULT '0',
  `itemtype` varchar(100) DEFAULT NULL,
  `items_id` int NOT NULL DEFAULT '0',
  PRIMARY KEY (`id`),
  UNIQUE KEY `unicity` (`changes_id`,`itemtype`,`items_id`),
  KEY `item` (`itemtype`,`items_id`)
) ENGINE=InnoDB DEFAULT CHARSET=utf8mb4 COLLATE=utf8mb4_unicode_ci ROW_FORMAT=DYNAMIC;


### Dump table glpi_changes_problems

DROP TABLE IF EXISTS `glpi_changes_problems`;
CREATE TABLE `glpi_changes_problems` (
  `id` int NOT NULL AUTO_INCREMENT,
  `changes_id` int NOT NULL DEFAULT '0',
  `problems_id` int NOT NULL DEFAULT '0',
  PRIMARY KEY (`id`),
  UNIQUE KEY `unicity` (`changes_id`,`problems_id`),
  KEY `problems_id` (`problems_id`)
) ENGINE=InnoDB DEFAULT CHARSET=utf8mb4 COLLATE=utf8mb4_unicode_ci ROW_FORMAT=DYNAMIC;


### Dump table glpi_changes_suppliers

DROP TABLE IF EXISTS `glpi_changes_suppliers`;
CREATE TABLE `glpi_changes_suppliers` (
  `id` int NOT NULL AUTO_INCREMENT,
  `changes_id` int NOT NULL DEFAULT '0',
  `suppliers_id` int NOT NULL DEFAULT '0',
  `type` int NOT NULL DEFAULT '1',
  `use_notification` tinyint NOT NULL DEFAULT '0',
  `alternative_email` varchar(255) DEFAULT NULL,
  PRIMARY KEY (`id`),
  UNIQUE KEY `unicity` (`changes_id`,`type`,`suppliers_id`),
  KEY `group` (`suppliers_id`,`type`)
) ENGINE=InnoDB DEFAULT CHARSET=utf8mb4 COLLATE=utf8mb4_unicode_ci ROW_FORMAT=DYNAMIC;


### Dump table glpi_changes_tickets

DROP TABLE IF EXISTS `glpi_changes_tickets`;
CREATE TABLE `glpi_changes_tickets` (
  `id` int NOT NULL AUTO_INCREMENT,
  `changes_id` int NOT NULL DEFAULT '0',
  `tickets_id` int NOT NULL DEFAULT '0',
  PRIMARY KEY (`id`),
  UNIQUE KEY `unicity` (`changes_id`,`tickets_id`),
  KEY `tickets_id` (`tickets_id`)
) ENGINE=InnoDB DEFAULT CHARSET=utf8mb4 COLLATE=utf8mb4_unicode_ci ROW_FORMAT=DYNAMIC;


### Dump table glpi_changes_users

DROP TABLE IF EXISTS `glpi_changes_users`;
CREATE TABLE `glpi_changes_users` (
  `id` int NOT NULL AUTO_INCREMENT,
  `changes_id` int NOT NULL DEFAULT '0',
  `users_id` int NOT NULL DEFAULT '0',
  `type` int NOT NULL DEFAULT '1',
  `use_notification` tinyint NOT NULL DEFAULT '0',
  `alternative_email` varchar(255) DEFAULT NULL,
  PRIMARY KEY (`id`),
  UNIQUE KEY `unicity` (`changes_id`,`type`,`users_id`,`alternative_email`),
  KEY `user` (`users_id`,`type`)
) ENGINE=InnoDB DEFAULT CHARSET=utf8mb4 COLLATE=utf8mb4_unicode_ci ROW_FORMAT=DYNAMIC;


### Dump table glpi_changetasks

DROP TABLE IF EXISTS `glpi_changetasks`;
CREATE TABLE `glpi_changetasks` (
  `id` int NOT NULL AUTO_INCREMENT,
  `uuid` varchar(255) DEFAULT NULL,
  `changes_id` int NOT NULL DEFAULT '0',
  `taskcategories_id` int NOT NULL DEFAULT '0',
  `state` int NOT NULL DEFAULT '0',
  `date` timestamp NULL DEFAULT NULL,
  `begin` timestamp NULL DEFAULT NULL,
  `end` timestamp NULL DEFAULT NULL,
  `users_id` int NOT NULL DEFAULT '0',
  `users_id_editor` int NOT NULL DEFAULT '0',
  `users_id_tech` int NOT NULL DEFAULT '0',
  `groups_id_tech` int NOT NULL DEFAULT '0',
  `content` longtext,
  `actiontime` int NOT NULL DEFAULT '0',
  `date_mod` timestamp NULL DEFAULT NULL,
  `date_creation` timestamp NULL DEFAULT NULL,
  `tasktemplates_id` int NOT NULL DEFAULT '0',
  `timeline_position` tinyint NOT NULL DEFAULT '0',
  `is_private` tinyint NOT NULL DEFAULT '0',
  PRIMARY KEY (`id`),
  UNIQUE KEY `uuid` (`uuid`),
  KEY `changes_id` (`changes_id`),
  KEY `state` (`state`),
  KEY `users_id` (`users_id`),
  KEY `users_id_editor` (`users_id_editor`),
  KEY `users_id_tech` (`users_id_tech`),
  KEY `groups_id_tech` (`groups_id_tech`),
  KEY `date` (`date`),
  KEY `date_mod` (`date_mod`),
  KEY `date_creation` (`date_creation`),
  KEY `begin` (`begin`),
  KEY `end` (`end`),
  KEY `taskcategories_id` (`taskcategories_id`),
  KEY `tasktemplates_id` (`tasktemplates_id`),
  KEY `is_private` (`is_private`)
) ENGINE=InnoDB DEFAULT CHARSET=utf8mb4 COLLATE=utf8mb4_unicode_ci ROW_FORMAT=DYNAMIC;


### Dump table glpi_changevalidations

DROP TABLE IF EXISTS `glpi_changevalidations`;
CREATE TABLE `glpi_changevalidations` (
  `id` int NOT NULL AUTO_INCREMENT,
  `entities_id` int NOT NULL DEFAULT '0',
  `is_recursive` tinyint NOT NULL DEFAULT '0',
  `users_id` int NOT NULL DEFAULT '0',
  `changes_id` int NOT NULL DEFAULT '0',
  `users_id_validate` int NOT NULL DEFAULT '0',
  `comment_submission` text,
  `comment_validation` text,
  `status` int NOT NULL DEFAULT '2',
  `submission_date` timestamp NULL DEFAULT NULL,
  `validation_date` timestamp NULL DEFAULT NULL,
  `timeline_position` tinyint NOT NULL DEFAULT '0',
  PRIMARY KEY (`id`),
  KEY `entities_id` (`entities_id`),
  KEY `is_recursive` (`is_recursive`),
  KEY `users_id` (`users_id`),
  KEY `users_id_validate` (`users_id_validate`),
  KEY `changes_id` (`changes_id`),
  KEY `submission_date` (`submission_date`),
  KEY `validation_date` (`validation_date`),
  KEY `status` (`status`)
) ENGINE=InnoDB DEFAULT CHARSET=utf8mb4 COLLATE=utf8mb4_unicode_ci ROW_FORMAT=DYNAMIC;


### Dump table glpi_computerantiviruses

DROP TABLE IF EXISTS `glpi_computerantiviruses`;
CREATE TABLE `glpi_computerantiviruses` (
  `id` int NOT NULL AUTO_INCREMENT,
  `computers_id` int NOT NULL DEFAULT '0',
  `name` varchar(255) DEFAULT NULL,
  `manufacturers_id` int NOT NULL DEFAULT '0',
  `antivirus_version` varchar(255) DEFAULT NULL,
  `signature_version` varchar(255) DEFAULT NULL,
  `is_active` tinyint NOT NULL DEFAULT '0',
  `is_deleted` tinyint NOT NULL DEFAULT '0',
  `is_uptodate` tinyint NOT NULL DEFAULT '0',
  `is_dynamic` tinyint NOT NULL DEFAULT '0',
  `date_expiration` timestamp NULL DEFAULT NULL,
  `date_mod` timestamp NULL DEFAULT NULL,
  `date_creation` timestamp NULL DEFAULT NULL,
  PRIMARY KEY (`id`),
  KEY `name` (`name`),
  KEY `antivirus_version` (`antivirus_version`),
  KEY `signature_version` (`signature_version`),
  KEY `is_active` (`is_active`),
  KEY `is_uptodate` (`is_uptodate`),
  KEY `is_dynamic` (`is_dynamic`),
  KEY `is_deleted` (`is_deleted`),
  KEY `computers_id` (`computers_id`),
  KEY `date_expiration` (`date_expiration`),
  KEY `date_mod` (`date_mod`),
  KEY `date_creation` (`date_creation`),
  KEY `manufacturers_id` (`manufacturers_id`)
) ENGINE=InnoDB DEFAULT CHARSET=utf8mb4 COLLATE=utf8mb4_unicode_ci ROW_FORMAT=DYNAMIC;


### Dump table glpi_items_disks

DROP TABLE IF EXISTS `glpi_items_disks`;
CREATE TABLE `glpi_items_disks` (
  `id` int NOT NULL AUTO_INCREMENT,
  `entities_id` int NOT NULL DEFAULT '0',
  `itemtype` varchar(255) DEFAULT NULL,
  `items_id` int NOT NULL DEFAULT '0',
  `name` varchar(255) DEFAULT NULL,
  `device` varchar(255) DEFAULT NULL,
  `mountpoint` varchar(255) DEFAULT NULL,
  `filesystems_id` int NOT NULL DEFAULT '0',
  `totalsize` int NOT NULL DEFAULT '0',
  `freesize` int NOT NULL DEFAULT '0',
  `is_deleted` tinyint NOT NULL DEFAULT '0',
  `is_dynamic` tinyint NOT NULL DEFAULT '0',
  `encryption_status` int NOT NULL DEFAULT '0',
  `encryption_tool` varchar(255) DEFAULT NULL,
  `encryption_algorithm` varchar(255) DEFAULT NULL,
  `encryption_type` varchar(255) DEFAULT NULL,
  `date_mod` timestamp NULL DEFAULT NULL,
  `date_creation` timestamp NULL DEFAULT NULL,
  PRIMARY KEY (`id`),
  KEY `name` (`name`),
  KEY `device` (`device`),
  KEY `mountpoint` (`mountpoint`),
  KEY `totalsize` (`totalsize`),
  KEY `freesize` (`freesize`),
  KEY `item` (`itemtype`,`items_id`),
  KEY `filesystems_id` (`filesystems_id`),
  KEY `entities_id` (`entities_id`),
  KEY `is_deleted` (`is_deleted`),
  KEY `is_dynamic` (`is_dynamic`),
  KEY `date_mod` (`date_mod`),
  KEY `date_creation` (`date_creation`)
) ENGINE=InnoDB DEFAULT CHARSET=utf8mb4 COLLATE=utf8mb4_unicode_ci ROW_FORMAT=DYNAMIC;


### Dump table glpi_computermodels

DROP TABLE IF EXISTS `glpi_computermodels`;
CREATE TABLE `glpi_computermodels` (
  `id` int NOT NULL AUTO_INCREMENT,
  `name` varchar(255) DEFAULT NULL,
  `comment` text,
  `product_number` varchar(255) DEFAULT NULL,
  `weight` int NOT NULL DEFAULT '0',
  `required_units` int NOT NULL DEFAULT '1',
  `depth` float NOT NULL DEFAULT '1',
  `power_connections` int NOT NULL DEFAULT '0',
  `power_consumption` int NOT NULL DEFAULT '0',
  `is_half_rack` tinyint NOT NULL DEFAULT '0',
  `picture_front` text,
  `picture_rear` text,
  `date_mod` timestamp NULL DEFAULT NULL,
  `date_creation` timestamp NULL DEFAULT NULL,
  PRIMARY KEY (`id`),
  KEY `name` (`name`),
  KEY `date_mod` (`date_mod`),
  KEY `date_creation` (`date_creation`),
  KEY `product_number` (`product_number`)
) ENGINE=InnoDB DEFAULT CHARSET=utf8mb4 COLLATE=utf8mb4_unicode_ci ROW_FORMAT=DYNAMIC;


### Dump table glpi_computers

DROP TABLE IF EXISTS `glpi_computers`;
CREATE TABLE `glpi_computers` (
  `id` int NOT NULL AUTO_INCREMENT,
  `entities_id` int NOT NULL DEFAULT '0',
  `name` varchar(255) DEFAULT NULL,
  `serial` varchar(255) DEFAULT NULL,
  `otherserial` varchar(255) DEFAULT NULL,
  `contact` varchar(255) DEFAULT NULL,
  `contact_num` varchar(255) DEFAULT NULL,
  `users_id_tech` int NOT NULL DEFAULT '0',
  `groups_id_tech` int NOT NULL DEFAULT '0',
  `comment` text,
  `date_mod` timestamp NULL DEFAULT NULL,
  `autoupdatesystems_id` int NOT NULL DEFAULT '0',
  `locations_id` int NOT NULL DEFAULT '0',
  `networks_id` int NOT NULL DEFAULT '0',
  `computermodels_id` int NOT NULL DEFAULT '0',
  `computertypes_id` int NOT NULL DEFAULT '0',
  `is_template` tinyint NOT NULL DEFAULT '0',
  `template_name` varchar(255) DEFAULT NULL,
  `manufacturers_id` int NOT NULL DEFAULT '0',
  `is_deleted` tinyint NOT NULL DEFAULT '0',
  `is_dynamic` tinyint NOT NULL DEFAULT '0',
  `users_id` int NOT NULL DEFAULT '0',
  `groups_id` int NOT NULL DEFAULT '0',
  `states_id` int NOT NULL DEFAULT '0',
  `ticket_tco` decimal(20,4) DEFAULT '0.0000',
  `uuid` varchar(255) DEFAULT NULL,
  `date_creation` timestamp NULL DEFAULT NULL,
  `is_recursive` tinyint NOT NULL DEFAULT '0',
  PRIMARY KEY (`id`),
  KEY `date_mod` (`date_mod`),
  KEY `name` (`name`),
  KEY `is_template` (`is_template`),
  KEY `autoupdatesystems_id` (`autoupdatesystems_id`),
  KEY `entities_id` (`entities_id`),
  KEY `manufacturers_id` (`manufacturers_id`),
  KEY `groups_id` (`groups_id`),
  KEY `users_id` (`users_id`),
  KEY `locations_id` (`locations_id`),
  KEY `computermodels_id` (`computermodels_id`),
  KEY `networks_id` (`networks_id`),
  KEY `states_id` (`states_id`),
  KEY `users_id_tech` (`users_id_tech`),
  KEY `computertypes_id` (`computertypes_id`),
  KEY `is_deleted` (`is_deleted`),
  KEY `groups_id_tech` (`groups_id_tech`),
  KEY `is_dynamic` (`is_dynamic`),
  KEY `serial` (`serial`),
  KEY `otherserial` (`otherserial`),
  KEY `uuid` (`uuid`),
  KEY `date_creation` (`date_creation`),
  KEY `is_recursive` (`is_recursive`)
) ENGINE=InnoDB DEFAULT CHARSET=utf8mb4 COLLATE=utf8mb4_unicode_ci ROW_FORMAT=DYNAMIC;


### Dump table glpi_computers_items

DROP TABLE IF EXISTS `glpi_computers_items`;
CREATE TABLE `glpi_computers_items` (
  `id` int NOT NULL AUTO_INCREMENT,
  `items_id` int NOT NULL DEFAULT '0' COMMENT 'RELATION to various table, according to itemtype (ID)',
  `computers_id` int NOT NULL DEFAULT '0',
  `itemtype` varchar(100) NOT NULL,
  `is_deleted` tinyint NOT NULL DEFAULT '0',
  `is_dynamic` tinyint NOT NULL DEFAULT '0',
  PRIMARY KEY (`id`),
  KEY `computers_id` (`computers_id`),
  KEY `item` (`itemtype`,`items_id`),
  KEY `is_deleted` (`is_deleted`),
  KEY `is_dynamic` (`is_dynamic`)
) ENGINE=InnoDB DEFAULT CHARSET=utf8mb4 COLLATE=utf8mb4_unicode_ci ROW_FORMAT=DYNAMIC;


### Previously glpi_computers_softwarelicenses < 9.5.0
### Dump table glpi_items_softwarelicenses

DROP TABLE IF EXISTS `glpi_items_softwarelicenses`;
CREATE TABLE `glpi_items_softwarelicenses` (
  `id` int NOT NULL AUTO_INCREMENT,
  `items_id` int NOT NULL DEFAULT '0',
  `itemtype` varchar(100) NOT NULL,
  `softwarelicenses_id` int NOT NULL DEFAULT '0',
  `is_deleted` tinyint NOT NULL DEFAULT '0',
  `is_dynamic` tinyint NOT NULL DEFAULT '0',
  PRIMARY KEY (`id`),
  KEY `item` (`itemtype`,`items_id`),
  KEY `softwarelicenses_id` (`softwarelicenses_id`),
  KEY `is_deleted` (`is_deleted`),
  KEY `is_dynamic` (`is_dynamic`)
) ENGINE=InnoDB DEFAULT CHARSET=utf8mb4 COLLATE=utf8mb4_unicode_ci ROW_FORMAT=DYNAMIC;

### Previously glpi_computers_softwareversions < 9.5.0
### Dump table glpi_items_softwareversions

DROP TABLE IF EXISTS `glpi_items_softwareversions`;
CREATE TABLE `glpi_items_softwareversions` (
  `id` int NOT NULL AUTO_INCREMENT,
  `items_id` int NOT NULL DEFAULT '0',
  `itemtype` varchar(100) NOT NULL,
  `softwareversions_id` int NOT NULL DEFAULT '0',
  `is_deleted_item` tinyint NOT NULL DEFAULT '0',
  `is_template_item` tinyint NOT NULL DEFAULT '0',
  `entities_id` int NOT NULL DEFAULT '0',
  `is_deleted` tinyint NOT NULL DEFAULT '0',
  `is_dynamic` tinyint NOT NULL DEFAULT '0',
  `date_install` date DEFAULT NULL,
  PRIMARY KEY (`id`),
  UNIQUE KEY `unicity` (`itemtype`,`items_id`,`softwareversions_id`),
  KEY `softwareversions_id` (`softwareversions_id`),
  KEY `computers_info` (`entities_id`,`is_template_item`,`is_deleted_item`),
  KEY `is_deleted` (`is_deleted`),
  KEY `is_dynamic` (`is_dynamic`),
  KEY `is_deleted_item` (`is_deleted_item`),
  KEY `is_template_item` (`is_template_item`),
  KEY `date_install` (`date_install`)
) ENGINE=InnoDB DEFAULT CHARSET=utf8mb4 COLLATE=utf8mb4_unicode_ci ROW_FORMAT=DYNAMIC;


### Dump table glpi_computertypes

DROP TABLE IF EXISTS `glpi_computertypes`;
CREATE TABLE `glpi_computertypes` (
  `id` int NOT NULL AUTO_INCREMENT,
  `name` varchar(255) DEFAULT NULL,
  `comment` text,
  `date_mod` timestamp NULL DEFAULT NULL,
  `date_creation` timestamp NULL DEFAULT NULL,
  PRIMARY KEY (`id`),
  KEY `name` (`name`),
  KEY `date_mod` (`date_mod`),
  KEY `date_creation` (`date_creation`)
) ENGINE=InnoDB DEFAULT CHARSET=utf8mb4 COLLATE=utf8mb4_unicode_ci ROW_FORMAT=DYNAMIC;


### Dump table glpi_computervirtualmachines

DROP TABLE IF EXISTS `glpi_computervirtualmachines`;
CREATE TABLE `glpi_computervirtualmachines` (
  `id` int NOT NULL AUTO_INCREMENT,
  `entities_id` int NOT NULL DEFAULT '0',
  `computers_id` int NOT NULL DEFAULT '0',
  `name` varchar(255) NOT NULL DEFAULT '',
  `virtualmachinestates_id` int NOT NULL DEFAULT '0',
  `virtualmachinesystems_id` int NOT NULL DEFAULT '0',
  `virtualmachinetypes_id` int NOT NULL DEFAULT '0',
  `uuid` varchar(255) NOT NULL DEFAULT '',
  `vcpu` int NOT NULL DEFAULT '0',
  `ram` varchar(255) NOT NULL DEFAULT '',
  `is_deleted` tinyint NOT NULL DEFAULT '0',
  `is_dynamic` tinyint NOT NULL DEFAULT '0',
  `comment` text,
  `date_mod` timestamp NULL DEFAULT NULL,
  `date_creation` timestamp NULL DEFAULT NULL,
  PRIMARY KEY (`id`),
  KEY `computers_id` (`computers_id`),
  KEY `entities_id` (`entities_id`),
  KEY `name` (`name`),
  KEY `virtualmachinestates_id` (`virtualmachinestates_id`),
  KEY `virtualmachinesystems_id` (`virtualmachinesystems_id`),
  KEY `vcpu` (`vcpu`),
  KEY `ram` (`ram`),
  KEY `is_deleted` (`is_deleted`),
  KEY `is_dynamic` (`is_dynamic`),
  KEY `uuid` (`uuid`),
  KEY `date_mod` (`date_mod`),
  KEY `date_creation` (`date_creation`),
  KEY `virtualmachinetypes_id` (`virtualmachinetypes_id`)
) ENGINE=InnoDB DEFAULT CHARSET=utf8mb4 COLLATE=utf8mb4_unicode_ci ROW_FORMAT=DYNAMIC;


### Dump table glpi_items_operatingsystems

DROP TABLE IF EXISTS `glpi_items_operatingsystems`;
CREATE TABLE `glpi_items_operatingsystems` (
  `id` int NOT NULL AUTO_INCREMENT,
  `items_id` int NOT NULL DEFAULT '0',
  `itemtype` varchar(255) DEFAULT NULL,
  `operatingsystems_id` int NOT NULL DEFAULT '0',
  `operatingsystemversions_id` int NOT NULL DEFAULT '0',
  `operatingsystemservicepacks_id` int NOT NULL DEFAULT '0',
  `operatingsystemarchitectures_id` int NOT NULL DEFAULT '0',
  `operatingsystemkernelversions_id` int NOT NULL DEFAULT '0',
  `license_number` varchar(255) DEFAULT NULL,
  `licenseid` varchar(255) DEFAULT NULL,
  `operatingsystemeditions_id` int NOT NULL DEFAULT '0',
  `date_mod` timestamp NULL DEFAULT NULL,
  `date_creation` timestamp NULL DEFAULT NULL,
  `is_deleted` tinyint NOT NULL DEFAULT '0',
  `is_dynamic` tinyint NOT NULL DEFAULT '0',
  `entities_id` int NOT NULL DEFAULT '0',
  `is_recursive` tinyint NOT NULL DEFAULT '0',
  PRIMARY KEY (`id`),
  UNIQUE KEY `unicity` (`items_id`,`itemtype`,`operatingsystems_id`,`operatingsystemarchitectures_id`),
  KEY `item` (`itemtype`,`items_id`),
  KEY `operatingsystems_id` (`operatingsystems_id`),
  KEY `operatingsystemservicepacks_id` (`operatingsystemservicepacks_id`),
  KEY `operatingsystemversions_id` (`operatingsystemversions_id`),
  KEY `operatingsystemarchitectures_id` (`operatingsystemarchitectures_id`),
  KEY `operatingsystemkernelversions_id` (`operatingsystemkernelversions_id`),
  KEY `operatingsystemeditions_id` (`operatingsystemeditions_id`),
  KEY `is_deleted` (`is_deleted`),
  KEY `is_dynamic` (`is_dynamic`),
  KEY `entities_id` (`entities_id`),
  KEY `is_recursive` (`is_recursive`),
  KEY `date_creation` (`date_creation`),
  KEY `date_mod` (`date_mod`)
) ENGINE=InnoDB DEFAULT CHARSET=utf8mb4 COLLATE=utf8mb4_unicode_ci ROW_FORMAT=DYNAMIC;


### Dump table glpi_operatingsystemkernels

DROP TABLE IF EXISTS `glpi_operatingsystemkernels`;
CREATE TABLE `glpi_operatingsystemkernels` (
  `id` int NOT NULL AUTO_INCREMENT,
  `name` varchar(255) DEFAULT NULL,
  `comment` text,
  `date_mod` timestamp NULL DEFAULT NULL,
  `date_creation` timestamp NULL DEFAULT NULL,
  PRIMARY KEY (`id`),
  KEY `name` (`name`),
  KEY `date_creation` (`date_creation`),
  KEY `date_mod` (`date_mod`)
) ENGINE=InnoDB DEFAULT CHARSET=utf8mb4 COLLATE=utf8mb4_unicode_ci ROW_FORMAT=DYNAMIC;


### Dump table glpi_operatingsystemkernelversions

DROP TABLE IF EXISTS `glpi_operatingsystemkernelversions`;
CREATE TABLE `glpi_operatingsystemkernelversions` (
  `id` int NOT NULL AUTO_INCREMENT,
  `operatingsystemkernels_id` int NOT NULL DEFAULT '0',
  `name` varchar(255) DEFAULT NULL,
  `comment` text,
  `date_mod` timestamp NULL DEFAULT NULL,
  `date_creation` timestamp NULL DEFAULT NULL,
  PRIMARY KEY (`id`),
  KEY `name` (`name`),
  KEY `operatingsystemkernels_id` (`operatingsystemkernels_id`),
  KEY `date_creation` (`date_creation`),
  KEY `date_mod` (`date_mod`)
) ENGINE=InnoDB DEFAULT CHARSET=utf8mb4 COLLATE=utf8mb4_unicode_ci ROW_FORMAT=DYNAMIC;

### Dump table glpi_operatingsystemeditions

DROP TABLE IF EXISTS `glpi_operatingsystemeditions`;
CREATE TABLE `glpi_operatingsystemeditions` (
  `id` int NOT NULL AUTO_INCREMENT,
  `name` varchar(255) DEFAULT NULL,
  `comment` text,
  `date_mod` timestamp NULL DEFAULT NULL,
  `date_creation` timestamp NULL DEFAULT NULL,
  PRIMARY KEY (`id`),
  KEY `name` (`name`),
  KEY `date_creation` (`date_creation`),
  KEY `date_mod` (`date_mod`)
) ENGINE=InnoDB DEFAULT CHARSET=utf8mb4 COLLATE=utf8mb4_unicode_ci ROW_FORMAT=DYNAMIC;

### Dump table glpi_configs

DROP TABLE IF EXISTS `glpi_configs`;
CREATE TABLE `glpi_configs` (
  `id` int NOT NULL AUTO_INCREMENT,
  `context` varchar(150) DEFAULT NULL,
  `name` varchar(150) DEFAULT NULL,
  `value` text,
  PRIMARY KEY (`id`),
  UNIQUE KEY `unicity` (`context`,`name`)
) ENGINE=InnoDB DEFAULT CHARSET=utf8mb4 COLLATE=utf8mb4_unicode_ci ROW_FORMAT=DYNAMIC;

### Dump table glpi_impacts

DROP TABLE IF EXISTS `glpi_impactrelations`;
CREATE TABLE `glpi_impactrelations` (
  `id` int NOT NULL AUTO_INCREMENT,
  `itemtype_source` varchar(255) NOT NULL DEFAULT '',
  `items_id_source` int NOT NULL DEFAULT '0',
  `itemtype_impacted` varchar(255) NOT NULL DEFAULT '',
  `items_id_impacted` int NOT NULL DEFAULT '0',
  PRIMARY KEY (`id`),
  UNIQUE KEY `unicity` (`itemtype_source`,`items_id_source`,`itemtype_impacted`,`items_id_impacted`),
  KEY `impacted_asset` (`itemtype_impacted`,`items_id_impacted`)
) ENGINE=InnoDB DEFAULT CHARSET=utf8mb4 COLLATE=utf8mb4_unicode_ci ROW_FORMAT=DYNAMIC;


### Dump table glpi_impacts_compounds

DROP TABLE IF EXISTS `glpi_impactcompounds`;
CREATE TABLE `glpi_impactcompounds` (
  `id` int NOT NULL AUTO_INCREMENT,
  `name` varchar(255) DEFAULT '',
  `color` varchar(255) NOT NULL DEFAULT '',
  PRIMARY KEY (`id`)
) ENGINE=InnoDB DEFAULT CHARSET=utf8mb4 COLLATE=utf8mb4_unicode_ci ROW_FORMAT=DYNAMIC;


### Dump table glpi_impactitems

DROP TABLE IF EXISTS `glpi_impactitems`;
CREATE TABLE `glpi_impactitems` (
  `id` int NOT NULL AUTO_INCREMENT,
  `itemtype` varchar(255) NOT NULL DEFAULT '',
  `items_id` int NOT NULL DEFAULT '0',
  `parent_id` int NOT NULL DEFAULT '0',
  `impactcontexts_id` int NOT NULL DEFAULT '0',
  `is_slave` tinyint NOT NULL DEFAULT '1',
  PRIMARY KEY (`id`),
  UNIQUE KEY `unicity` (`itemtype`,`items_id`),
  KEY `source` (`itemtype`,`items_id`),
  KEY `parent_id` (`parent_id`),
  KEY `impactcontexts_id` (`impactcontexts_id`)
) ENGINE=InnoDB DEFAULT CHARSET=utf8mb4 COLLATE=utf8mb4_unicode_ci ROW_FORMAT=DYNAMIC;

### Dump table glpi_impactcontexts

DROP TABLE IF EXISTS `glpi_impactcontexts`;
CREATE TABLE `glpi_impactcontexts` (
  `id` int NOT NULL AUTO_INCREMENT,
  `positions` text NOT NULL,
  `zoom` float NOT NULL DEFAULT '0',
  `pan_x` float NOT NULL DEFAULT '0',
  `pan_y` float NOT NULL DEFAULT '0',
  `impact_color` varchar(255) NOT NULL DEFAULT '',
  `depends_color` varchar(255) NOT NULL DEFAULT '',
  `impact_and_depends_color` varchar(255) NOT NULL DEFAULT '',
  `show_depends` tinyint NOT NULL DEFAULT '1',
  `show_impact` tinyint NOT NULL DEFAULT '1',
  `max_depth` int NOT NULL DEFAULT '5',
  PRIMARY KEY (`id`)
) ENGINE=InnoDB DEFAULT CHARSET=utf8mb4 COLLATE=utf8mb4_unicode_ci ROW_FORMAT=DYNAMIC;

### Dump table glpi_consumableitems

DROP TABLE IF EXISTS `glpi_consumableitems`;
CREATE TABLE `glpi_consumableitems` (
  `id` int NOT NULL AUTO_INCREMENT,
  `entities_id` int NOT NULL DEFAULT '0',
  `is_recursive` tinyint NOT NULL DEFAULT '0',
  `name` varchar(255) DEFAULT NULL,
  `ref` varchar(255) DEFAULT NULL,
  `locations_id` int NOT NULL DEFAULT '0',
  `consumableitemtypes_id` int NOT NULL DEFAULT '0',
  `manufacturers_id` int NOT NULL DEFAULT '0',
  `users_id_tech` int NOT NULL DEFAULT '0',
  `groups_id_tech` int NOT NULL DEFAULT '0',
  `is_deleted` tinyint NOT NULL DEFAULT '0',
  `comment` text,
  `alarm_threshold` int NOT NULL DEFAULT '10',
  `date_mod` timestamp NULL DEFAULT NULL,
  `date_creation` timestamp NULL DEFAULT NULL,
  `otherserial` varchar(255) DEFAULT NULL,
  PRIMARY KEY (`id`),
  KEY `name` (`name`),
  KEY `entities_id` (`entities_id`),
  KEY `is_recursive` (`is_recursive`),
  KEY `manufacturers_id` (`manufacturers_id`),
  KEY `locations_id` (`locations_id`),
  KEY `users_id_tech` (`users_id_tech`),
  KEY `consumableitemtypes_id` (`consumableitemtypes_id`),
  KEY `is_deleted` (`is_deleted`),
  KEY `alarm_threshold` (`alarm_threshold`),
  KEY `groups_id_tech` (`groups_id_tech`),
  KEY `date_mod` (`date_mod`),
  KEY `date_creation` (`date_creation`),
  KEY `otherserial` (`otherserial`)
) ENGINE=InnoDB DEFAULT CHARSET=utf8mb4 COLLATE=utf8mb4_unicode_ci ROW_FORMAT=DYNAMIC;


### Dump table glpi_consumableitemtypes

DROP TABLE IF EXISTS `glpi_consumableitemtypes`;
CREATE TABLE `glpi_consumableitemtypes` (
  `id` int NOT NULL AUTO_INCREMENT,
  `name` varchar(255) DEFAULT NULL,
  `comment` text,
  `date_mod` timestamp NULL DEFAULT NULL,
  `date_creation` timestamp NULL DEFAULT NULL,
  PRIMARY KEY (`id`),
  KEY `name` (`name`),
  KEY `date_mod` (`date_mod`),
  KEY `date_creation` (`date_creation`)
) ENGINE=InnoDB DEFAULT CHARSET=utf8mb4 COLLATE=utf8mb4_unicode_ci ROW_FORMAT=DYNAMIC;


### Dump table glpi_consumables

DROP TABLE IF EXISTS `glpi_consumables`;
CREATE TABLE `glpi_consumables` (
  `id` int NOT NULL AUTO_INCREMENT,
  `entities_id` int NOT NULL DEFAULT '0',
  `consumableitems_id` int NOT NULL DEFAULT '0',
  `date_in` date DEFAULT NULL,
  `date_out` date DEFAULT NULL,
  `itemtype` varchar(100) DEFAULT NULL,
  `items_id` int NOT NULL DEFAULT '0',
  `date_mod` timestamp NULL DEFAULT NULL,
  `date_creation` timestamp NULL DEFAULT NULL,
  PRIMARY KEY (`id`),
  KEY `date_in` (`date_in`),
  KEY `date_out` (`date_out`),
  KEY `consumableitems_id` (`consumableitems_id`),
  KEY `entities_id` (`entities_id`),
  KEY `item` (`itemtype`,`items_id`),
  KEY `date_mod` (`date_mod`),
  KEY `date_creation` (`date_creation`)
) ENGINE=InnoDB DEFAULT CHARSET=utf8mb4 COLLATE=utf8mb4_unicode_ci ROW_FORMAT=DYNAMIC;


### Dump table glpi_contacts

DROP TABLE IF EXISTS `glpi_contacts`;
CREATE TABLE `glpi_contacts` (
  `id` int NOT NULL AUTO_INCREMENT,
  `entities_id` int NOT NULL DEFAULT '0',
  `is_recursive` tinyint NOT NULL DEFAULT '0',
  `name` varchar(255) DEFAULT NULL,
  `firstname` varchar(255) DEFAULT NULL,
  `phone` varchar(255) DEFAULT NULL,
  `phone2` varchar(255) DEFAULT NULL,
  `mobile` varchar(255) DEFAULT NULL,
  `fax` varchar(255) DEFAULT NULL,
  `email` varchar(255) DEFAULT NULL,
  `contacttypes_id` int NOT NULL DEFAULT '0',
  `comment` text,
  `is_deleted` tinyint NOT NULL DEFAULT '0',
  `usertitles_id` int NOT NULL DEFAULT '0',
  `address` text,
  `postcode` varchar(255) DEFAULT NULL,
  `town` varchar(255) DEFAULT NULL,
  `state` varchar(255) DEFAULT NULL,
  `country` varchar(255) DEFAULT NULL,
  `date_mod` timestamp NULL DEFAULT NULL,
  `date_creation` timestamp NULL DEFAULT NULL,
  PRIMARY KEY (`id`),
  KEY `name` (`name`),
  KEY `entities_id` (`entities_id`),
  KEY `is_recursive` (`is_recursive`),
  KEY `contacttypes_id` (`contacttypes_id`),
  KEY `is_deleted` (`is_deleted`),
  KEY `usertitles_id` (`usertitles_id`),
  KEY `date_mod` (`date_mod`),
  KEY `date_creation` (`date_creation`)
) ENGINE=InnoDB DEFAULT CHARSET=utf8mb4 COLLATE=utf8mb4_unicode_ci ROW_FORMAT=DYNAMIC;


### Dump table glpi_contacts_suppliers

DROP TABLE IF EXISTS `glpi_contacts_suppliers`;
CREATE TABLE `glpi_contacts_suppliers` (
  `id` int NOT NULL AUTO_INCREMENT,
  `suppliers_id` int NOT NULL DEFAULT '0',
  `contacts_id` int NOT NULL DEFAULT '0',
  PRIMARY KEY (`id`),
  UNIQUE KEY `unicity` (`suppliers_id`,`contacts_id`),
  KEY `contacts_id` (`contacts_id`)
) ENGINE=InnoDB DEFAULT CHARSET=utf8mb4 COLLATE=utf8mb4_unicode_ci ROW_FORMAT=DYNAMIC;


### Dump table glpi_contacttypes

DROP TABLE IF EXISTS `glpi_contacttypes`;
CREATE TABLE `glpi_contacttypes` (
  `id` int NOT NULL AUTO_INCREMENT,
  `name` varchar(255) DEFAULT NULL,
  `comment` text,
  `date_mod` timestamp NULL DEFAULT NULL,
  `date_creation` timestamp NULL DEFAULT NULL,
  PRIMARY KEY (`id`),
  KEY `name` (`name`),
  KEY `date_mod` (`date_mod`),
  KEY `date_creation` (`date_creation`)
) ENGINE=InnoDB DEFAULT CHARSET=utf8mb4 COLLATE=utf8mb4_unicode_ci ROW_FORMAT=DYNAMIC;


### Dump table glpi_contractcosts

DROP TABLE IF EXISTS `glpi_contractcosts`;
CREATE TABLE `glpi_contractcosts` (
  `id` int NOT NULL AUTO_INCREMENT,
  `contracts_id` int NOT NULL DEFAULT '0',
  `name` varchar(255) DEFAULT NULL,
  `comment` text,
  `begin_date` date DEFAULT NULL,
  `end_date` date DEFAULT NULL,
  `cost` decimal(20,4) NOT NULL DEFAULT '0.0000',
  `budgets_id` int NOT NULL DEFAULT '0',
  `entities_id` int NOT NULL DEFAULT '0',
  `is_recursive` tinyint NOT NULL DEFAULT '0',
  PRIMARY KEY (`id`),
  KEY `name` (`name`),
  KEY `contracts_id` (`contracts_id`),
  KEY `begin_date` (`begin_date`),
  KEY `end_date` (`end_date`),
  KEY `entities_id` (`entities_id`),
  KEY `is_recursive` (`is_recursive`),
  KEY `budgets_id` (`budgets_id`)
) ENGINE=InnoDB DEFAULT CHARSET=utf8mb4 COLLATE=utf8mb4_unicode_ci ROW_FORMAT=DYNAMIC;


### Dump table glpi_contracts

DROP TABLE IF EXISTS `glpi_contracts`;
CREATE TABLE `glpi_contracts` (
  `id` int NOT NULL AUTO_INCREMENT,
  `entities_id` int NOT NULL DEFAULT '0',
  `is_recursive` tinyint NOT NULL DEFAULT '0',
  `name` varchar(255) DEFAULT NULL,
  `num` varchar(255) DEFAULT NULL,
  `contracttypes_id` int NOT NULL DEFAULT '0',
  `begin_date` date DEFAULT NULL,
  `duration` int NOT NULL DEFAULT '0',
  `notice` int NOT NULL DEFAULT '0',
  `periodicity` int NOT NULL DEFAULT '0',
  `billing` int NOT NULL DEFAULT '0',
  `comment` text,
  `accounting_number` varchar(255) DEFAULT NULL,
  `is_deleted` tinyint NOT NULL DEFAULT '0',
  `week_begin_hour` time NOT NULL DEFAULT '00:00:00',
  `week_end_hour` time NOT NULL DEFAULT '00:00:00',
  `saturday_begin_hour` time NOT NULL DEFAULT '00:00:00',
  `saturday_end_hour` time NOT NULL DEFAULT '00:00:00',
  `use_saturday` tinyint NOT NULL DEFAULT '0',
  `monday_begin_hour` time NOT NULL DEFAULT '00:00:00',
  `monday_end_hour` time NOT NULL DEFAULT '00:00:00',
  `use_monday` tinyint NOT NULL DEFAULT '0',
  `max_links_allowed` int NOT NULL DEFAULT '0',
  `alert` int NOT NULL DEFAULT '0',
  `renewal` int NOT NULL DEFAULT '0',
  `template_name` varchar(255) DEFAULT NULL,
  `is_template` tinyint NOT NULL DEFAULT '0',
  `states_id` int NOT NULL DEFAULT '0',
  `date_mod` timestamp NULL DEFAULT NULL,
  `date_creation` timestamp NULL DEFAULT NULL,
  PRIMARY KEY (`id`),
  KEY `begin_date` (`begin_date`),
  KEY `name` (`name`),
  KEY `contracttypes_id` (`contracttypes_id`),
  KEY `entities_id` (`entities_id`),
  KEY `is_recursive` (`is_recursive`),
  KEY `is_deleted` (`is_deleted`),
  KEY `is_template` (`is_template`),
  KEY `use_monday` (`use_monday`),
  KEY `use_saturday` (`use_saturday`),
  KEY `alert` (`alert`),
  KEY `states_id` (`states_id`),
  KEY `date_mod` (`date_mod`),
  KEY `date_creation` (`date_creation`)
) ENGINE=InnoDB DEFAULT CHARSET=utf8mb4 COLLATE=utf8mb4_unicode_ci ROW_FORMAT=DYNAMIC;


### Dump table glpi_contracts_items

DROP TABLE IF EXISTS `glpi_contracts_items`;
CREATE TABLE `glpi_contracts_items` (
  `id` int NOT NULL AUTO_INCREMENT,
  `contracts_id` int NOT NULL DEFAULT '0',
  `items_id` int NOT NULL DEFAULT '0',
  `itemtype` varchar(100) NOT NULL,
  PRIMARY KEY (`id`),
  UNIQUE KEY `unicity` (`contracts_id`,`itemtype`,`items_id`),
  KEY `item` (`itemtype`,`items_id`)
) ENGINE=InnoDB DEFAULT CHARSET=utf8mb4 COLLATE=utf8mb4_unicode_ci ROW_FORMAT=DYNAMIC;


### Dump table glpi_contracts_suppliers

DROP TABLE IF EXISTS `glpi_contracts_suppliers`;
CREATE TABLE `glpi_contracts_suppliers` (
  `id` int NOT NULL AUTO_INCREMENT,
  `suppliers_id` int NOT NULL DEFAULT '0',
  `contracts_id` int NOT NULL DEFAULT '0',
  PRIMARY KEY (`id`),
  UNIQUE KEY `unicity` (`suppliers_id`,`contracts_id`),
  KEY `contracts_id` (`contracts_id`)
) ENGINE=InnoDB DEFAULT CHARSET=utf8mb4 COLLATE=utf8mb4_unicode_ci ROW_FORMAT=DYNAMIC;


### Dump table glpi_contracttypes

DROP TABLE IF EXISTS `glpi_contracttypes`;
CREATE TABLE `glpi_contracttypes` (
  `id` int NOT NULL AUTO_INCREMENT,
  `name` varchar(255) DEFAULT NULL,
  `comment` text,
  `date_mod` timestamp NULL DEFAULT NULL,
  `date_creation` timestamp NULL DEFAULT NULL,
  PRIMARY KEY (`id`),
  KEY `name` (`name`),
  KEY `date_mod` (`date_mod`),
  KEY `date_creation` (`date_creation`)
) ENGINE=InnoDB DEFAULT CHARSET=utf8mb4 COLLATE=utf8mb4_unicode_ci ROW_FORMAT=DYNAMIC;


### Dump table glpi_crontasklogs

DROP TABLE IF EXISTS `glpi_crontasklogs`;
CREATE TABLE `glpi_crontasklogs` (
  `id` int NOT NULL AUTO_INCREMENT,
  `crontasks_id` int NOT NULL,
  `crontasklogs_id` int NOT NULL COMMENT 'id of ''start'' event',
  `date` timestamp NOT NULL DEFAULT CURRENT_TIMESTAMP,
  `state` int NOT NULL COMMENT '0:start, 1:run, 2:stop',
  `elapsed` float NOT NULL COMMENT 'time elapsed since start',
  `volume` int NOT NULL COMMENT 'for statistics',
  `content` varchar(255) DEFAULT NULL COMMENT 'message',
  PRIMARY KEY (`id`),
  KEY `date` (`date`),
  KEY `crontasks_id` (`crontasks_id`),
  KEY `crontasklogs_id_state` (`crontasklogs_id`,`state`)
) ENGINE=InnoDB DEFAULT CHARSET=utf8mb4 COLLATE=utf8mb4_unicode_ci ROW_FORMAT=DYNAMIC;


### Dump table glpi_crontasks

DROP TABLE IF EXISTS `glpi_crontasks`;
CREATE TABLE `glpi_crontasks` (
  `id` int NOT NULL AUTO_INCREMENT,
  `itemtype` varchar(100) NOT NULL,
  `name` varchar(150) NOT NULL COMMENT 'task name',
  `frequency` int NOT NULL COMMENT 'second between launch',
  `param` int DEFAULT NULL COMMENT 'task specify parameter',
  `state` int NOT NULL DEFAULT '1' COMMENT '0:disabled, 1:waiting, 2:running',
  `mode` int NOT NULL DEFAULT '1' COMMENT '1:internal, 2:external',
  `allowmode` int NOT NULL DEFAULT '3' COMMENT '1:internal, 2:external, 3:both',
  `hourmin` int NOT NULL DEFAULT '0',
  `hourmax` int NOT NULL DEFAULT '24',
  `logs_lifetime` int NOT NULL DEFAULT '30' COMMENT 'number of days',
  `lastrun` timestamp NULL DEFAULT NULL COMMENT 'last run date',
  `lastcode` int DEFAULT NULL COMMENT 'last run return code',
  `comment` text,
  `date_mod` timestamp NULL DEFAULT NULL,
  `date_creation` timestamp NULL DEFAULT NULL,
  PRIMARY KEY (`id`),
  UNIQUE KEY `unicity` (`itemtype`,`name`),
  KEY `mode` (`mode`),
  KEY `date_mod` (`date_mod`),
  KEY `date_creation` (`date_creation`)
) ENGINE=InnoDB DEFAULT CHARSET=utf8mb4 COLLATE=utf8mb4_unicode_ci ROW_FORMAT=DYNAMIC COMMENT='Task run by internal / external cron.';

### Dump table glpi_dashboards_dashboards

DROP TABLE IF EXISTS `glpi_dashboards_dashboards`;
CREATE TABLE `glpi_dashboards_dashboards` (
  `id` int NOT NULL AUTO_INCREMENT,
  `key` varchar(100) NOT NULL,
  `name` varchar(100) NOT NULL,
  `context` varchar(100) NOT NULL DEFAULT 'core',
  PRIMARY KEY (`id`),
  UNIQUE KEY `key` (`key`)
) ENGINE=InnoDB DEFAULT CHARSET=utf8mb4 COLLATE=utf8mb4_unicode_ci ROW_FORMAT=DYNAMIC;

### Dump table glpi_dashboards_items

DROP TABLE IF EXISTS `glpi_dashboards_items`;
CREATE TABLE `glpi_dashboards_items` (
  `id` int NOT NULL AUTO_INCREMENT,
  `dashboards_dashboards_id` int NOT NULL,
  `gridstack_id` varchar(100) NOT NULL,
  `card_id` varchar(100) NOT NULL,
  `x` int DEFAULT NULL,
  `y` int DEFAULT NULL,
  `width` int DEFAULT NULL,
  `height` int DEFAULT NULL,
  `card_options` text,
  PRIMARY KEY (`id`),
  KEY `dashboards_dashboards_id` (`dashboards_dashboards_id`)
) ENGINE=InnoDB DEFAULT CHARSET=utf8mb4 COLLATE=utf8mb4_unicode_ci ROW_FORMAT=DYNAMIC;

### Dump table glpi_dashboards_rights

DROP TABLE IF EXISTS `glpi_dashboards_rights`;
CREATE TABLE `glpi_dashboards_rights` (
  `id` int NOT NULL AUTO_INCREMENT,
  `dashboards_dashboards_id` int NOT NULL,
  `itemtype` varchar(100) NOT NULL,
  `items_id` int NOT NULL,
  PRIMARY KEY (`id`),
  UNIQUE KEY `unicity` (`dashboards_dashboards_id`,`itemtype`,`items_id`),
  KEY `item` (`itemtype`,`items_id`)
) ENGINE=InnoDB DEFAULT CHARSET=utf8mb4 COLLATE=utf8mb4_unicode_ci ROW_FORMAT=DYNAMIC;

### Dump table glpi_devicecasemodels

DROP TABLE IF EXISTS `glpi_devicecasemodels`;
CREATE TABLE `glpi_devicecasemodels` (
  `id` int NOT NULL AUTO_INCREMENT,
  `name` varchar(255) DEFAULT NULL,
  `comment` text,
  `product_number` varchar(255) DEFAULT NULL,
  PRIMARY KEY (`id`),
  KEY `name` (`name`),
  KEY `product_number` (`product_number`)
) ENGINE=InnoDB DEFAULT CHARSET=utf8mb4 COLLATE=utf8mb4_unicode_ci ROW_FORMAT=DYNAMIC;

### Dump table glpi_devicecases

DROP TABLE IF EXISTS `glpi_devicecases`;
CREATE TABLE `glpi_devicecases` (
  `id` int NOT NULL AUTO_INCREMENT,
  `designation` varchar(255) DEFAULT NULL,
  `devicecasetypes_id` int NOT NULL DEFAULT '0',
  `comment` text,
  `manufacturers_id` int NOT NULL DEFAULT '0',
  `entities_id` int NOT NULL DEFAULT '0',
  `is_recursive` tinyint NOT NULL DEFAULT '0',
  `devicecasemodels_id` int DEFAULT NULL,
  `date_mod` timestamp NULL DEFAULT NULL,
  `date_creation` timestamp NULL DEFAULT NULL,
  PRIMARY KEY (`id`),
  KEY `designation` (`designation`),
  KEY `manufacturers_id` (`manufacturers_id`),
  KEY `devicecasetypes_id` (`devicecasetypes_id`),
  KEY `entities_id` (`entities_id`),
  KEY `is_recursive` (`is_recursive`),
  KEY `date_mod` (`date_mod`),
  KEY `date_creation` (`date_creation`),
  KEY `devicecasemodels_id` (`devicecasemodels_id`)
) ENGINE=InnoDB DEFAULT CHARSET=utf8mb4 COLLATE=utf8mb4_unicode_ci ROW_FORMAT=DYNAMIC;


### Dump table glpi_devicecasetypes

DROP TABLE IF EXISTS `glpi_devicecasetypes`;
CREATE TABLE `glpi_devicecasetypes` (
  `id` int NOT NULL AUTO_INCREMENT,
  `name` varchar(255) DEFAULT NULL,
  `comment` text,
  `date_mod` timestamp NULL DEFAULT NULL,
  `date_creation` timestamp NULL DEFAULT NULL,
  PRIMARY KEY (`id`),
  KEY `name` (`name`),
  KEY `date_mod` (`date_mod`),
  KEY `date_creation` (`date_creation`)
) ENGINE=InnoDB DEFAULT CHARSET=utf8mb4 COLLATE=utf8mb4_unicode_ci ROW_FORMAT=DYNAMIC;


### Dump table glpi_devicecontrolmodels

DROP TABLE IF EXISTS `glpi_devicecontrolmodels`;
CREATE TABLE `glpi_devicecontrolmodels` (
  `id` int NOT NULL AUTO_INCREMENT,
  `name` varchar(255) DEFAULT NULL,
  `comment` text,
  `product_number` varchar(255) DEFAULT NULL,
  PRIMARY KEY (`id`),
  KEY `name` (`name`),
  KEY `product_number` (`product_number`)
) ENGINE=InnoDB DEFAULT CHARSET=utf8mb4 COLLATE=utf8mb4_unicode_ci ROW_FORMAT=DYNAMIC;

### Dump table glpi_devicecontrols

DROP TABLE IF EXISTS `glpi_devicecontrols`;
CREATE TABLE `glpi_devicecontrols` (
  `id` int NOT NULL AUTO_INCREMENT,
  `designation` varchar(255) DEFAULT NULL,
  `is_raid` tinyint NOT NULL DEFAULT '0',
  `comment` text,
  `manufacturers_id` int NOT NULL DEFAULT '0',
  `interfacetypes_id` int NOT NULL DEFAULT '0',
  `entities_id` int NOT NULL DEFAULT '0',
  `is_recursive` tinyint NOT NULL DEFAULT '0',
  `devicecontrolmodels_id` int DEFAULT NULL,
  `date_mod` timestamp NULL DEFAULT NULL,
  `date_creation` timestamp NULL DEFAULT NULL,
  PRIMARY KEY (`id`),
  KEY `designation` (`designation`),
  KEY `manufacturers_id` (`manufacturers_id`),
  KEY `interfacetypes_id` (`interfacetypes_id`),
  KEY `entities_id` (`entities_id`),
  KEY `is_recursive` (`is_recursive`),
  KEY `date_mod` (`date_mod`),
  KEY `date_creation` (`date_creation`),
  KEY `devicecontrolmodels_id` (`devicecontrolmodels_id`)
) ENGINE=InnoDB DEFAULT CHARSET=utf8mb4 COLLATE=utf8mb4_unicode_ci ROW_FORMAT=DYNAMIC;


### Dump table glpi_devicedrivemodels

DROP TABLE IF EXISTS `glpi_devicedrivemodels`;
CREATE TABLE `glpi_devicedrivemodels` (
  `id` int NOT NULL AUTO_INCREMENT,
  `name` varchar(255) DEFAULT NULL,
  `comment` text,
  `product_number` varchar(255) DEFAULT NULL,
  PRIMARY KEY (`id`),
  KEY `name` (`name`),
  KEY `product_number` (`product_number`)
) ENGINE=InnoDB DEFAULT CHARSET=utf8mb4 COLLATE=utf8mb4_unicode_ci ROW_FORMAT=DYNAMIC;

### Dump table glpi_devicedrives

DROP TABLE IF EXISTS `glpi_devicedrives`;
CREATE TABLE `glpi_devicedrives` (
  `id` int NOT NULL AUTO_INCREMENT,
  `designation` varchar(255) DEFAULT NULL,
  `is_writer` tinyint NOT NULL DEFAULT '1',
  `speed` varchar(255) DEFAULT NULL,
  `comment` text,
  `manufacturers_id` int NOT NULL DEFAULT '0',
  `interfacetypes_id` int NOT NULL DEFAULT '0',
  `entities_id` int NOT NULL DEFAULT '0',
  `is_recursive` tinyint NOT NULL DEFAULT '0',
  `devicedrivemodels_id` int DEFAULT NULL,
  `date_mod` timestamp NULL DEFAULT NULL,
  `date_creation` timestamp NULL DEFAULT NULL,
  PRIMARY KEY (`id`),
  KEY `designation` (`designation`),
  KEY `manufacturers_id` (`manufacturers_id`),
  KEY `interfacetypes_id` (`interfacetypes_id`),
  KEY `entities_id` (`entities_id`),
  KEY `is_recursive` (`is_recursive`),
  KEY `date_mod` (`date_mod`),
  KEY `date_creation` (`date_creation`),
  KEY `devicedrivemodels_id` (`devicedrivemodels_id`)
) ENGINE=InnoDB DEFAULT CHARSET=utf8mb4 COLLATE=utf8mb4_unicode_ci ROW_FORMAT=DYNAMIC;


### Dump table glpi_devicegenericmodels

DROP TABLE IF EXISTS `glpi_devicegenericmodels`;
CREATE TABLE `glpi_devicegenericmodels` (
  `id` int NOT NULL AUTO_INCREMENT,
  `name` varchar(255) DEFAULT NULL,
  `comment` text,
  `product_number` varchar(255) DEFAULT NULL,
  PRIMARY KEY (`id`),
  KEY `name` (`name`),
  KEY `product_number` (`product_number`)
) ENGINE=InnoDB DEFAULT CHARSET=utf8mb4 COLLATE=utf8mb4_unicode_ci ROW_FORMAT=DYNAMIC;


### Dump table glpi_devicegenerics

DROP TABLE IF EXISTS `glpi_devicegenerics`;
CREATE TABLE `glpi_devicegenerics` (
  `id` int NOT NULL AUTO_INCREMENT,
  `designation` varchar(255) DEFAULT NULL,
  `devicegenerictypes_id` int NOT NULL DEFAULT '0',
  `comment` text,
  `manufacturers_id` int NOT NULL DEFAULT '0',
  `entities_id` int NOT NULL DEFAULT '0',
  `is_recursive` tinyint NOT NULL DEFAULT '0',
  `locations_id` int NOT NULL DEFAULT '0',
  `states_id` int NOT NULL DEFAULT '0',
  `devicegenericmodels_id` int DEFAULT NULL,
  `date_mod` timestamp NULL DEFAULT NULL,
  `date_creation` timestamp NULL DEFAULT NULL,
  PRIMARY KEY (`id`),
  KEY `designation` (`designation`),
  KEY `manufacturers_id` (`manufacturers_id`),
  KEY `devicegenerictypes_id` (`devicegenerictypes_id`),
  KEY `entities_id` (`entities_id`),
  KEY `is_recursive` (`is_recursive`),
  KEY `locations_id` (`locations_id`),
  KEY `states_id` (`states_id`),
  KEY `date_mod` (`date_mod`),
  KEY `date_creation` (`date_creation`),
  KEY `devicegenericmodels_id` (`devicegenericmodels_id`)
) ENGINE=InnoDB DEFAULT CHARSET=utf8mb4 COLLATE=utf8mb4_unicode_ci ROW_FORMAT=DYNAMIC;


### Dump table glpi_devicegenerictypes

DROP TABLE IF EXISTS `glpi_devicegenerictypes`;
CREATE TABLE `glpi_devicegenerictypes` (
  `id` int NOT NULL AUTO_INCREMENT,
  `name` varchar(255) DEFAULT NULL,
  `comment` text,
  PRIMARY KEY (`id`),
  KEY `name` (`name`)
) ENGINE=InnoDB DEFAULT CHARSET=utf8mb4 COLLATE=utf8mb4_unicode_ci ROW_FORMAT=DYNAMIC;


### Dump table glpi_devicegraphiccardmodels

DROP TABLE IF EXISTS `glpi_devicegraphiccardmodels`;
CREATE TABLE `glpi_devicegraphiccardmodels` (
  `id` int NOT NULL AUTO_INCREMENT,
  `name` varchar(255) DEFAULT NULL,
  `comment` text,
  `product_number` varchar(255) DEFAULT NULL,
  PRIMARY KEY (`id`),
  KEY `name` (`name`),
  KEY `product_number` (`product_number`)
) ENGINE=InnoDB DEFAULT CHARSET=utf8mb4 COLLATE=utf8mb4_unicode_ci ROW_FORMAT=DYNAMIC;

### Dump table glpi_devicegraphiccards

DROP TABLE IF EXISTS `glpi_devicegraphiccards`;
CREATE TABLE `glpi_devicegraphiccards` (
  `id` int NOT NULL AUTO_INCREMENT,
  `designation` varchar(255) DEFAULT NULL,
  `interfacetypes_id` int NOT NULL DEFAULT '0',
  `comment` text,
  `manufacturers_id` int NOT NULL DEFAULT '0',
  `memory_default` int NOT NULL DEFAULT '0',
  `entities_id` int NOT NULL DEFAULT '0',
  `is_recursive` tinyint NOT NULL DEFAULT '0',
  `devicegraphiccardmodels_id` int DEFAULT NULL,
  `chipset` varchar(255) DEFAULT NULL,
  `date_mod` timestamp NULL DEFAULT NULL,
  `date_creation` timestamp NULL DEFAULT NULL,
  PRIMARY KEY (`id`),
  KEY `designation` (`designation`),
  KEY `manufacturers_id` (`manufacturers_id`),
  KEY `interfacetypes_id` (`interfacetypes_id`),
  KEY `entities_id` (`entities_id`),
  KEY `is_recursive` (`is_recursive`),
  KEY `chipset` (`chipset`),
  KEY `date_mod` (`date_mod`),
  KEY `date_creation` (`date_creation`),
  KEY `devicegraphiccardmodels_id` (`devicegraphiccardmodels_id`)
) ENGINE=InnoDB DEFAULT CHARSET=utf8mb4 COLLATE=utf8mb4_unicode_ci ROW_FORMAT=DYNAMIC;


### Dump table glpi_deviceharddrivemodels

DROP TABLE IF EXISTS `glpi_deviceharddrivemodels`;
CREATE TABLE `glpi_deviceharddrivemodels` (
  `id` int NOT NULL AUTO_INCREMENT,
  `name` varchar(255) DEFAULT NULL,
  `comment` text,
  `product_number` varchar(255) DEFAULT NULL,
  PRIMARY KEY (`id`),
  KEY `name` (`name`),
  KEY `product_number` (`product_number`)
) ENGINE=InnoDB DEFAULT CHARSET=utf8mb4 COLLATE=utf8mb4_unicode_ci ROW_FORMAT=DYNAMIC;

### Dump table glpi_deviceharddrives

DROP TABLE IF EXISTS `glpi_deviceharddrives`;
CREATE TABLE `glpi_deviceharddrives` (
  `id` int NOT NULL AUTO_INCREMENT,
  `designation` varchar(255) DEFAULT NULL,
  `rpm` varchar(255) DEFAULT NULL,
  `interfacetypes_id` int NOT NULL DEFAULT '0',
  `cache` varchar(255) DEFAULT NULL,
  `comment` text,
  `manufacturers_id` int NOT NULL DEFAULT '0',
  `capacity_default` int NOT NULL DEFAULT '0',
  `entities_id` int NOT NULL DEFAULT '0',
  `is_recursive` tinyint NOT NULL DEFAULT '0',
  `deviceharddrivemodels_id` int DEFAULT NULL,
  `date_mod` timestamp NULL DEFAULT NULL,
  `date_creation` timestamp NULL DEFAULT NULL,
  PRIMARY KEY (`id`),
  KEY `designation` (`designation`),
  KEY `manufacturers_id` (`manufacturers_id`),
  KEY `interfacetypes_id` (`interfacetypes_id`),
  KEY `entities_id` (`entities_id`),
  KEY `is_recursive` (`is_recursive`),
  KEY `date_mod` (`date_mod`),
  KEY `date_creation` (`date_creation`),
  KEY `deviceharddrivemodels_id` (`deviceharddrivemodels_id`)
) ENGINE=InnoDB DEFAULT CHARSET=utf8mb4 COLLATE=utf8mb4_unicode_ci ROW_FORMAT=DYNAMIC;


### Dump table glpi_devicecameras

DROP TABLE IF EXISTS `glpi_devicecameras`;
CREATE TABLE `glpi_devicecameras` (
  `id` int NOT NULL AUTO_INCREMENT,
  `designation` varchar(255) DEFAULT NULL,
  `flashunit` tinyint NOT NULL DEFAULT '0',
  `lensfacing` varchar(255) DEFAULT NULL,
  `orientation` varchar(255) DEFAULT NULL,
  `focallength` varchar(255) DEFAULT NULL,
  `sensorsize` varchar(255) DEFAULT NULL,
  `comment` text,
  `manufacturers_id` int NOT NULL DEFAULT '0',
  `entities_id` int NOT NULL DEFAULT '0',
  `is_recursive` tinyint NOT NULL DEFAULT '0',
  `devicecameramodels_id` int DEFAULT NULL,
  `support` varchar(255) DEFAULT NULL,
  `date_mod` timestamp NULL DEFAULT NULL,
  `date_creation` timestamp NULL DEFAULT NULL,
  PRIMARY KEY (`id`),
  UNIQUE KEY `unicity` (`manufacturers_id`,`devicecameramodels_id`),
  KEY `designation` (`designation`),
  KEY `devicecameramodels_id` (`devicecameramodels_id`),
  KEY `entities_id` (`entities_id`),
  KEY `is_recursive` (`is_recursive`),
  KEY `date_mod` (`date_mod`),
  KEY `date_creation` (`date_creation`)
) ENGINE=InnoDB DEFAULT CHARSET=utf8mb4 COLLATE=utf8mb4_unicode_ci ROW_FORMAT=DYNAMIC;

### Dump table glpi_items_devicecameras

DROP TABLE IF EXISTS `glpi_items_devicecameras`;
CREATE TABLE `glpi_items_devicecameras` (
  `id` int NOT NULL AUTO_INCREMENT,
  `items_id` int NOT NULL DEFAULT '0',
  `itemtype` varchar(255) DEFAULT NULL,
  `devicecameras_id` int NOT NULL DEFAULT '0',
  `is_deleted` tinyint NOT NULL DEFAULT '0',
  `is_dynamic` tinyint NOT NULL DEFAULT '0',
  `entities_id` int NOT NULL DEFAULT '0',
  `is_recursive` tinyint NOT NULL DEFAULT '0',
  PRIMARY KEY (`id`),
  KEY `items_id` (`items_id`),
  KEY `devicecameras_id` (`devicecameras_id`),
  KEY `is_deleted` (`is_deleted`),
  KEY `is_dynamic` (`is_dynamic`),
  KEY `entities_id` (`entities_id`),
  KEY `is_recursive` (`is_recursive`),
  KEY `item` (`itemtype`,`items_id`)
) ENGINE=InnoDB DEFAULT CHARSET=utf8mb4 COLLATE=utf8mb4_unicode_ci ROW_FORMAT=DYNAMIC;


### Dump table glpi_devicecameramodels

DROP TABLE IF EXISTS `glpi_devicecameramodels`;
CREATE TABLE `glpi_devicecameramodels` (
  `id` int NOT NULL AUTO_INCREMENT,
  `name` varchar(255) DEFAULT NULL,
  `comment` text,
  `product_number` varchar(255) DEFAULT NULL,
  PRIMARY KEY (`id`),
  KEY `name` (`name`),
  KEY `product_number` (`product_number`)
) ENGINE=InnoDB DEFAULT CHARSET=utf8mb4 COLLATE=utf8mb4_unicode_ci ROW_FORMAT=DYNAMIC;


### Dump table glpi_imageformats

DROP TABLE IF EXISTS `glpi_imageformats`;
CREATE TABLE `glpi_imageformats` (
  `id` int NOT NULL AUTO_INCREMENT,
  `name` varchar(255) DEFAULT NULL,
  `date_mod` timestamp NULL DEFAULT NULL,
  `comment` text,
  `date_creation` timestamp NULL DEFAULT NULL,
  `entities_id` int NOT NULL DEFAULT '0',
  `is_recursive` tinyint NOT NULL DEFAULT '0',
  PRIMARY KEY (`id`),
  UNIQUE KEY `unicity` (`name`),
  KEY `entities_id` (`entities_id`),
  KEY `is_recursive` (`is_recursive`),
  KEY `date_mod` (`date_mod`),
  KEY `date_creation` (`date_creation`)
) ENGINE=InnoDB DEFAULT CHARSET=utf8mb4 COLLATE=utf8mb4_unicode_ci ROW_FORMAT=DYNAMIC;


### Dump table glpi_imageresolutions

DROP TABLE IF EXISTS `glpi_imageresolutions`;
CREATE TABLE `glpi_imageresolutions` (
  `id` int NOT NULL AUTO_INCREMENT,
  `name` varchar(255) DEFAULT NULL,
  `is_video` tinyint NOT NULL DEFAULT '0',
  `date_mod` timestamp NULL DEFAULT NULL,
  `comment` text,
  `date_creation` timestamp NULL DEFAULT NULL,
  `entities_id` int NOT NULL DEFAULT '0',
  `is_recursive` tinyint NOT NULL DEFAULT '0',
  PRIMARY KEY (`id`),
  UNIQUE KEY `unicity` (`name`),
  KEY `date_mod` (`date_mod`),
  KEY `is_video` (`is_video`),
  KEY `entities_id` (`entities_id`),
  KEY `is_recursive` (`is_recursive`),
  KEY `date_creation` (`date_creation`)
) ENGINE=InnoDB DEFAULT CHARSET=utf8mb4 COLLATE=utf8mb4_unicode_ci ROW_FORMAT=DYNAMIC;


DROP TABLE IF EXISTS `glpi_items_devicecameras_imageformats`;
CREATE TABLE `glpi_items_devicecameras_imageformats` (
  `id` int NOT NULL AUTO_INCREMENT,
  `item_devicecameras_id` int NOT NULL DEFAULT '0',
  `imageformats_id` int NOT NULL DEFAULT '0',
  `is_dynamic` tinyint NOT NULL DEFAULT '0',
  PRIMARY KEY (`id`),
  KEY `item_devicecameras_id` (`item_devicecameras_id`),
  KEY `imageformats_id` (`imageformats_id`),
  KEY `is_dynamic` (`is_dynamic`)
) ENGINE=InnoDB DEFAULT CHARSET=utf8mb4 COLLATE=utf8mb4_unicode_ci ROW_FORMAT=DYNAMIC;

DROP TABLE IF EXISTS `glpi_items_devicecameras_imageresolutions`;
CREATE TABLE `glpi_items_devicecameras_imageresolutions` (
  `id` int NOT NULL AUTO_INCREMENT,
  `item_devicecameras_id` int NOT NULL DEFAULT '0',
  `imageresolutions_id` int NOT NULL DEFAULT '0',
  `is_dynamic` tinyint NOT NULL DEFAULT '0',
  PRIMARY KEY (`id`),
  KEY `item_devicecameras_id` (`item_devicecameras_id`),
  KEY `imageresolutions_id` (`imageresolutions_id`),
  KEY `is_dynamic` (`is_dynamic`)
) ENGINE=InnoDB DEFAULT CHARSET=utf8mb4 COLLATE=utf8mb4_unicode_ci ROW_FORMAT=DYNAMIC;


### Dump table glpi_devicememorymodels

DROP TABLE IF EXISTS `glpi_devicememorymodels`;
CREATE TABLE `glpi_devicememorymodels` (
  `id` int NOT NULL AUTO_INCREMENT,
  `name` varchar(255) DEFAULT NULL,
  `comment` text,
  `product_number` varchar(255) DEFAULT NULL,
  PRIMARY KEY (`id`),
  KEY `name` (`name`),
  KEY `product_number` (`product_number`)
) ENGINE=InnoDB DEFAULT CHARSET=utf8mb4 COLLATE=utf8mb4_unicode_ci ROW_FORMAT=DYNAMIC;


### Dump table glpi_devicememories

DROP TABLE IF EXISTS `glpi_devicememories`;
CREATE TABLE `glpi_devicememories` (
  `id` int NOT NULL AUTO_INCREMENT,
  `designation` varchar(255) DEFAULT NULL,
  `frequence` varchar(255) DEFAULT NULL,
  `comment` text,
  `manufacturers_id` int NOT NULL DEFAULT '0',
  `size_default` int NOT NULL DEFAULT '0',
  `devicememorytypes_id` int NOT NULL DEFAULT '0',
  `entities_id` int NOT NULL DEFAULT '0',
  `is_recursive` tinyint NOT NULL DEFAULT '0',
  `devicememorymodels_id` int DEFAULT NULL,
  `date_mod` timestamp NULL DEFAULT NULL,
  `date_creation` timestamp NULL DEFAULT NULL,
  PRIMARY KEY (`id`),
  KEY `designation` (`designation`),
  KEY `manufacturers_id` (`manufacturers_id`),
  KEY `devicememorytypes_id` (`devicememorytypes_id`),
  KEY `entities_id` (`entities_id`),
  KEY `is_recursive` (`is_recursive`),
  KEY `date_mod` (`date_mod`),
  KEY `date_creation` (`date_creation`),
  KEY `devicememorymodels_id` (`devicememorymodels_id`)
) ENGINE=InnoDB DEFAULT CHARSET=utf8mb4 COLLATE=utf8mb4_unicode_ci ROW_FORMAT=DYNAMIC;


### Dump table glpi_devicememorytypes

DROP TABLE IF EXISTS `glpi_devicememorytypes`;
CREATE TABLE `glpi_devicememorytypes` (
  `id` int NOT NULL AUTO_INCREMENT,
  `name` varchar(255) DEFAULT NULL,
  `comment` text,
  `date_mod` timestamp NULL DEFAULT NULL,
  `date_creation` timestamp NULL DEFAULT NULL,
  PRIMARY KEY (`id`),
  KEY `name` (`name`),
  KEY `date_mod` (`date_mod`),
  KEY `date_creation` (`date_creation`)
) ENGINE=InnoDB DEFAULT CHARSET=utf8mb4 COLLATE=utf8mb4_unicode_ci ROW_FORMAT=DYNAMIC;


### Dump table glpi_devicemotherboardmodels

DROP TABLE IF EXISTS `glpi_devicemotherboardmodels`;
CREATE TABLE `glpi_devicemotherboardmodels` (
  `id` int NOT NULL AUTO_INCREMENT,
  `name` varchar(255) DEFAULT NULL,
  `comment` text,
  `product_number` varchar(255) DEFAULT NULL,
  PRIMARY KEY (`id`),
  KEY `name` (`name`),
  KEY `product_number` (`product_number`)
) ENGINE=InnoDB DEFAULT CHARSET=utf8mb4 COLLATE=utf8mb4_unicode_ci ROW_FORMAT=DYNAMIC;

### Dump table glpi_devicemotherboards

DROP TABLE IF EXISTS `glpi_devicemotherboards`;
CREATE TABLE `glpi_devicemotherboards` (
  `id` int NOT NULL AUTO_INCREMENT,
  `designation` varchar(255) DEFAULT NULL,
  `chipset` varchar(255) DEFAULT NULL,
  `comment` text,
  `manufacturers_id` int NOT NULL DEFAULT '0',
  `entities_id` int NOT NULL DEFAULT '0',
  `is_recursive` tinyint NOT NULL DEFAULT '0',
  `devicemotherboardmodels_id` int DEFAULT NULL,
  `date_mod` timestamp NULL DEFAULT NULL,
  `date_creation` timestamp NULL DEFAULT NULL,
  PRIMARY KEY (`id`),
  KEY `designation` (`designation`),
  KEY `manufacturers_id` (`manufacturers_id`),
  KEY `entities_id` (`entities_id`),
  KEY `is_recursive` (`is_recursive`),
  KEY `date_mod` (`date_mod`),
  KEY `date_creation` (`date_creation`),
  KEY `devicemotherboardmodels_id` (`devicemotherboardmodels_id`)
) ENGINE=InnoDB DEFAULT CHARSET=utf8mb4 COLLATE=utf8mb4_unicode_ci ROW_FORMAT=DYNAMIC;


### Dump table glpi_devicenetworkcardmodels

DROP TABLE IF EXISTS `glpi_devicenetworkcardmodels`;
CREATE TABLE `glpi_devicenetworkcardmodels` (
  `id` int NOT NULL AUTO_INCREMENT,
  `name` varchar(255) DEFAULT NULL,
  `comment` text,
  `product_number` varchar(255) DEFAULT NULL,
  PRIMARY KEY (`id`),
  KEY `name` (`name`),
  KEY `product_number` (`product_number`)
) ENGINE=InnoDB DEFAULT CHARSET=utf8mb4 COLLATE=utf8mb4_unicode_ci ROW_FORMAT=DYNAMIC;

### Dump table glpi_devicenetworkcards

DROP TABLE IF EXISTS `glpi_devicenetworkcards`;
CREATE TABLE `glpi_devicenetworkcards` (
  `id` int NOT NULL AUTO_INCREMENT,
  `designation` varchar(255) DEFAULT NULL,
  `bandwidth` varchar(255) DEFAULT NULL,
  `comment` text,
  `manufacturers_id` int NOT NULL DEFAULT '0',
  `mac_default` varchar(255) DEFAULT NULL,
  `entities_id` int NOT NULL DEFAULT '0',
  `is_recursive` tinyint NOT NULL DEFAULT '0',
  `devicenetworkcardmodels_id` int DEFAULT NULL,
  `date_mod` timestamp NULL DEFAULT NULL,
  `date_creation` timestamp NULL DEFAULT NULL,
  PRIMARY KEY (`id`),
  KEY `designation` (`designation`),
  KEY `manufacturers_id` (`manufacturers_id`),
  KEY `entities_id` (`entities_id`),
  KEY `is_recursive` (`is_recursive`),
  KEY `date_mod` (`date_mod`),
  KEY `date_creation` (`date_creation`),
  KEY `devicenetworkcardmodels_id` (`devicenetworkcardmodels_id`)
) ENGINE=InnoDB DEFAULT CHARSET=utf8mb4 COLLATE=utf8mb4_unicode_ci ROW_FORMAT=DYNAMIC;


### Dump table glpi_devicepcimodels

DROP TABLE IF EXISTS `glpi_devicepcimodels`;
CREATE TABLE `glpi_devicepcimodels` (
  `id` int NOT NULL AUTO_INCREMENT,
  `name` varchar(255) DEFAULT NULL,
  `comment` text,
  `product_number` varchar(255) DEFAULT NULL,
  PRIMARY KEY (`id`),
  KEY `name` (`name`),
  KEY `product_number` (`product_number`)
) ENGINE=InnoDB DEFAULT CHARSET=utf8mb4 COLLATE=utf8mb4_unicode_ci ROW_FORMAT=DYNAMIC;

### Dump table glpi_devicepcis

DROP TABLE IF EXISTS `glpi_devicepcis`;
CREATE TABLE `glpi_devicepcis` (
  `id` int NOT NULL AUTO_INCREMENT,
  `designation` varchar(255) DEFAULT NULL,
  `comment` text,
  `manufacturers_id` int NOT NULL DEFAULT '0',
  `devicenetworkcardmodels_id` int NOT NULL DEFAULT '0',
  `entities_id` int NOT NULL DEFAULT '0',
  `is_recursive` tinyint NOT NULL DEFAULT '0',
  `devicepcimodels_id` int DEFAULT NULL,
  `date_mod` timestamp NULL DEFAULT NULL,
  `date_creation` timestamp NULL DEFAULT NULL,
  PRIMARY KEY (`id`),
  KEY `designation` (`designation`),
  KEY `manufacturers_id` (`manufacturers_id`),
  KEY `devicenetworkcardmodels_id` (`devicenetworkcardmodels_id`),
  KEY `entities_id` (`entities_id`),
  KEY `is_recursive` (`is_recursive`),
  KEY `date_mod` (`date_mod`),
  KEY `date_creation` (`date_creation`),
  KEY `devicepcimodels_id` (`devicepcimodels_id`)
) ENGINE=InnoDB DEFAULT CHARSET=utf8mb4 COLLATE=utf8mb4_unicode_ci ROW_FORMAT=DYNAMIC;


### Dump table glpi_devicepowersupplymodels

DROP TABLE IF EXISTS `glpi_devicepowersupplymodels`;
CREATE TABLE `glpi_devicepowersupplymodels` (
  `id` int NOT NULL AUTO_INCREMENT,
  `name` varchar(255) DEFAULT NULL,
  `comment` text,
  `product_number` varchar(255) DEFAULT NULL,
  PRIMARY KEY (`id`),
  KEY `name` (`name`),
  KEY `product_number` (`product_number`)
) ENGINE=InnoDB DEFAULT CHARSET=utf8mb4 COLLATE=utf8mb4_unicode_ci ROW_FORMAT=DYNAMIC;


### Dump table glpi_devicepowersupplies

DROP TABLE IF EXISTS `glpi_devicepowersupplies`;
CREATE TABLE `glpi_devicepowersupplies` (
  `id` int NOT NULL AUTO_INCREMENT,
  `designation` varchar(255) DEFAULT NULL,
  `power` varchar(255) DEFAULT NULL,
  `is_atx` tinyint NOT NULL DEFAULT '1',
  `comment` text,
  `manufacturers_id` int NOT NULL DEFAULT '0',
  `entities_id` int NOT NULL DEFAULT '0',
  `is_recursive` tinyint NOT NULL DEFAULT '0',
  `devicepowersupplymodels_id` int DEFAULT NULL,
  `date_mod` timestamp NULL DEFAULT NULL,
  `date_creation` timestamp NULL DEFAULT NULL,
  PRIMARY KEY (`id`),
  KEY `designation` (`designation`),
  KEY `manufacturers_id` (`manufacturers_id`),
  KEY `entities_id` (`entities_id`),
  KEY `is_recursive` (`is_recursive`),
  KEY `date_mod` (`date_mod`),
  KEY `date_creation` (`date_creation`),
  KEY `devicepowersupplymodels_id` (`devicepowersupplymodels_id`)
) ENGINE=InnoDB DEFAULT CHARSET=utf8mb4 COLLATE=utf8mb4_unicode_ci ROW_FORMAT=DYNAMIC;


### Dump table glpi_deviceprocessormodels

DROP TABLE IF EXISTS `glpi_deviceprocessormodels`;
CREATE TABLE `glpi_deviceprocessormodels` (
  `id` int NOT NULL AUTO_INCREMENT,
  `name` varchar(255) DEFAULT NULL,
  `comment` text,
  `product_number` varchar(255) DEFAULT NULL,
  PRIMARY KEY (`id`),
  KEY `name` (`name`),
  KEY `product_number` (`product_number`)
) ENGINE=InnoDB DEFAULT CHARSET=utf8mb4 COLLATE=utf8mb4_unicode_ci ROW_FORMAT=DYNAMIC;

### Dump table glpi_deviceprocessors

DROP TABLE IF EXISTS `glpi_deviceprocessors`;
CREATE TABLE `glpi_deviceprocessors` (
  `id` int NOT NULL AUTO_INCREMENT,
  `designation` varchar(255) DEFAULT NULL,
  `frequence` int NOT NULL DEFAULT '0',
  `comment` text,
  `manufacturers_id` int NOT NULL DEFAULT '0',
  `frequency_default` int NOT NULL DEFAULT '0',
  `nbcores_default` int DEFAULT NULL,
  `nbthreads_default` int DEFAULT NULL,
  `entities_id` int NOT NULL DEFAULT '0',
  `is_recursive` tinyint NOT NULL DEFAULT '0',
  `deviceprocessormodels_id` int DEFAULT NULL,
  `date_mod` timestamp NULL DEFAULT NULL,
  `date_creation` timestamp NULL DEFAULT NULL,
  PRIMARY KEY (`id`),
  KEY `designation` (`designation`),
  KEY `manufacturers_id` (`manufacturers_id`),
  KEY `entities_id` (`entities_id`),
  KEY `is_recursive` (`is_recursive`),
  KEY `date_mod` (`date_mod`),
  KEY `date_creation` (`date_creation`),
  KEY `deviceprocessormodels_id` (`deviceprocessormodels_id`)
) ENGINE=InnoDB DEFAULT CHARSET=utf8mb4 COLLATE=utf8mb4_unicode_ci ROW_FORMAT=DYNAMIC;


### Dump table glpi_devicesensors

DROP TABLE IF EXISTS `glpi_devicesensors`;
CREATE TABLE `glpi_devicesensors` (
  `id` int NOT NULL AUTO_INCREMENT,
  `designation` varchar(255) DEFAULT NULL,
  `devicesensortypes_id` int NOT NULL DEFAULT '0',
  `devicesensormodels_id` int NOT NULL DEFAULT '0',
  `comment` text,
  `manufacturers_id` int NOT NULL DEFAULT '0',
  `entities_id` int NOT NULL DEFAULT '0',
  `is_recursive` tinyint NOT NULL DEFAULT '0',
  `locations_id` int NOT NULL DEFAULT '0',
  `states_id` int NOT NULL DEFAULT '0',
  `date_mod` timestamp NULL DEFAULT NULL,
  `date_creation` timestamp NULL DEFAULT NULL,
  PRIMARY KEY (`id`),
  KEY `designation` (`designation`),
  KEY `manufacturers_id` (`manufacturers_id`),
  KEY `devicesensortypes_id` (`devicesensortypes_id`),
  KEY `entities_id` (`entities_id`),
  KEY `is_recursive` (`is_recursive`),
  KEY `locations_id` (`locations_id`),
  KEY `states_id` (`states_id`),
  KEY `date_mod` (`date_mod`),
  KEY `date_creation` (`date_creation`),
  KEY `devicesensormodels_id` (`devicesensormodels_id`)
) ENGINE=InnoDB DEFAULT CHARSET=utf8mb4 COLLATE=utf8mb4_unicode_ci ROW_FORMAT=DYNAMIC;


### Dump table glpi_devicesensormodels

DROP TABLE IF EXISTS `glpi_devicesensormodels`;
CREATE TABLE `glpi_devicesensormodels` (
  `id` int NOT NULL AUTO_INCREMENT,
  `name` varchar(255) DEFAULT NULL,
  `comment` text,
  `product_number` varchar(255) DEFAULT NULL,
  PRIMARY KEY (`id`),
  KEY `name` (`name`),
  KEY `product_number` (`product_number`)
) ENGINE=InnoDB DEFAULT CHARSET=utf8mb4 COLLATE=utf8mb4_unicode_ci ROW_FORMAT=DYNAMIC;


### Dump table glpi_devicesensortypes

DROP TABLE IF EXISTS `glpi_devicesensortypes`;
CREATE TABLE `glpi_devicesensortypes` (
  `id` int NOT NULL AUTO_INCREMENT,
  `name` varchar(255) DEFAULT NULL,
  `comment` text,
  PRIMARY KEY (`id`),
  KEY `name` (`name`)
) ENGINE=InnoDB DEFAULT CHARSET=utf8mb4 COLLATE=utf8mb4_unicode_ci ROW_FORMAT=DYNAMIC;


### Dump table glpi_devicesimcards

DROP TABLE IF EXISTS `glpi_devicesimcards`;
CREATE TABLE `glpi_devicesimcards` (
  `id` int NOT NULL AUTO_INCREMENT,
  `designation` varchar(255) DEFAULT NULL,
  `comment` text,
  `entities_id` int NOT NULL DEFAULT '0',
  `is_recursive` tinyint NOT NULL DEFAULT '0',
  `manufacturers_id` int NOT NULL DEFAULT '0',
  `voltage` int DEFAULT NULL,
  `devicesimcardtypes_id` int NOT NULL DEFAULT '0',
  `date_mod` timestamp NULL DEFAULT NULL,
  `date_creation` timestamp NULL DEFAULT NULL,
  `allow_voip` tinyint NOT NULL DEFAULT '0',
  PRIMARY KEY (`id`),
  KEY `designation` (`designation`),
  KEY `entities_id` (`entities_id`),
  KEY `is_recursive` (`is_recursive`),
  KEY `devicesimcardtypes_id` (`devicesimcardtypes_id`),
  KEY `date_mod` (`date_mod`),
  KEY `date_creation` (`date_creation`),
  KEY `manufacturers_id` (`manufacturers_id`)
) ENGINE=InnoDB DEFAULT CHARSET=utf8mb4 COLLATE=utf8mb4_unicode_ci ROW_FORMAT=DYNAMIC;


### Dump table glpi_items_devicesimcards

DROP TABLE IF EXISTS `glpi_items_devicesimcards`;
CREATE TABLE `glpi_items_devicesimcards` (
  `id` int NOT NULL AUTO_INCREMENT,
  `items_id` int NOT NULL DEFAULT '0' COMMENT 'RELATION to various table, according to itemtype (id)',
  `itemtype` varchar(100) NOT NULL,
  `devicesimcards_id` int NOT NULL DEFAULT '0',
  `is_deleted` tinyint NOT NULL DEFAULT '0',
  `is_dynamic` tinyint NOT NULL DEFAULT '0',
  `entities_id` int NOT NULL DEFAULT '0',
  `is_recursive` tinyint NOT NULL DEFAULT '0',
  `serial` varchar(255) DEFAULT NULL,
  `otherserial` varchar(255) DEFAULT NULL,
  `states_id` int NOT NULL DEFAULT '0',
  `locations_id` int NOT NULL DEFAULT '0',
  `lines_id` int NOT NULL DEFAULT '0',
  `users_id` int NOT NULL DEFAULT '0',
  `groups_id` int NOT NULL DEFAULT '0',
  `pin` varchar(255) NOT NULL DEFAULT '',
  `pin2` varchar(255) NOT NULL DEFAULT '',
  `puk` varchar(255) NOT NULL DEFAULT '',
  `puk2` varchar(255) NOT NULL DEFAULT '',
  `msin` varchar(255) NOT NULL DEFAULT '',
  PRIMARY KEY (`id`),
  KEY `item` (`itemtype`,`items_id`),
  KEY `devicesimcards_id` (`devicesimcards_id`),
  KEY `is_deleted` (`is_deleted`),
  KEY `is_dynamic` (`is_dynamic`),
  KEY `entities_id` (`entities_id`),
  KEY `is_recursive` (`is_recursive`),
  KEY `serial` (`serial`),
  KEY `otherserial` (`otherserial`),
  KEY `states_id` (`states_id`),
  KEY `locations_id` (`locations_id`),
  KEY `lines_id` (`lines_id`),
  KEY `users_id` (`users_id`),
  KEY `groups_id` (`groups_id`)
) ENGINE=InnoDB DEFAULT CHARSET=utf8mb4 COLLATE=utf8mb4_unicode_ci ROW_FORMAT=DYNAMIC;


### Dump table glpi_devicesimcardtypes

DROP TABLE IF EXISTS `glpi_devicesimcardtypes`;
CREATE TABLE `glpi_devicesimcardtypes` (
  `id` int NOT NULL AUTO_INCREMENT,
  `name` varchar(255) NOT NULL DEFAULT '',
  `comment` text,
  `date_mod` timestamp NULL DEFAULT NULL,
  `date_creation` timestamp NULL DEFAULT NULL,
  PRIMARY KEY (`id`),
  KEY `name` (`name`),
  KEY `date_mod` (`date_mod`),
  KEY `date_creation` (`date_creation`)
) ENGINE=InnoDB DEFAULT CHARSET=utf8mb4 COLLATE=utf8mb4_unicode_ci ROW_FORMAT=DYNAMIC;


### Dump table glpi_devicesoundcardmodels

DROP TABLE IF EXISTS `glpi_devicesoundcardmodels`;
CREATE TABLE `glpi_devicesoundcardmodels` (
  `id` int NOT NULL AUTO_INCREMENT,
  `name` varchar(255) DEFAULT NULL,
  `comment` text,
  `product_number` varchar(255) DEFAULT NULL,
  PRIMARY KEY (`id`),
  KEY `name` (`name`),
  KEY `product_number` (`product_number`)
) ENGINE=InnoDB DEFAULT CHARSET=utf8mb4 COLLATE=utf8mb4_unicode_ci ROW_FORMAT=DYNAMIC;


### Dump table glpi_devicesoundcards

DROP TABLE IF EXISTS `glpi_devicesoundcards`;
CREATE TABLE `glpi_devicesoundcards` (
  `id` int NOT NULL AUTO_INCREMENT,
  `designation` varchar(255) DEFAULT NULL,
  `type` varchar(255) DEFAULT NULL,
  `comment` text,
  `manufacturers_id` int NOT NULL DEFAULT '0',
  `entities_id` int NOT NULL DEFAULT '0',
  `is_recursive` tinyint NOT NULL DEFAULT '0',
  `devicesoundcardmodels_id` int DEFAULT NULL,
  `date_mod` timestamp NULL DEFAULT NULL,
  `date_creation` timestamp NULL DEFAULT NULL,
  PRIMARY KEY (`id`),
  KEY `designation` (`designation`),
  KEY `manufacturers_id` (`manufacturers_id`),
  KEY `entities_id` (`entities_id`),
  KEY `is_recursive` (`is_recursive`),
  KEY `date_mod` (`date_mod`),
  KEY `date_creation` (`date_creation`),
  KEY `devicesoundcardmodels_id` (`devicesoundcardmodels_id`)
) ENGINE=InnoDB DEFAULT CHARSET=utf8mb4 COLLATE=utf8mb4_unicode_ci ROW_FORMAT=DYNAMIC;


### Dump table glpi_displaypreferences

DROP TABLE IF EXISTS `glpi_displaypreferences`;
CREATE TABLE `glpi_displaypreferences` (
  `id` int NOT NULL AUTO_INCREMENT,
  `itemtype` varchar(100) NOT NULL,
  `num` int NOT NULL DEFAULT '0',
  `rank` int NOT NULL DEFAULT '0',
  `users_id` int NOT NULL DEFAULT '0',
  PRIMARY KEY (`id`),
  UNIQUE KEY `unicity` (`users_id`,`itemtype`,`num`),
  KEY `rank` (`rank`),
  KEY `num` (`num`),
  KEY `itemtype` (`itemtype`)
) ENGINE=InnoDB DEFAULT CHARSET=utf8mb4 COLLATE=utf8mb4_unicode_ci ROW_FORMAT=DYNAMIC;


### Dump table glpi_documentcategories

DROP TABLE IF EXISTS `glpi_documentcategories`;
CREATE TABLE `glpi_documentcategories` (
  `id` int NOT NULL AUTO_INCREMENT,
  `name` varchar(255) DEFAULT NULL,
  `comment` text,
  `documentcategories_id` int NOT NULL DEFAULT '0',
  `completename` text,
  `level` int NOT NULL DEFAULT '0',
  `ancestors_cache` longtext,
  `sons_cache` longtext,
  `date_mod` timestamp NULL DEFAULT NULL,
  `date_creation` timestamp NULL DEFAULT NULL,
  PRIMARY KEY (`id`),
  UNIQUE KEY `unicity` (`documentcategories_id`,`name`),
  KEY `name` (`name`),
  KEY `date_mod` (`date_mod`),
  KEY `date_creation` (`date_creation`)
) ENGINE=InnoDB DEFAULT CHARSET=utf8mb4 COLLATE=utf8mb4_unicode_ci ROW_FORMAT=DYNAMIC;


### Dump table glpi_documents

DROP TABLE IF EXISTS `glpi_documents`;
CREATE TABLE `glpi_documents` (
  `id` int NOT NULL AUTO_INCREMENT,
  `entities_id` int NOT NULL DEFAULT '0',
  `is_recursive` tinyint NOT NULL DEFAULT '0',
  `name` varchar(255) DEFAULT NULL,
  `filename` varchar(255) DEFAULT NULL COMMENT 'for display and transfert',
  `filepath` varchar(255) DEFAULT NULL COMMENT 'file storage path',
  `documentcategories_id` int NOT NULL DEFAULT '0',
  `mime` varchar(255) DEFAULT NULL,
  `date_mod` timestamp NULL DEFAULT NULL,
  `comment` text,
  `is_deleted` tinyint NOT NULL DEFAULT '0',
  `link` varchar(255) DEFAULT NULL,
  `users_id` int NOT NULL DEFAULT '0',
  `tickets_id` int NOT NULL DEFAULT '0',
  `sha1sum` char(40) DEFAULT NULL,
  `is_blacklisted` tinyint NOT NULL DEFAULT '0',
  `tag` varchar(255) DEFAULT NULL,
  `date_creation` timestamp NULL DEFAULT NULL,
  PRIMARY KEY (`id`),
  KEY `date_mod` (`date_mod`),
  KEY `name` (`name`),
  KEY `entities_id` (`entities_id`),
  KEY `is_recursive` (`is_recursive`),
  KEY `tickets_id` (`tickets_id`),
  KEY `users_id` (`users_id`),
  KEY `documentcategories_id` (`documentcategories_id`),
  KEY `is_deleted` (`is_deleted`),
  KEY `sha1sum` (`sha1sum`),
  KEY `tag` (`tag`),
  KEY `date_creation` (`date_creation`)
) ENGINE=InnoDB DEFAULT CHARSET=utf8mb4 COLLATE=utf8mb4_unicode_ci ROW_FORMAT=DYNAMIC;


### Dump table glpi_documents_items

DROP TABLE IF EXISTS `glpi_documents_items`;
CREATE TABLE `glpi_documents_items` (
  `id` int NOT NULL AUTO_INCREMENT,
  `documents_id` int NOT NULL DEFAULT '0',
  `items_id` int NOT NULL DEFAULT '0',
  `itemtype` varchar(100) NOT NULL,
  `entities_id` int NOT NULL DEFAULT '0',
  `is_recursive` tinyint NOT NULL DEFAULT '0',
  `date_mod` timestamp NULL DEFAULT NULL,
  `users_id` int DEFAULT '0',
  `timeline_position` tinyint NOT NULL DEFAULT '0',
  `date_creation` timestamp NULL DEFAULT NULL,
  `date` timestamp NULL DEFAULT NULL,
  PRIMARY KEY (`id`),
  UNIQUE KEY `unicity` (`documents_id`,`itemtype`,`items_id`,`timeline_position`),
  KEY `item` (`itemtype`,`items_id`,`entities_id`,`is_recursive`),
  KEY `users_id` (`users_id`),
<<<<<<< HEAD
  KEY `entities_id` (`entities_id`),
  KEY `is_recursive` (`is_recursive`),
  KEY `date_creation` (`date_creation`),
  KEY `date_mod` (`date_mod`)
) ENGINE=InnoDB DEFAULT CHARSET=utf8mb4 COLLATE=utf8mb4_unicode_ci ROW_FORMAT=DYNAMIC;
=======
  KEY `date_creation` (`date_creation`),
  KEY `date` (`date`)
) ENGINE=InnoDB DEFAULT CHARSET=utf8 COLLATE=utf8_unicode_ci;
>>>>>>> 488e2d01


### Dump table glpi_documenttypes

DROP TABLE IF EXISTS `glpi_documenttypes`;
CREATE TABLE `glpi_documenttypes` (
  `id` int NOT NULL AUTO_INCREMENT,
  `name` varchar(255) DEFAULT NULL,
  `ext` varchar(255) DEFAULT NULL,
  `icon` varchar(255) DEFAULT NULL,
  `mime` varchar(255) DEFAULT NULL,
  `is_uploadable` tinyint NOT NULL DEFAULT '1',
  `date_mod` timestamp NULL DEFAULT NULL,
  `comment` text,
  `date_creation` timestamp NULL DEFAULT NULL,
  PRIMARY KEY (`id`),
  UNIQUE KEY `unicity` (`ext`),
  KEY `name` (`name`),
  KEY `is_uploadable` (`is_uploadable`),
  KEY `date_mod` (`date_mod`),
  KEY `date_creation` (`date_creation`)
) ENGINE=InnoDB DEFAULT CHARSET=utf8mb4 COLLATE=utf8mb4_unicode_ci ROW_FORMAT=DYNAMIC;


### Dump table glpi_domains

DROP TABLE IF EXISTS `glpi_domains`;
CREATE TABLE `glpi_domains` (
  `id` int NOT NULL AUTO_INCREMENT,
  `name` varchar(255) DEFAULT NULL,
  `entities_id` int NOT NULL DEFAULT '0',
  `is_recursive` tinyint NOT NULL DEFAULT '0',
  `domaintypes_id` int NOT NULL DEFAULT '0',
  `date_expiration` timestamp NULL DEFAULT NULL,
  `users_id_tech` int NOT NULL DEFAULT '0',
  `groups_id_tech` int NOT NULL DEFAULT '0',
  `is_deleted` tinyint NOT NULL DEFAULT '0',
  `comment` text,
  `is_template` tinyint NOT NULL DEFAULT '0',
  `template_name` varchar(255) DEFAULT NULL,
  `is_active` tinyint NOT NULL DEFAULT '0',
  `date_mod` timestamp NULL DEFAULT NULL,
  `date_creation` timestamp NULL DEFAULT NULL,
  PRIMARY KEY (`id`),
  KEY `name` (`name`),
  KEY `entities_id` (`entities_id`),
  KEY `is_recursive` (`is_recursive`),
  KEY `domaintypes_id` (`domaintypes_id`),
  KEY `users_id_tech` (`users_id_tech`),
  KEY `groups_id_tech` (`groups_id_tech`),
  KEY `date_mod` (`date_mod`),
  KEY `is_deleted` (`is_deleted`),
  KEY `is_template` (`is_template`),
  KEY `is_active` (`is_active`),
  KEY `date_expiration` (`date_expiration`),
  KEY `date_creation` (`date_creation`)
) ENGINE=InnoDB DEFAULT CHARSET=utf8mb4 COLLATE=utf8mb4_unicode_ci ROW_FORMAT=DYNAMIC;


### Dump table glpi_dropdowntranslations

DROP TABLE IF EXISTS `glpi_dropdowntranslations`;
CREATE TABLE `glpi_dropdowntranslations` (
  `id` int NOT NULL AUTO_INCREMENT,
  `items_id` int NOT NULL DEFAULT '0',
  `itemtype` varchar(100) DEFAULT NULL,
  `language` varchar(10) DEFAULT NULL,
  `field` varchar(100) DEFAULT NULL,
  `value` text,
  PRIMARY KEY (`id`),
  UNIQUE KEY `unicity` (`itemtype`,`items_id`,`language`,`field`),
  KEY `language` (`language`),
  KEY `field` (`field`)
) ENGINE=InnoDB DEFAULT CHARSET=utf8mb4 COLLATE=utf8mb4_unicode_ci ROW_FORMAT=DYNAMIC;


### Dump table glpi_entities

DROP TABLE IF EXISTS `glpi_entities`;
CREATE TABLE `glpi_entities` (
  `id` int NOT NULL DEFAULT '0',
  `name` varchar(255) DEFAULT NULL,
  `entities_id` int NOT NULL DEFAULT '0',
  `completename` text,
  `comment` text,
  `level` int NOT NULL DEFAULT '0',
  `sons_cache` longtext,
  `ancestors_cache` longtext,
  `address` text,
  `postcode` varchar(255) DEFAULT NULL,
  `town` varchar(255) DEFAULT NULL,
  `state` varchar(255) DEFAULT NULL,
  `country` varchar(255) DEFAULT NULL,
  `website` varchar(255) DEFAULT NULL,
  `phonenumber` varchar(255) DEFAULT NULL,
  `fax` varchar(255) DEFAULT NULL,
  `email` varchar(255) DEFAULT NULL,
  `admin_email` varchar(255) DEFAULT NULL,
  `admin_email_name` varchar(255) DEFAULT NULL,
  `admin_reply` varchar(255) DEFAULT NULL,
  `admin_reply_name` varchar(255) DEFAULT NULL,
  `notification_subject_tag` varchar(255) DEFAULT NULL,
  `ldap_dn` varchar(255) DEFAULT NULL,
  `tag` varchar(255) DEFAULT NULL,
  `authldaps_id` int NOT NULL DEFAULT '0',
  `mail_domain` varchar(255) DEFAULT NULL,
  `entity_ldapfilter` text,
  `mailing_signature` text,
  `cartridges_alert_repeat` int NOT NULL DEFAULT '-2',
  `consumables_alert_repeat` int NOT NULL DEFAULT '-2',
  `use_licenses_alert` int NOT NULL DEFAULT '-2',
  `send_licenses_alert_before_delay` int NOT NULL DEFAULT '-2',
  `use_certificates_alert` int NOT NULL DEFAULT '-2',
  `send_certificates_alert_before_delay` int NOT NULL DEFAULT '-2',
  `use_contracts_alert` int NOT NULL DEFAULT '-2',
  `send_contracts_alert_before_delay` int NOT NULL DEFAULT '-2',
  `use_infocoms_alert` int NOT NULL DEFAULT '-2',
  `send_infocoms_alert_before_delay` int NOT NULL DEFAULT '-2',
  `use_reservations_alert` int NOT NULL DEFAULT '-2',
  `use_domains_alert` int NOT NULL DEFAULT '-2',
  `send_domains_alert_close_expiries_delay` int NOT NULL DEFAULT '-2',
  `send_domains_alert_expired_delay` int NOT NULL DEFAULT '-2',
  `autoclose_delay` int NOT NULL DEFAULT '-2',
  `autopurge_delay` int NOT NULL DEFAULT '-10',
  `notclosed_delay` int NOT NULL DEFAULT '-2',
  `calendars_id` int NOT NULL DEFAULT '-2',
  `auto_assign_mode` int NOT NULL DEFAULT '-2',
  `tickettype` int NOT NULL DEFAULT '-2',
  `max_closedate` timestamp NULL DEFAULT NULL,
  `inquest_config` int NOT NULL DEFAULT '-2',
  `inquest_rate` int NOT NULL DEFAULT '0',
  `inquest_delay` int NOT NULL DEFAULT '-10',
  `inquest_URL` varchar(255) DEFAULT NULL,
  `autofill_warranty_date` varchar(255) NOT NULL DEFAULT '-2',
  `autofill_use_date` varchar(255) NOT NULL DEFAULT '-2',
  `autofill_buy_date` varchar(255) NOT NULL DEFAULT '-2',
  `autofill_delivery_date` varchar(255) NOT NULL DEFAULT '-2',
  `autofill_order_date` varchar(255) NOT NULL DEFAULT '-2',
  `tickettemplates_id` int NOT NULL DEFAULT '-2',
  `changetemplates_id` int NOT NULL DEFAULT '-2',
  `problemtemplates_id` int NOT NULL DEFAULT '-2',
  `entities_id_software` int NOT NULL DEFAULT '-2',
  `default_contract_alert` int NOT NULL DEFAULT '-2',
  `default_infocom_alert` int NOT NULL DEFAULT '-2',
  `default_cartridges_alarm_threshold` int NOT NULL DEFAULT '-2',
  `default_consumables_alarm_threshold` int NOT NULL DEFAULT '-2',
  `delay_send_emails` int NOT NULL DEFAULT '-2',
  `is_notif_enable_default` int NOT NULL DEFAULT '-2',
  `inquest_duration` int NOT NULL DEFAULT '0',
  `date_mod` timestamp NULL DEFAULT NULL,
  `date_creation` timestamp NULL DEFAULT NULL,
  `autofill_decommission_date` varchar(255) NOT NULL DEFAULT '-2',
  `suppliers_as_private` int NOT NULL DEFAULT '-2',
  `anonymize_support_agents` int NOT NULL DEFAULT '-2',
  `enable_custom_css` int NOT NULL DEFAULT '-2',
  `custom_css_code` text,
  `latitude` varchar(255) DEFAULT NULL,
  `longitude` varchar(255) DEFAULT NULL,
  `altitude` varchar(255) DEFAULT NULL,
  `transfers_id` int NOT NULL DEFAULT '-2',
  PRIMARY KEY (`id`),
  UNIQUE KEY `unicity` (`entities_id`,`name`),
  KEY `date_mod` (`date_mod`),
  KEY `date_creation` (`date_creation`),
  KEY `tickettemplates_id` (`tickettemplates_id`),
  KEY `changetemplates_id` (`changetemplates_id`),
  KEY `problemtemplates_id` (`problemtemplates_id`),
  KEY `transfers_id` (`transfers_id`),
  KEY `authldaps_id` (`authldaps_id`),
  KEY `calendars_id` (`calendars_id`),
  KEY `entities_id_software` (`entities_id_software`)
) ENGINE=InnoDB DEFAULT CHARSET=utf8mb4 COLLATE=utf8mb4_unicode_ci ROW_FORMAT=DYNAMIC;


### Dump table glpi_entities_knowbaseitems

DROP TABLE IF EXISTS `glpi_entities_knowbaseitems`;
CREATE TABLE `glpi_entities_knowbaseitems` (
  `id` int NOT NULL AUTO_INCREMENT,
  `knowbaseitems_id` int NOT NULL DEFAULT '0',
  `entities_id` int NOT NULL DEFAULT '0',
  `is_recursive` tinyint NOT NULL DEFAULT '0',
  PRIMARY KEY (`id`),
  KEY `knowbaseitems_id` (`knowbaseitems_id`),
  KEY `entities_id` (`entities_id`),
  KEY `is_recursive` (`is_recursive`)
) ENGINE=InnoDB DEFAULT CHARSET=utf8mb4 COLLATE=utf8mb4_unicode_ci ROW_FORMAT=DYNAMIC;


### Dump table glpi_entities_reminders

DROP TABLE IF EXISTS `glpi_entities_reminders`;
CREATE TABLE `glpi_entities_reminders` (
  `id` int NOT NULL AUTO_INCREMENT,
  `reminders_id` int NOT NULL DEFAULT '0',
  `entities_id` int NOT NULL DEFAULT '0',
  `is_recursive` tinyint NOT NULL DEFAULT '0',
  PRIMARY KEY (`id`),
  KEY `reminders_id` (`reminders_id`),
  KEY `entities_id` (`entities_id`),
  KEY `is_recursive` (`is_recursive`)
) ENGINE=InnoDB DEFAULT CHARSET=utf8mb4 COLLATE=utf8mb4_unicode_ci ROW_FORMAT=DYNAMIC;


### Dump table glpi_entities_rssfeeds

DROP TABLE IF EXISTS `glpi_entities_rssfeeds`;
CREATE TABLE `glpi_entities_rssfeeds` (
  `id` int NOT NULL AUTO_INCREMENT,
  `rssfeeds_id` int NOT NULL DEFAULT '0',
  `entities_id` int NOT NULL DEFAULT '0',
  `is_recursive` tinyint NOT NULL DEFAULT '0',
  PRIMARY KEY (`id`),
  KEY `rssfeeds_id` (`rssfeeds_id`),
  KEY `entities_id` (`entities_id`),
  KEY `is_recursive` (`is_recursive`)
) ENGINE=InnoDB DEFAULT CHARSET=utf8mb4 COLLATE=utf8mb4_unicode_ci ROW_FORMAT=DYNAMIC;


### Dump table glpi_events

DROP TABLE IF EXISTS `glpi_events`;
CREATE TABLE `glpi_events` (
  `id` int NOT NULL AUTO_INCREMENT,
  `items_id` int NOT NULL DEFAULT '0',
  `type` varchar(255) DEFAULT NULL,
  `date` timestamp NULL DEFAULT NULL,
  `service` varchar(255) DEFAULT NULL,
  `level` int NOT NULL DEFAULT '0',
  `message` text,
  PRIMARY KEY (`id`),
  KEY `date` (`date`),
  KEY `level` (`level`),
  KEY `item` (`type`,`items_id`)
) ENGINE=InnoDB DEFAULT CHARSET=utf8mb4 COLLATE=utf8mb4_unicode_ci ROW_FORMAT=DYNAMIC;


### Dump table glpi_fieldblacklists

DROP TABLE IF EXISTS `glpi_fieldblacklists`;
CREATE TABLE `glpi_fieldblacklists` (
  `id` int NOT NULL AUTO_INCREMENT,
  `name` varchar(255) NOT NULL DEFAULT '',
  `field` varchar(255) NOT NULL DEFAULT '',
  `value` varchar(255) NOT NULL DEFAULT '',
  `itemtype` varchar(255) NOT NULL DEFAULT '',
  `entities_id` int NOT NULL DEFAULT '0',
  `is_recursive` tinyint NOT NULL DEFAULT '0',
  `comment` text,
  `date_mod` timestamp NULL DEFAULT NULL,
  `date_creation` timestamp NULL DEFAULT NULL,
  PRIMARY KEY (`id`),
  KEY `name` (`name`),
  KEY `entities_id` (`entities_id`),
  KEY `is_recursive` (`is_recursive`),
  KEY `date_mod` (`date_mod`),
  KEY `date_creation` (`date_creation`)
) ENGINE=InnoDB DEFAULT CHARSET=utf8mb4 COLLATE=utf8mb4_unicode_ci ROW_FORMAT=DYNAMIC;


### Dump table glpi_fieldunicities

DROP TABLE IF EXISTS `glpi_fieldunicities`;
CREATE TABLE `glpi_fieldunicities` (
  `id` int NOT NULL AUTO_INCREMENT,
  `name` varchar(255) NOT NULL DEFAULT '',
  `is_recursive` tinyint NOT NULL DEFAULT '0',
  `itemtype` varchar(255) NOT NULL DEFAULT '',
  `entities_id` int NOT NULL DEFAULT '-1',
  `fields` text,
  `is_active` tinyint NOT NULL DEFAULT '0',
  `action_refuse` tinyint NOT NULL DEFAULT '0',
  `action_notify` tinyint NOT NULL DEFAULT '0',
  `comment` text,
  `date_mod` timestamp NULL DEFAULT NULL,
  `date_creation` timestamp NULL DEFAULT NULL,
  PRIMARY KEY (`id`),
  KEY `entities_id` (`entities_id`),
  KEY `is_recursive` (`is_recursive`),
  KEY `is_active` (`is_active`),
  KEY `date_mod` (`date_mod`),
  KEY `date_creation` (`date_creation`)
) ENGINE=InnoDB DEFAULT CHARSET=utf8mb4 COLLATE=utf8mb4_unicode_ci ROW_FORMAT=DYNAMIC COMMENT='Stores field unicity criterias';


### Dump table glpi_filesystems

DROP TABLE IF EXISTS `glpi_filesystems`;
CREATE TABLE `glpi_filesystems` (
  `id` int NOT NULL AUTO_INCREMENT,
  `name` varchar(255) DEFAULT NULL,
  `comment` text,
  `date_mod` timestamp NULL DEFAULT NULL,
  `date_creation` timestamp NULL DEFAULT NULL,
  PRIMARY KEY (`id`),
  KEY `name` (`name`),
  KEY `date_mod` (`date_mod`),
  KEY `date_creation` (`date_creation`)
) ENGINE=InnoDB DEFAULT CHARSET=utf8mb4 COLLATE=utf8mb4_unicode_ci ROW_FORMAT=DYNAMIC;


### Dump table glpi_fqdns

DROP TABLE IF EXISTS `glpi_fqdns`;
CREATE TABLE `glpi_fqdns` (
  `id` int NOT NULL AUTO_INCREMENT,
  `entities_id` int NOT NULL DEFAULT '0',
  `is_recursive` tinyint NOT NULL DEFAULT '0',
  `name` varchar(255) DEFAULT NULL,
  `fqdn` varchar(255) DEFAULT NULL,
  `comment` text,
  `date_mod` timestamp NULL DEFAULT NULL,
  `date_creation` timestamp NULL DEFAULT NULL,
  PRIMARY KEY (`id`),
  KEY `entities_id` (`entities_id`),
  KEY `name` (`name`),
  KEY `fqdn` (`fqdn`),
  KEY `is_recursive` (`is_recursive`),
  KEY `date_mod` (`date_mod`),
  KEY `date_creation` (`date_creation`)
) ENGINE=InnoDB DEFAULT CHARSET=utf8mb4 COLLATE=utf8mb4_unicode_ci ROW_FORMAT=DYNAMIC;


### Dump table glpi_groups

DROP TABLE IF EXISTS `glpi_groups`;
CREATE TABLE `glpi_groups` (
  `id` int NOT NULL AUTO_INCREMENT,
  `entities_id` int NOT NULL DEFAULT '0',
  `is_recursive` tinyint NOT NULL DEFAULT '0',
  `name` varchar(255) DEFAULT NULL,
  `comment` text,
  `ldap_field` varchar(255) DEFAULT NULL,
  `ldap_value` text,
  `ldap_group_dn` text,
  `date_mod` timestamp NULL DEFAULT NULL,
  `groups_id` int NOT NULL DEFAULT '0',
  `completename` text,
  `level` int NOT NULL DEFAULT '0',
  `ancestors_cache` longtext,
  `sons_cache` longtext,
  `is_requester` tinyint NOT NULL DEFAULT '1',
  `is_watcher` tinyint NOT NULL DEFAULT '1',
  `is_assign` tinyint NOT NULL DEFAULT '1',
  `is_task` tinyint NOT NULL DEFAULT '1',
  `is_notify` tinyint NOT NULL DEFAULT '1',
  `is_itemgroup` tinyint NOT NULL DEFAULT '1',
  `is_usergroup` tinyint NOT NULL DEFAULT '1',
  `is_manager` tinyint NOT NULL DEFAULT '1',
  `date_creation` timestamp NULL DEFAULT NULL,
  PRIMARY KEY (`id`),
  KEY `name` (`name`),
  KEY `ldap_field` (`ldap_field`),
  KEY `entities_id` (`entities_id`),
  KEY `is_recursive` (`is_recursive`),
  KEY `date_mod` (`date_mod`),
  KEY `ldap_value` (`ldap_value`(200)),
  KEY `ldap_group_dn` (`ldap_group_dn`(200)),
  KEY `groups_id` (`groups_id`),
  KEY `is_requester` (`is_requester`),
  KEY `is_watcher` (`is_watcher`),
  KEY `is_assign` (`is_assign`),
  KEY `is_notify` (`is_notify`),
  KEY `is_itemgroup` (`is_itemgroup`),
  KEY `is_usergroup` (`is_usergroup`),
  KEY `is_manager` (`is_manager`),
  KEY `date_creation` (`date_creation`)
) ENGINE=InnoDB DEFAULT CHARSET=utf8mb4 COLLATE=utf8mb4_unicode_ci ROW_FORMAT=DYNAMIC;


### Dump table glpi_groups_knowbaseitems

DROP TABLE IF EXISTS `glpi_groups_knowbaseitems`;
CREATE TABLE `glpi_groups_knowbaseitems` (
  `id` int NOT NULL AUTO_INCREMENT,
  `knowbaseitems_id` int NOT NULL DEFAULT '0',
  `groups_id` int NOT NULL DEFAULT '0',
  `entities_id` int NOT NULL DEFAULT '-1',
  `is_recursive` tinyint NOT NULL DEFAULT '0',
  PRIMARY KEY (`id`),
  KEY `knowbaseitems_id` (`knowbaseitems_id`),
  KEY `groups_id` (`groups_id`),
  KEY `entities_id` (`entities_id`),
  KEY `is_recursive` (`is_recursive`)
) ENGINE=InnoDB DEFAULT CHARSET=utf8mb4 COLLATE=utf8mb4_unicode_ci ROW_FORMAT=DYNAMIC;


### Dump table glpi_groups_problems

DROP TABLE IF EXISTS `glpi_groups_problems`;
CREATE TABLE `glpi_groups_problems` (
  `id` int NOT NULL AUTO_INCREMENT,
  `problems_id` int NOT NULL DEFAULT '0',
  `groups_id` int NOT NULL DEFAULT '0',
  `type` int NOT NULL DEFAULT '1',
  PRIMARY KEY (`id`),
  UNIQUE KEY `unicity` (`problems_id`,`type`,`groups_id`),
  KEY `group` (`groups_id`,`type`)
) ENGINE=InnoDB DEFAULT CHARSET=utf8mb4 COLLATE=utf8mb4_unicode_ci ROW_FORMAT=DYNAMIC;


### Dump table glpi_groups_reminders

DROP TABLE IF EXISTS `glpi_groups_reminders`;
CREATE TABLE `glpi_groups_reminders` (
  `id` int NOT NULL AUTO_INCREMENT,
  `reminders_id` int NOT NULL DEFAULT '0',
  `groups_id` int NOT NULL DEFAULT '0',
  `entities_id` int NOT NULL DEFAULT '-1',
  `is_recursive` tinyint NOT NULL DEFAULT '0',
  PRIMARY KEY (`id`),
  KEY `reminders_id` (`reminders_id`),
  KEY `groups_id` (`groups_id`),
  KEY `entities_id` (`entities_id`),
  KEY `is_recursive` (`is_recursive`)
) ENGINE=InnoDB DEFAULT CHARSET=utf8mb4 COLLATE=utf8mb4_unicode_ci ROW_FORMAT=DYNAMIC;


### Dump table glpi_groups_rssfeeds

DROP TABLE IF EXISTS `glpi_groups_rssfeeds`;
CREATE TABLE `glpi_groups_rssfeeds` (
  `id` int NOT NULL AUTO_INCREMENT,
  `rssfeeds_id` int NOT NULL DEFAULT '0',
  `groups_id` int NOT NULL DEFAULT '0',
  `entities_id` int NOT NULL DEFAULT '-1',
  `is_recursive` tinyint NOT NULL DEFAULT '0',
  PRIMARY KEY (`id`),
  KEY `rssfeeds_id` (`rssfeeds_id`),
  KEY `groups_id` (`groups_id`),
  KEY `entities_id` (`entities_id`),
  KEY `is_recursive` (`is_recursive`)
) ENGINE=InnoDB DEFAULT CHARSET=utf8mb4 COLLATE=utf8mb4_unicode_ci ROW_FORMAT=DYNAMIC;


### Dump table glpi_groups_tickets

DROP TABLE IF EXISTS `glpi_groups_tickets`;
CREATE TABLE `glpi_groups_tickets` (
  `id` int NOT NULL AUTO_INCREMENT,
  `tickets_id` int NOT NULL DEFAULT '0',
  `groups_id` int NOT NULL DEFAULT '0',
  `type` int NOT NULL DEFAULT '1',
  PRIMARY KEY (`id`),
  UNIQUE KEY `unicity` (`tickets_id`,`type`,`groups_id`),
  KEY `group` (`groups_id`,`type`)
) ENGINE=InnoDB DEFAULT CHARSET=utf8mb4 COLLATE=utf8mb4_unicode_ci ROW_FORMAT=DYNAMIC;


### Dump table glpi_groups_users

DROP TABLE IF EXISTS `glpi_groups_users`;
CREATE TABLE `glpi_groups_users` (
  `id` int NOT NULL AUTO_INCREMENT,
  `users_id` int NOT NULL DEFAULT '0',
  `groups_id` int NOT NULL DEFAULT '0',
  `is_dynamic` tinyint NOT NULL DEFAULT '0',
  `is_manager` tinyint NOT NULL DEFAULT '0',
  `is_userdelegate` tinyint NOT NULL DEFAULT '0',
  PRIMARY KEY (`id`),
  UNIQUE KEY `unicity` (`users_id`,`groups_id`),
  KEY `groups_id` (`groups_id`),
  KEY `is_dynamic` (`is_dynamic`),
  KEY `is_manager` (`is_manager`),
  KEY `is_userdelegate` (`is_userdelegate`)
) ENGINE=InnoDB DEFAULT CHARSET=utf8mb4 COLLATE=utf8mb4_unicode_ci ROW_FORMAT=DYNAMIC;


### Dump table glpi_holidays

DROP TABLE IF EXISTS `glpi_holidays`;
CREATE TABLE `glpi_holidays` (
  `id` int NOT NULL AUTO_INCREMENT,
  `name` varchar(255) DEFAULT NULL,
  `entities_id` int NOT NULL DEFAULT '0',
  `is_recursive` tinyint NOT NULL DEFAULT '0',
  `comment` text,
  `begin_date` date DEFAULT NULL,
  `end_date` date DEFAULT NULL,
  `is_perpetual` tinyint NOT NULL DEFAULT '0',
  `date_mod` timestamp NULL DEFAULT NULL,
  `date_creation` timestamp NULL DEFAULT NULL,
  PRIMARY KEY (`id`),
  KEY `name` (`name`),
  KEY `entities_id` (`entities_id`),
  KEY `is_recursive` (`is_recursive`),
  KEY `begin_date` (`begin_date`),
  KEY `end_date` (`end_date`),
  KEY `is_perpetual` (`is_perpetual`),
  KEY `date_mod` (`date_mod`),
  KEY `date_creation` (`date_creation`)
) ENGINE=InnoDB DEFAULT CHARSET=utf8mb4 COLLATE=utf8mb4_unicode_ci ROW_FORMAT=DYNAMIC;


### Dump table glpi_infocoms

DROP TABLE IF EXISTS `glpi_infocoms`;
CREATE TABLE `glpi_infocoms` (
  `id` int NOT NULL AUTO_INCREMENT,
  `items_id` int NOT NULL DEFAULT '0',
  `itemtype` varchar(100) NOT NULL,
  `entities_id` int NOT NULL DEFAULT '0',
  `is_recursive` tinyint NOT NULL DEFAULT '0',
  `buy_date` date DEFAULT NULL,
  `use_date` date DEFAULT NULL,
  `warranty_duration` int NOT NULL DEFAULT '0',
  `warranty_info` varchar(255) DEFAULT NULL,
  `suppliers_id` int NOT NULL DEFAULT '0',
  `order_number` varchar(255) DEFAULT NULL,
  `delivery_number` varchar(255) DEFAULT NULL,
  `immo_number` varchar(255) DEFAULT NULL,
  `value` decimal(20,4) NOT NULL DEFAULT '0.0000',
  `warranty_value` decimal(20,4) NOT NULL DEFAULT '0.0000',
  `sink_time` int NOT NULL DEFAULT '0',
  `sink_type` int NOT NULL DEFAULT '0',
  `sink_coeff` float NOT NULL DEFAULT '0',
  `comment` text,
  `bill` varchar(255) DEFAULT NULL,
  `budgets_id` int NOT NULL DEFAULT '0',
  `alert` int NOT NULL DEFAULT '0',
  `order_date` date DEFAULT NULL,
  `delivery_date` date DEFAULT NULL,
  `inventory_date` date DEFAULT NULL,
  `warranty_date` date DEFAULT NULL,
  `date_mod` timestamp NULL DEFAULT NULL,
  `date_creation` timestamp NULL DEFAULT NULL,
  `decommission_date` timestamp NULL DEFAULT NULL,
  `businesscriticities_id` int NOT NULL DEFAULT '0',
  PRIMARY KEY (`id`),
  UNIQUE KEY `unicity` (`itemtype`,`items_id`),
  KEY `buy_date` (`buy_date`),
  KEY `alert` (`alert`),
  KEY `budgets_id` (`budgets_id`),
  KEY `suppliers_id` (`suppliers_id`),
  KEY `entities_id` (`entities_id`),
  KEY `is_recursive` (`is_recursive`),
  KEY `date_mod` (`date_mod`),
  KEY `date_creation` (`date_creation`),
  KEY `businesscriticities_id` (`businesscriticities_id`)
) ENGINE=InnoDB DEFAULT CHARSET=utf8mb4 COLLATE=utf8mb4_unicode_ci ROW_FORMAT=DYNAMIC;


### Dump table glpi_interfacetypes

DROP TABLE IF EXISTS `glpi_interfacetypes`;
CREATE TABLE `glpi_interfacetypes` (
  `id` int NOT NULL AUTO_INCREMENT,
  `name` varchar(255) DEFAULT NULL,
  `comment` text,
  `date_mod` timestamp NULL DEFAULT NULL,
  `date_creation` timestamp NULL DEFAULT NULL,
  PRIMARY KEY (`id`),
  KEY `name` (`name`),
  KEY `date_mod` (`date_mod`),
  KEY `date_creation` (`date_creation`)
) ENGINE=InnoDB DEFAULT CHARSET=utf8mb4 COLLATE=utf8mb4_unicode_ci ROW_FORMAT=DYNAMIC;


### Dump table glpi_ipaddresses

DROP TABLE IF EXISTS `glpi_ipaddresses`;
CREATE TABLE `glpi_ipaddresses` (
  `id` int NOT NULL AUTO_INCREMENT,
  `entities_id` int NOT NULL DEFAULT '0',
  `items_id` int NOT NULL DEFAULT '0',
  `itemtype` varchar(100) NOT NULL,
  `version` tinyint unsigned DEFAULT '0',
  `name` varchar(255) DEFAULT NULL,
  `binary_0` int unsigned NOT NULL DEFAULT '0',
  `binary_1` int unsigned NOT NULL DEFAULT '0',
  `binary_2` int unsigned NOT NULL DEFAULT '0',
  `binary_3` int unsigned NOT NULL DEFAULT '0',
  `is_deleted` tinyint NOT NULL DEFAULT '0',
  `is_dynamic` tinyint NOT NULL DEFAULT '0',
  `mainitems_id` int NOT NULL DEFAULT '0',
  `mainitemtype` varchar(255) DEFAULT NULL,
  PRIMARY KEY (`id`),
  KEY `entities_id` (`entities_id`),
  KEY `textual` (`name`),
  KEY `binary` (`binary_0`,`binary_1`,`binary_2`,`binary_3`),
  KEY `is_deleted` (`is_deleted`),
  KEY `is_dynamic` (`is_dynamic`),
  KEY `item` (`itemtype`,`items_id`,`is_deleted`),
  KEY `mainitem` (`mainitemtype`,`mainitems_id`,`is_deleted`)
) ENGINE=InnoDB DEFAULT CHARSET=utf8mb4 COLLATE=utf8mb4_unicode_ci ROW_FORMAT=DYNAMIC;


### Dump table glpi_ipaddresses_ipnetworks

DROP TABLE IF EXISTS `glpi_ipaddresses_ipnetworks`;
CREATE TABLE `glpi_ipaddresses_ipnetworks` (
  `id` int NOT NULL AUTO_INCREMENT,
  `ipaddresses_id` int NOT NULL DEFAULT '0',
  `ipnetworks_id` int NOT NULL DEFAULT '0',
  PRIMARY KEY (`id`),
  UNIQUE KEY `unicity` (`ipaddresses_id`,`ipnetworks_id`),
  KEY `ipnetworks_id` (`ipnetworks_id`)
) ENGINE=InnoDB DEFAULT CHARSET=utf8mb4 COLLATE=utf8mb4_unicode_ci ROW_FORMAT=DYNAMIC;


### Dump table glpi_ipnetworks

DROP TABLE IF EXISTS `glpi_ipnetworks`;
CREATE TABLE `glpi_ipnetworks` (
  `id` int NOT NULL AUTO_INCREMENT,
  `entities_id` int NOT NULL DEFAULT '0',
  `is_recursive` tinyint NOT NULL DEFAULT '0',
  `ipnetworks_id` int NOT NULL DEFAULT '0',
  `completename` text,
  `level` int NOT NULL DEFAULT '0',
  `ancestors_cache` longtext,
  `sons_cache` longtext,
  `addressable` tinyint NOT NULL DEFAULT '0',
  `version` tinyint unsigned DEFAULT '0',
  `name` varchar(255) DEFAULT NULL,
  `address` varchar(40) DEFAULT NULL,
  `address_0` int unsigned NOT NULL DEFAULT '0',
  `address_1` int unsigned NOT NULL DEFAULT '0',
  `address_2` int unsigned NOT NULL DEFAULT '0',
  `address_3` int unsigned NOT NULL DEFAULT '0',
  `netmask` varchar(40) DEFAULT NULL,
  `netmask_0` int unsigned NOT NULL DEFAULT '0',
  `netmask_1` int unsigned NOT NULL DEFAULT '0',
  `netmask_2` int unsigned NOT NULL DEFAULT '0',
  `netmask_3` int unsigned NOT NULL DEFAULT '0',
  `gateway` varchar(40) DEFAULT NULL,
  `gateway_0` int unsigned NOT NULL DEFAULT '0',
  `gateway_1` int unsigned NOT NULL DEFAULT '0',
  `gateway_2` int unsigned NOT NULL DEFAULT '0',
  `gateway_3` int unsigned NOT NULL DEFAULT '0',
  `comment` text,
  `date_mod` timestamp NULL DEFAULT NULL,
  `date_creation` timestamp NULL DEFAULT NULL,
  PRIMARY KEY (`id`),
  KEY `is_recursive` (`is_recursive`),
  KEY `network_definition` (`entities_id`,`address`,`netmask`),
  KEY `address` (`address_0`,`address_1`,`address_2`,`address_3`),
  KEY `netmask` (`netmask_0`,`netmask_1`,`netmask_2`,`netmask_3`),
  KEY `gateway` (`gateway_0`,`gateway_1`,`gateway_2`,`gateway_3`),
  KEY `name` (`name`),
  KEY `date_mod` (`date_mod`),
  KEY `date_creation` (`date_creation`),
  KEY `ipnetworks_id` (`ipnetworks_id`)
) ENGINE=InnoDB DEFAULT CHARSET=utf8mb4 COLLATE=utf8mb4_unicode_ci ROW_FORMAT=DYNAMIC;


### Dump table glpi_ipnetworks_vlans

DROP TABLE IF EXISTS `glpi_ipnetworks_vlans`;
CREATE TABLE `glpi_ipnetworks_vlans` (
  `id` int NOT NULL AUTO_INCREMENT,
  `ipnetworks_id` int NOT NULL DEFAULT '0',
  `vlans_id` int NOT NULL DEFAULT '0',
  PRIMARY KEY (`id`),
  UNIQUE KEY `link` (`ipnetworks_id`,`vlans_id`),
  KEY `vlans_id` (`vlans_id`)
) ENGINE=InnoDB DEFAULT CHARSET=utf8mb4 COLLATE=utf8mb4_unicode_ci ROW_FORMAT=DYNAMIC;


### Dump table glpi_items_devicecases

DROP TABLE IF EXISTS `glpi_items_devicecases`;
CREATE TABLE `glpi_items_devicecases` (
  `id` int NOT NULL AUTO_INCREMENT,
  `items_id` int NOT NULL DEFAULT '0',
  `itemtype` varchar(255) DEFAULT NULL,
  `devicecases_id` int NOT NULL DEFAULT '0',
  `is_deleted` tinyint NOT NULL DEFAULT '0',
  `is_dynamic` tinyint NOT NULL DEFAULT '0',
  `entities_id` int NOT NULL DEFAULT '0',
  `is_recursive` tinyint NOT NULL DEFAULT '0',
  `serial` varchar(255) DEFAULT NULL,
  `otherserial` varchar(255) DEFAULT NULL,
  `locations_id` int NOT NULL DEFAULT '0',
  `states_id` int NOT NULL DEFAULT '0',
  PRIMARY KEY (`id`),
  KEY `devicecases_id` (`devicecases_id`),
  KEY `is_deleted` (`is_deleted`),
  KEY `is_dynamic` (`is_dynamic`),
  KEY `entities_id` (`entities_id`),
  KEY `is_recursive` (`is_recursive`),
  KEY `serial` (`serial`),
  KEY `item` (`itemtype`,`items_id`),
  KEY `otherserial` (`otherserial`),
  KEY `locations_id` (`locations_id`),
  KEY `states_id` (`states_id`)
) ENGINE=InnoDB DEFAULT CHARSET=utf8mb4 COLLATE=utf8mb4_unicode_ci ROW_FORMAT=DYNAMIC;


### Dump table glpi_items_devicecontrols

DROP TABLE IF EXISTS `glpi_items_devicecontrols`;
CREATE TABLE `glpi_items_devicecontrols` (
  `id` int NOT NULL AUTO_INCREMENT,
  `items_id` int NOT NULL DEFAULT '0',
  `itemtype` varchar(255) DEFAULT NULL,
  `devicecontrols_id` int NOT NULL DEFAULT '0',
  `is_deleted` tinyint NOT NULL DEFAULT '0',
  `is_dynamic` tinyint NOT NULL DEFAULT '0',
  `entities_id` int NOT NULL DEFAULT '0',
  `is_recursive` tinyint NOT NULL DEFAULT '0',
  `serial` varchar(255) DEFAULT NULL,
  `busID` varchar(255) DEFAULT NULL,
  `otherserial` varchar(255) DEFAULT NULL,
  `locations_id` int NOT NULL DEFAULT '0',
  `states_id` int NOT NULL DEFAULT '0',
  PRIMARY KEY (`id`),
  KEY `devicecontrols_id` (`devicecontrols_id`),
  KEY `is_deleted` (`is_deleted`),
  KEY `is_dynamic` (`is_dynamic`),
  KEY `entities_id` (`entities_id`),
  KEY `is_recursive` (`is_recursive`),
  KEY `serial` (`serial`),
  KEY `busID` (`busID`),
  KEY `item` (`itemtype`,`items_id`),
  KEY `otherserial` (`otherserial`),
  KEY `locations_id` (`locations_id`),
  KEY `states_id` (`states_id`)
) ENGINE=InnoDB DEFAULT CHARSET=utf8mb4 COLLATE=utf8mb4_unicode_ci ROW_FORMAT=DYNAMIC;


### Dump table glpi_items_devicedrives

DROP TABLE IF EXISTS `glpi_items_devicedrives`;
CREATE TABLE `glpi_items_devicedrives` (
  `id` int NOT NULL AUTO_INCREMENT,
  `items_id` int NOT NULL DEFAULT '0',
  `itemtype` varchar(255) DEFAULT NULL,
  `devicedrives_id` int NOT NULL DEFAULT '0',
  `is_deleted` tinyint NOT NULL DEFAULT '0',
  `is_dynamic` tinyint NOT NULL DEFAULT '0',
  `entities_id` int NOT NULL DEFAULT '0',
  `is_recursive` tinyint NOT NULL DEFAULT '0',
  `serial` varchar(255) DEFAULT NULL,
  `busID` varchar(255) DEFAULT NULL,
  `otherserial` varchar(255) DEFAULT NULL,
  `locations_id` int NOT NULL DEFAULT '0',
  `states_id` int NOT NULL DEFAULT '0',
  PRIMARY KEY (`id`),
  KEY `devicedrives_id` (`devicedrives_id`),
  KEY `is_deleted` (`is_deleted`),
  KEY `is_dynamic` (`is_dynamic`),
  KEY `entities_id` (`entities_id`),
  KEY `is_recursive` (`is_recursive`),
  KEY `serial` (`serial`),
  KEY `busID` (`busID`),
  KEY `item` (`itemtype`,`items_id`),
  KEY `otherserial` (`otherserial`),
  KEY `locations_id` (`locations_id`),
  KEY `states_id` (`states_id`)
) ENGINE=InnoDB DEFAULT CHARSET=utf8mb4 COLLATE=utf8mb4_unicode_ci ROW_FORMAT=DYNAMIC;


### Dump table glpi_items_devicegenerics

DROP TABLE IF EXISTS `glpi_items_devicegenerics`;
CREATE TABLE `glpi_items_devicegenerics` (
  `id` int NOT NULL AUTO_INCREMENT,
  `items_id` int NOT NULL DEFAULT '0',
  `itemtype` varchar(255) DEFAULT NULL,
  `devicegenerics_id` int NOT NULL DEFAULT '0',
  `is_deleted` tinyint NOT NULL DEFAULT '0',
  `is_dynamic` tinyint NOT NULL DEFAULT '0',
  `entities_id` int NOT NULL DEFAULT '0',
  `is_recursive` tinyint NOT NULL DEFAULT '0',
  `serial` varchar(255) DEFAULT NULL,
  `otherserial` varchar(255) DEFAULT NULL,
  `locations_id` int NOT NULL DEFAULT '0',
  `states_id` int NOT NULL DEFAULT '0',
  PRIMARY KEY (`id`),
  KEY `devicegenerics_id` (`devicegenerics_id`),
  KEY `is_deleted` (`is_deleted`),
  KEY `is_dynamic` (`is_dynamic`),
  KEY `entities_id` (`entities_id`),
  KEY `is_recursive` (`is_recursive`),
  KEY `serial` (`serial`),
  KEY `item` (`itemtype`,`items_id`),
  KEY `otherserial` (`otherserial`),
  KEY `locations_id` (`locations_id`),
  KEY `states_id` (`states_id`)
) ENGINE=InnoDB DEFAULT CHARSET=utf8mb4 COLLATE=utf8mb4_unicode_ci ROW_FORMAT=DYNAMIC;


### Dump table glpi_items_devicegraphiccards

DROP TABLE IF EXISTS `glpi_items_devicegraphiccards`;
CREATE TABLE `glpi_items_devicegraphiccards` (
  `id` int NOT NULL AUTO_INCREMENT,
  `items_id` int NOT NULL DEFAULT '0',
  `itemtype` varchar(255) DEFAULT NULL,
  `devicegraphiccards_id` int NOT NULL DEFAULT '0',
  `memory` int NOT NULL DEFAULT '0',
  `is_deleted` tinyint NOT NULL DEFAULT '0',
  `is_dynamic` tinyint NOT NULL DEFAULT '0',
  `entities_id` int NOT NULL DEFAULT '0',
  `is_recursive` tinyint NOT NULL DEFAULT '0',
  `serial` varchar(255) DEFAULT NULL,
  `busID` varchar(255) DEFAULT NULL,
  `otherserial` varchar(255) DEFAULT NULL,
  `locations_id` int NOT NULL DEFAULT '0',
  `states_id` int NOT NULL DEFAULT '0',
  PRIMARY KEY (`id`),
  KEY `devicegraphiccards_id` (`devicegraphiccards_id`),
  KEY `specificity` (`memory`),
  KEY `is_deleted` (`is_deleted`),
  KEY `is_dynamic` (`is_dynamic`),
  KEY `entities_id` (`entities_id`),
  KEY `is_recursive` (`is_recursive`),
  KEY `serial` (`serial`),
  KEY `busID` (`busID`),
  KEY `item` (`itemtype`,`items_id`),
  KEY `otherserial` (`otherserial`),
  KEY `locations_id` (`locations_id`),
  KEY `states_id` (`states_id`)
) ENGINE=InnoDB DEFAULT CHARSET=utf8mb4 COLLATE=utf8mb4_unicode_ci ROW_FORMAT=DYNAMIC;


### Dump table glpi_items_deviceharddrives

DROP TABLE IF EXISTS `glpi_items_deviceharddrives`;
CREATE TABLE `glpi_items_deviceharddrives` (
  `id` int NOT NULL AUTO_INCREMENT,
  `items_id` int NOT NULL DEFAULT '0',
  `itemtype` varchar(255) DEFAULT NULL,
  `deviceharddrives_id` int NOT NULL DEFAULT '0',
  `capacity` int NOT NULL DEFAULT '0',
  `serial` varchar(255) DEFAULT NULL,
  `is_deleted` tinyint NOT NULL DEFAULT '0',
  `is_dynamic` tinyint NOT NULL DEFAULT '0',
  `entities_id` int NOT NULL DEFAULT '0',
  `is_recursive` tinyint NOT NULL DEFAULT '0',
  `busID` varchar(255) DEFAULT NULL,
  `otherserial` varchar(255) DEFAULT NULL,
  `locations_id` int NOT NULL DEFAULT '0',
  `states_id` int NOT NULL DEFAULT '0',
  PRIMARY KEY (`id`),
  KEY `deviceharddrives_id` (`deviceharddrives_id`),
  KEY `specificity` (`capacity`),
  KEY `is_deleted` (`is_deleted`),
  KEY `is_dynamic` (`is_dynamic`),
  KEY `serial` (`serial`),
  KEY `entities_id` (`entities_id`),
  KEY `is_recursive` (`is_recursive`),
  KEY `busID` (`busID`),
  KEY `item` (`itemtype`,`items_id`),
  KEY `otherserial` (`otherserial`),
  KEY `locations_id` (`locations_id`),
  KEY `states_id` (`states_id`)
) ENGINE=InnoDB DEFAULT CHARSET=utf8mb4 COLLATE=utf8mb4_unicode_ci ROW_FORMAT=DYNAMIC;


### Dump table glpi_items_devicememories

DROP TABLE IF EXISTS `glpi_items_devicememories`;
CREATE TABLE `glpi_items_devicememories` (
  `id` int NOT NULL AUTO_INCREMENT,
  `items_id` int NOT NULL DEFAULT '0',
  `itemtype` varchar(255) DEFAULT NULL,
  `devicememories_id` int NOT NULL DEFAULT '0',
  `size` int NOT NULL DEFAULT '0',
  `serial` varchar(255) DEFAULT NULL,
  `is_deleted` tinyint NOT NULL DEFAULT '0',
  `is_dynamic` tinyint NOT NULL DEFAULT '0',
  `entities_id` int NOT NULL DEFAULT '0',
  `is_recursive` tinyint NOT NULL DEFAULT '0',
  `busID` varchar(255) DEFAULT NULL,
  `otherserial` varchar(255) DEFAULT NULL,
  `locations_id` int NOT NULL DEFAULT '0',
  `states_id` int NOT NULL DEFAULT '0',
  PRIMARY KEY (`id`),
  KEY `devicememories_id` (`devicememories_id`),
  KEY `specificity` (`size`),
  KEY `is_deleted` (`is_deleted`),
  KEY `is_dynamic` (`is_dynamic`),
  KEY `serial` (`serial`),
  KEY `entities_id` (`entities_id`),
  KEY `is_recursive` (`is_recursive`),
  KEY `busID` (`busID`),
  KEY `item` (`itemtype`,`items_id`),
  KEY `otherserial` (`otherserial`),
  KEY `locations_id` (`locations_id`),
  KEY `states_id` (`states_id`)
) ENGINE=InnoDB DEFAULT CHARSET=utf8mb4 COLLATE=utf8mb4_unicode_ci ROW_FORMAT=DYNAMIC;


### Dump table glpi_items_devicemotherboards

DROP TABLE IF EXISTS `glpi_items_devicemotherboards`;
CREATE TABLE `glpi_items_devicemotherboards` (
  `id` int NOT NULL AUTO_INCREMENT,
  `items_id` int NOT NULL DEFAULT '0',
  `itemtype` varchar(255) DEFAULT NULL,
  `devicemotherboards_id` int NOT NULL DEFAULT '0',
  `is_deleted` tinyint NOT NULL DEFAULT '0',
  `is_dynamic` tinyint NOT NULL DEFAULT '0',
  `entities_id` int NOT NULL DEFAULT '0',
  `is_recursive` tinyint NOT NULL DEFAULT '0',
  `serial` varchar(255) DEFAULT NULL,
  `otherserial` varchar(255) DEFAULT NULL,
  `locations_id` int NOT NULL DEFAULT '0',
  `states_id` int NOT NULL DEFAULT '0',
  PRIMARY KEY (`id`),
  KEY `devicemotherboards_id` (`devicemotherboards_id`),
  KEY `is_deleted` (`is_deleted`),
  KEY `is_dynamic` (`is_dynamic`),
  KEY `entities_id` (`entities_id`),
  KEY `is_recursive` (`is_recursive`),
  KEY `serial` (`serial`),
  KEY `item` (`itemtype`,`items_id`),
  KEY `otherserial` (`otherserial`),
  KEY `locations_id` (`locations_id`),
  KEY `states_id` (`states_id`)
) ENGINE=InnoDB DEFAULT CHARSET=utf8mb4 COLLATE=utf8mb4_unicode_ci ROW_FORMAT=DYNAMIC;


### Dump table glpi_items_devicenetworkcards

DROP TABLE IF EXISTS `glpi_items_devicenetworkcards`;
CREATE TABLE `glpi_items_devicenetworkcards` (
  `id` int NOT NULL AUTO_INCREMENT,
  `items_id` int NOT NULL DEFAULT '0',
  `itemtype` varchar(255) DEFAULT NULL,
  `devicenetworkcards_id` int NOT NULL DEFAULT '0',
  `mac` varchar(255) DEFAULT NULL,
  `is_deleted` tinyint NOT NULL DEFAULT '0',
  `is_dynamic` tinyint NOT NULL DEFAULT '0',
  `entities_id` int NOT NULL DEFAULT '0',
  `is_recursive` tinyint NOT NULL DEFAULT '0',
  `serial` varchar(255) DEFAULT NULL,
  `busID` varchar(255) DEFAULT NULL,
  `otherserial` varchar(255) DEFAULT NULL,
  `locations_id` int NOT NULL DEFAULT '0',
  `states_id` int NOT NULL DEFAULT '0',
  PRIMARY KEY (`id`),
  KEY `devicenetworkcards_id` (`devicenetworkcards_id`),
  KEY `specificity` (`mac`),
  KEY `is_deleted` (`is_deleted`),
  KEY `is_dynamic` (`is_dynamic`),
  KEY `entities_id` (`entities_id`),
  KEY `is_recursive` (`is_recursive`),
  KEY `serial` (`serial`),
  KEY `busID` (`busID`),
  KEY `item` (`itemtype`,`items_id`),
  KEY `otherserial` (`otherserial`),
  KEY `locations_id` (`locations_id`),
  KEY `states_id` (`states_id`)
) ENGINE=InnoDB DEFAULT CHARSET=utf8mb4 COLLATE=utf8mb4_unicode_ci ROW_FORMAT=DYNAMIC;


### Dump table glpi_items_devicepcis

DROP TABLE IF EXISTS `glpi_items_devicepcis`;
CREATE TABLE `glpi_items_devicepcis` (
  `id` int NOT NULL AUTO_INCREMENT,
  `items_id` int NOT NULL DEFAULT '0',
  `itemtype` varchar(255) DEFAULT NULL,
  `devicepcis_id` int NOT NULL DEFAULT '0',
  `is_deleted` tinyint NOT NULL DEFAULT '0',
  `is_dynamic` tinyint NOT NULL DEFAULT '0',
  `entities_id` int NOT NULL DEFAULT '0',
  `is_recursive` tinyint NOT NULL DEFAULT '0',
  `serial` varchar(255) DEFAULT NULL,
  `busID` varchar(255) DEFAULT NULL,
  `otherserial` varchar(255) DEFAULT NULL,
  `locations_id` int NOT NULL DEFAULT '0',
  `states_id` int NOT NULL DEFAULT '0',
  PRIMARY KEY (`id`),
  KEY `devicepcis_id` (`devicepcis_id`),
  KEY `is_deleted` (`is_deleted`),
  KEY `is_dynamic` (`is_dynamic`),
  KEY `entities_id` (`entities_id`),
  KEY `is_recursive` (`is_recursive`),
  KEY `serial` (`serial`),
  KEY `busID` (`busID`),
  KEY `item` (`itemtype`,`items_id`),
  KEY `otherserial` (`otherserial`),
  KEY `locations_id` (`locations_id`),
  KEY `states_id` (`states_id`)
) ENGINE=InnoDB DEFAULT CHARSET=utf8mb4 COLLATE=utf8mb4_unicode_ci ROW_FORMAT=DYNAMIC;


### Dump table glpi_items_devicepowersupplies

DROP TABLE IF EXISTS `glpi_items_devicepowersupplies`;
CREATE TABLE `glpi_items_devicepowersupplies` (
  `id` int NOT NULL AUTO_INCREMENT,
  `items_id` int NOT NULL DEFAULT '0',
  `itemtype` varchar(255) DEFAULT NULL,
  `devicepowersupplies_id` int NOT NULL DEFAULT '0',
  `is_deleted` tinyint NOT NULL DEFAULT '0',
  `is_dynamic` tinyint NOT NULL DEFAULT '0',
  `entities_id` int NOT NULL DEFAULT '0',
  `is_recursive` tinyint NOT NULL DEFAULT '0',
  `serial` varchar(255) DEFAULT NULL,
  `otherserial` varchar(255) DEFAULT NULL,
  `locations_id` int NOT NULL DEFAULT '0',
  `states_id` int NOT NULL DEFAULT '0',
  PRIMARY KEY (`id`),
  KEY `devicepowersupplies_id` (`devicepowersupplies_id`),
  KEY `is_deleted` (`is_deleted`),
  KEY `is_dynamic` (`is_dynamic`),
  KEY `entities_id` (`entities_id`),
  KEY `is_recursive` (`is_recursive`),
  KEY `serial` (`serial`),
  KEY `item` (`itemtype`,`items_id`),
  KEY `otherserial` (`otherserial`),
  KEY `locations_id` (`locations_id`),
  KEY `states_id` (`states_id`)
) ENGINE=InnoDB DEFAULT CHARSET=utf8mb4 COLLATE=utf8mb4_unicode_ci ROW_FORMAT=DYNAMIC;


### Dump table glpi_items_deviceprocessors

DROP TABLE IF EXISTS `glpi_items_deviceprocessors`;
CREATE TABLE `glpi_items_deviceprocessors` (
  `id` int NOT NULL AUTO_INCREMENT,
  `items_id` int NOT NULL DEFAULT '0',
  `itemtype` varchar(255) DEFAULT NULL,
  `deviceprocessors_id` int NOT NULL DEFAULT '0',
  `frequency` int NOT NULL DEFAULT '0',
  `serial` varchar(255) DEFAULT NULL,
  `is_deleted` tinyint NOT NULL DEFAULT '0',
  `is_dynamic` tinyint NOT NULL DEFAULT '0',
  `nbcores` int DEFAULT NULL,
  `nbthreads` int DEFAULT NULL,
  `entities_id` int NOT NULL DEFAULT '0',
  `is_recursive` tinyint NOT NULL DEFAULT '0',
  `busID` varchar(255) DEFAULT NULL,
  `otherserial` varchar(255) DEFAULT NULL,
  `locations_id` int NOT NULL DEFAULT '0',
  `states_id` int NOT NULL DEFAULT '0',
  PRIMARY KEY (`id`),
  KEY `deviceprocessors_id` (`deviceprocessors_id`),
  KEY `specificity` (`frequency`),
  KEY `is_deleted` (`is_deleted`),
  KEY `is_dynamic` (`is_dynamic`),
  KEY `serial` (`serial`),
  KEY `nbcores` (`nbcores`),
  KEY `nbthreads` (`nbthreads`),
  KEY `entities_id` (`entities_id`),
  KEY `is_recursive` (`is_recursive`),
  KEY `busID` (`busID`),
  KEY `item` (`itemtype`,`items_id`),
  KEY `otherserial` (`otherserial`),
  KEY `locations_id` (`locations_id`),
  KEY `states_id` (`states_id`)
) ENGINE=InnoDB DEFAULT CHARSET=utf8mb4 COLLATE=utf8mb4_unicode_ci ROW_FORMAT=DYNAMIC;


### Dump table glpi_items_devicesensors

DROP TABLE IF EXISTS `glpi_items_devicesensors`;
CREATE TABLE `glpi_items_devicesensors` (
  `id` int NOT NULL AUTO_INCREMENT,
  `items_id` int NOT NULL DEFAULT '0',
  `itemtype` varchar(255) DEFAULT NULL,
  `devicesensors_id` int NOT NULL DEFAULT '0',
  `is_deleted` tinyint NOT NULL DEFAULT '0',
  `is_dynamic` tinyint NOT NULL DEFAULT '0',
  `entities_id` int NOT NULL DEFAULT '0',
  `is_recursive` tinyint NOT NULL DEFAULT '0',
  `serial` varchar(255) DEFAULT NULL,
  `otherserial` varchar(255) DEFAULT NULL,
  `locations_id` int NOT NULL DEFAULT '0',
  `states_id` int NOT NULL DEFAULT '0',
  PRIMARY KEY (`id`),
  KEY `devicesensors_id` (`devicesensors_id`),
  KEY `is_deleted` (`is_deleted`),
  KEY `is_dynamic` (`is_dynamic`),
  KEY `entities_id` (`entities_id`),
  KEY `is_recursive` (`is_recursive`),
  KEY `serial` (`serial`),
  KEY `item` (`itemtype`,`items_id`),
  KEY `otherserial` (`otherserial`),
  KEY `locations_id` (`locations_id`),
  KEY `states_id` (`states_id`)
) ENGINE=InnoDB DEFAULT CHARSET=utf8mb4 COLLATE=utf8mb4_unicode_ci ROW_FORMAT=DYNAMIC;


### Dump table glpi_items_devicesoundcards

DROP TABLE IF EXISTS `glpi_items_devicesoundcards`;
CREATE TABLE `glpi_items_devicesoundcards` (
  `id` int NOT NULL AUTO_INCREMENT,
  `items_id` int NOT NULL DEFAULT '0',
  `itemtype` varchar(255) DEFAULT NULL,
  `devicesoundcards_id` int NOT NULL DEFAULT '0',
  `is_deleted` tinyint NOT NULL DEFAULT '0',
  `is_dynamic` tinyint NOT NULL DEFAULT '0',
  `entities_id` int NOT NULL DEFAULT '0',
  `is_recursive` tinyint NOT NULL DEFAULT '0',
  `serial` varchar(255) DEFAULT NULL,
  `busID` varchar(255) DEFAULT NULL,
  `otherserial` varchar(255) DEFAULT NULL,
  `locations_id` int NOT NULL DEFAULT '0',
  `states_id` int NOT NULL DEFAULT '0',
  PRIMARY KEY (`id`),
  KEY `devicesoundcards_id` (`devicesoundcards_id`),
  KEY `is_deleted` (`is_deleted`),
  KEY `is_dynamic` (`is_dynamic`),
  KEY `entities_id` (`entities_id`),
  KEY `is_recursive` (`is_recursive`),
  KEY `serial` (`serial`),
  KEY `busID` (`busID`),
  KEY `item` (`itemtype`,`items_id`),
  KEY `otherserial` (`otherserial`),
  KEY `locations_id` (`locations_id`),
  KEY `states_id` (`states_id`)
) ENGINE=InnoDB DEFAULT CHARSET=utf8mb4 COLLATE=utf8mb4_unicode_ci ROW_FORMAT=DYNAMIC;


### Dump table glpi_items_problems

DROP TABLE IF EXISTS `glpi_items_problems`;
CREATE TABLE `glpi_items_problems` (
  `id` int NOT NULL AUTO_INCREMENT,
  `problems_id` int NOT NULL DEFAULT '0',
  `itemtype` varchar(100) DEFAULT NULL,
  `items_id` int NOT NULL DEFAULT '0',
  PRIMARY KEY (`id`),
  UNIQUE KEY `unicity` (`problems_id`,`itemtype`,`items_id`),
  KEY `item` (`itemtype`,`items_id`)
) ENGINE=InnoDB DEFAULT CHARSET=utf8mb4 COLLATE=utf8mb4_unicode_ci ROW_FORMAT=DYNAMIC;


### Dump table glpi_items_projects

DROP TABLE IF EXISTS `glpi_items_projects`;
CREATE TABLE `glpi_items_projects` (
  `id` int NOT NULL AUTO_INCREMENT,
  `projects_id` int NOT NULL DEFAULT '0',
  `itemtype` varchar(100) DEFAULT NULL,
  `items_id` int NOT NULL DEFAULT '0',
  PRIMARY KEY (`id`),
  UNIQUE KEY `unicity` (`projects_id`,`itemtype`,`items_id`),
  KEY `item` (`itemtype`,`items_id`)
) ENGINE=InnoDB DEFAULT CHARSET=utf8mb4 COLLATE=utf8mb4_unicode_ci ROW_FORMAT=DYNAMIC;


### Dump table glpi_items_tickets

DROP TABLE IF EXISTS `glpi_items_tickets`;
CREATE TABLE `glpi_items_tickets` (
  `id` int NOT NULL AUTO_INCREMENT,
  `itemtype` varchar(255) DEFAULT NULL,
  `items_id` int NOT NULL DEFAULT '0',
  `tickets_id` int NOT NULL DEFAULT '0',
  PRIMARY KEY (`id`),
  UNIQUE KEY `unicity` (`itemtype`,`items_id`,`tickets_id`),
  KEY `tickets_id` (`tickets_id`)
) ENGINE=InnoDB DEFAULT CHARSET=utf8mb4 COLLATE=utf8mb4_unicode_ci ROW_FORMAT=DYNAMIC;


### Dump table glpi_itilcategories

DROP TABLE IF EXISTS `glpi_itilcategories`;
CREATE TABLE `glpi_itilcategories` (
  `id` int NOT NULL AUTO_INCREMENT,
  `entities_id` int NOT NULL DEFAULT '0',
  `is_recursive` tinyint NOT NULL DEFAULT '0',
  `itilcategories_id` int NOT NULL DEFAULT '0',
  `name` varchar(255) DEFAULT NULL,
  `completename` text,
  `comment` text,
  `level` int NOT NULL DEFAULT '0',
  `knowbaseitemcategories_id` int NOT NULL DEFAULT '0',
  `users_id` int NOT NULL DEFAULT '0',
  `groups_id` int NOT NULL DEFAULT '0',
  `code` varchar(255) DEFAULT NULL,
  `ancestors_cache` longtext,
  `sons_cache` longtext,
  `is_helpdeskvisible` tinyint NOT NULL DEFAULT '1',
  `tickettemplates_id_incident` int NOT NULL DEFAULT '0',
  `tickettemplates_id_demand` int NOT NULL DEFAULT '0',
  `changetemplates_id` int NOT NULL DEFAULT '0',
  `problemtemplates_id` int NOT NULL DEFAULT '0',
  `is_incident` int NOT NULL DEFAULT '1',
  `is_request` int NOT NULL DEFAULT '1',
  `is_problem` int NOT NULL DEFAULT '1',
  `is_change` tinyint NOT NULL DEFAULT '1',
  `date_mod` timestamp NULL DEFAULT NULL,
  `date_creation` timestamp NULL DEFAULT NULL,
  PRIMARY KEY (`id`),
  KEY `name` (`name`),
  KEY `entities_id` (`entities_id`),
  KEY `is_recursive` (`is_recursive`),
  KEY `knowbaseitemcategories_id` (`knowbaseitemcategories_id`),
  KEY `users_id` (`users_id`),
  KEY `groups_id` (`groups_id`),
  KEY `is_helpdeskvisible` (`is_helpdeskvisible`),
  KEY `itilcategories_id` (`itilcategories_id`),
  KEY `tickettemplates_id_incident` (`tickettemplates_id_incident`),
  KEY `tickettemplates_id_demand` (`tickettemplates_id_demand`),
  KEY `changetemplates_id` (`changetemplates_id`),
  KEY `problemtemplates_id` (`problemtemplates_id`),
  KEY `is_incident` (`is_incident`),
  KEY `is_request` (`is_request`),
  KEY `is_problem` (`is_problem`),
  KEY `is_change` (`is_change`),
  KEY `date_mod` (`date_mod`),
  KEY `date_creation` (`date_creation`)
) ENGINE=InnoDB DEFAULT CHARSET=utf8mb4 COLLATE=utf8mb4_unicode_ci ROW_FORMAT=DYNAMIC;


### Dump table glpi_itils_projects

DROP TABLE IF EXISTS `glpi_itils_projects`;
CREATE TABLE `glpi_itils_projects` (
  `id` int NOT NULL AUTO_INCREMENT,
  `itemtype` varchar(100) NOT NULL DEFAULT '',
  `items_id` int NOT NULL DEFAULT '0',
  `projects_id` int NOT NULL DEFAULT '0',
  PRIMARY KEY (`id`),
  UNIQUE KEY `unicity` (`itemtype`,`items_id`,`projects_id`),
  KEY `projects_id` (`projects_id`)
) ENGINE=InnoDB DEFAULT CHARSET=utf8mb4 COLLATE=utf8mb4_unicode_ci ROW_FORMAT=DYNAMIC;


### Dump table glpi_knowbaseitemcategories

DROP TABLE IF EXISTS `glpi_knowbaseitemcategories`;
CREATE TABLE `glpi_knowbaseitemcategories` (
  `id` int NOT NULL AUTO_INCREMENT,
  `entities_id` int NOT NULL DEFAULT '0',
  `is_recursive` tinyint NOT NULL DEFAULT '0',
  `knowbaseitemcategories_id` int NOT NULL DEFAULT '0',
  `name` varchar(255) DEFAULT NULL,
  `completename` text,
  `comment` text,
  `level` int NOT NULL DEFAULT '0',
  `sons_cache` longtext,
  `ancestors_cache` longtext,
  `date_mod` timestamp NULL DEFAULT NULL,
  `date_creation` timestamp NULL DEFAULT NULL,
  PRIMARY KEY (`id`),
  UNIQUE KEY `unicity` (`entities_id`,`knowbaseitemcategories_id`,`name`),
  KEY `name` (`name`),
  KEY `is_recursive` (`is_recursive`),
  KEY `date_mod` (`date_mod`),
  KEY `date_creation` (`date_creation`),
  KEY `knowbaseitemcategories_id` (`knowbaseitemcategories_id`)
) ENGINE=InnoDB DEFAULT CHARSET=utf8mb4 COLLATE=utf8mb4_unicode_ci ROW_FORMAT=DYNAMIC;


### Dump table glpi_knowbaseitems

DROP TABLE IF EXISTS `glpi_knowbaseitems`;
CREATE TABLE `glpi_knowbaseitems` (
  `id` int NOT NULL AUTO_INCREMENT,
  `knowbaseitemcategories_id` int NOT NULL DEFAULT '0',
  `name` text,
  `answer` longtext,
  `is_faq` tinyint NOT NULL DEFAULT '0',
  `users_id` int NOT NULL DEFAULT '0',
  `view` int NOT NULL DEFAULT '0',
  `date` timestamp NULL DEFAULT NULL,
  `date_mod` timestamp NULL DEFAULT NULL,
  `begin_date` timestamp NULL DEFAULT NULL,
  `end_date` timestamp NULL DEFAULT NULL,
  PRIMARY KEY (`id`),
  KEY `users_id` (`users_id`),
  KEY `knowbaseitemcategories_id` (`knowbaseitemcategories_id`),
  KEY `is_faq` (`is_faq`),
  KEY `date_mod` (`date_mod`),
  KEY `begin_date` (`begin_date`),
  KEY `end_date` (`end_date`),
  FULLTEXT KEY `fulltext` (`name`,`answer`),
  FULLTEXT KEY `name` (`name`),
  FULLTEXT KEY `answer` (`answer`)
) ENGINE=InnoDB DEFAULT CHARSET=utf8mb4 COLLATE=utf8mb4_unicode_ci ROW_FORMAT=DYNAMIC;


### Dump table glpi_knowbaseitems_profiles

DROP TABLE IF EXISTS `glpi_knowbaseitems_profiles`;
CREATE TABLE `glpi_knowbaseitems_profiles` (
  `id` int NOT NULL AUTO_INCREMENT,
  `knowbaseitems_id` int NOT NULL DEFAULT '0',
  `profiles_id` int NOT NULL DEFAULT '0',
  `entities_id` int NOT NULL DEFAULT '-1',
  `is_recursive` tinyint NOT NULL DEFAULT '0',
  PRIMARY KEY (`id`),
  KEY `knowbaseitems_id` (`knowbaseitems_id`),
  KEY `profiles_id` (`profiles_id`),
  KEY `entities_id` (`entities_id`),
  KEY `is_recursive` (`is_recursive`)
) ENGINE=InnoDB DEFAULT CHARSET=utf8mb4 COLLATE=utf8mb4_unicode_ci ROW_FORMAT=DYNAMIC;


### Dump table glpi_knowbaseitems_users

DROP TABLE IF EXISTS `glpi_knowbaseitems_users`;
CREATE TABLE `glpi_knowbaseitems_users` (
  `id` int NOT NULL AUTO_INCREMENT,
  `knowbaseitems_id` int NOT NULL DEFAULT '0',
  `users_id` int NOT NULL DEFAULT '0',
  PRIMARY KEY (`id`),
  KEY `knowbaseitems_id` (`knowbaseitems_id`),
  KEY `users_id` (`users_id`)
) ENGINE=InnoDB DEFAULT CHARSET=utf8mb4 COLLATE=utf8mb4_unicode_ci ROW_FORMAT=DYNAMIC;


### Dump table glpi_knowbaseitemtranslations

DROP TABLE IF EXISTS `glpi_knowbaseitemtranslations`;
CREATE TABLE `glpi_knowbaseitemtranslations` (
  `id` int NOT NULL AUTO_INCREMENT,
  `knowbaseitems_id` int NOT NULL DEFAULT '0',
  `language` varchar(10) DEFAULT NULL,
  `name` text,
  `answer` longtext,
  `users_id` int NOT NULL DEFAULT '0',
  `date_mod` timestamp NULL DEFAULT NULL,
  `date_creation` timestamp NULL DEFAULT NULL,
  PRIMARY KEY (`id`),
  KEY `item` (`knowbaseitems_id`,`language`),
  KEY `users_id` (`users_id`),
  KEY `date_creation` (`date_creation`),
  KEY `date_mod` (`date_mod`),
  FULLTEXT KEY `fulltext` (`name`,`answer`),
  FULLTEXT KEY `name` (`name`),
  FULLTEXT KEY `answer` (`answer`)
) ENGINE=InnoDB DEFAULT CHARSET=utf8mb4 COLLATE=utf8mb4_unicode_ci ROW_FORMAT=DYNAMIC;


### Dump table glpi_lines

DROP TABLE IF EXISTS `glpi_lines`;
CREATE TABLE `glpi_lines` (
  `id` int NOT NULL AUTO_INCREMENT,
  `name` varchar(255) NOT NULL DEFAULT '',
  `entities_id` int NOT NULL DEFAULT '0',
  `is_recursive` tinyint NOT NULL DEFAULT '0',
  `is_deleted` tinyint NOT NULL DEFAULT '0',
  `caller_num` varchar(255) NOT NULL DEFAULT '',
  `caller_name` varchar(255) NOT NULL DEFAULT '',
  `users_id` int NOT NULL DEFAULT '0',
  `groups_id` int NOT NULL DEFAULT '0',
  `lineoperators_id` int NOT NULL DEFAULT '0',
  `locations_id` int NOT NULL DEFAULT '0',
  `states_id` int NOT NULL DEFAULT '0',
  `linetypes_id` int NOT NULL DEFAULT '0',
  `date_creation` timestamp NULL DEFAULT NULL,
  `date_mod` timestamp NULL DEFAULT NULL,
  `comment` text,
  PRIMARY KEY (`id`),
  KEY `entities_id` (`entities_id`),
  KEY `is_recursive` (`is_recursive`),
  KEY `is_deleted` (`is_deleted`),
  KEY `users_id` (`users_id`),
  KEY `lineoperators_id` (`lineoperators_id`),
  KEY `groups_id` (`groups_id`),
  KEY `linetypes_id` (`linetypes_id`),
  KEY `locations_id` (`locations_id`),
  KEY `states_id` (`states_id`),
  KEY `date_creation` (`date_creation`),
  KEY `date_mod` (`date_mod`)
) ENGINE=InnoDB DEFAULT CHARSET=utf8mb4 COLLATE=utf8mb4_unicode_ci ROW_FORMAT=DYNAMIC;


### Dump table glpi_lineoperators

DROP TABLE IF EXISTS `glpi_lineoperators`;
CREATE TABLE `glpi_lineoperators` (
  `id` int NOT NULL AUTO_INCREMENT,
  `name` varchar(255) NOT NULL DEFAULT '',
  `comment` text,
  `mcc` int DEFAULT NULL,
  `mnc` int DEFAULT NULL,
  `entities_id` int NOT NULL DEFAULT '0',
  `is_recursive` tinyint NOT NULL DEFAULT '0',
  `date_mod` timestamp NULL DEFAULT NULL,
  `date_creation` timestamp NULL DEFAULT NULL,
  PRIMARY KEY (`id`),
  UNIQUE KEY `unicity` (`mcc`,`mnc`),
  KEY `name` (`name`),
  KEY `entities_id` (`entities_id`),
  KEY `is_recursive` (`is_recursive`),
  KEY `date_mod` (`date_mod`),
  KEY `date_creation` (`date_creation`)
) ENGINE=InnoDB DEFAULT CHARSET=utf8mb4 COLLATE=utf8mb4_unicode_ci ROW_FORMAT=DYNAMIC;


DROP TABLE IF EXISTS `glpi_linetypes`;
CREATE TABLE `glpi_linetypes` (
  `id` int NOT NULL AUTO_INCREMENT,
  `name` varchar(255) DEFAULT NULL,
  `comment` text,
  `date_mod` timestamp NULL DEFAULT NULL,
  `date_creation` timestamp NULL DEFAULT NULL,
  PRIMARY KEY (`id`),
  KEY `name` (`name`),
  KEY `date_mod` (`date_mod`),
  KEY `date_creation` (`date_creation`)
) ENGINE=InnoDB DEFAULT CHARSET=utf8mb4 COLLATE=utf8mb4_unicode_ci ROW_FORMAT=DYNAMIC;

### Dump table glpi_links

DROP TABLE IF EXISTS `glpi_links`;
CREATE TABLE `glpi_links` (
  `id` int NOT NULL AUTO_INCREMENT,
  `entities_id` int NOT NULL DEFAULT '0',
  `is_recursive` tinyint NOT NULL DEFAULT '1',
  `name` varchar(255) DEFAULT NULL,
  `link` varchar(255) DEFAULT NULL,
  `data` text,
  `open_window` tinyint NOT NULL DEFAULT '1',
  `date_mod` timestamp NULL DEFAULT NULL,
  `date_creation` timestamp NULL DEFAULT NULL,
  PRIMARY KEY (`id`),
  KEY `entities_id` (`entities_id`),
  KEY `is_recursive` (`is_recursive`),
  KEY `date_mod` (`date_mod`),
  KEY `date_creation` (`date_creation`)
) ENGINE=InnoDB DEFAULT CHARSET=utf8mb4 COLLATE=utf8mb4_unicode_ci ROW_FORMAT=DYNAMIC;


### Dump table glpi_links_itemtypes

DROP TABLE IF EXISTS `glpi_links_itemtypes`;
CREATE TABLE `glpi_links_itemtypes` (
  `id` int NOT NULL AUTO_INCREMENT,
  `links_id` int NOT NULL DEFAULT '0',
  `itemtype` varchar(100) NOT NULL,
  PRIMARY KEY (`id`),
  UNIQUE KEY `unicity` (`itemtype`,`links_id`),
  KEY `links_id` (`links_id`)
) ENGINE=InnoDB DEFAULT CHARSET=utf8mb4 COLLATE=utf8mb4_unicode_ci ROW_FORMAT=DYNAMIC;


### Dump table glpi_locations

DROP TABLE IF EXISTS `glpi_locations`;
CREATE TABLE `glpi_locations` (
  `id` int NOT NULL AUTO_INCREMENT,
  `entities_id` int NOT NULL DEFAULT '0',
  `is_recursive` tinyint NOT NULL DEFAULT '0',
  `name` varchar(255) DEFAULT NULL,
  `locations_id` int NOT NULL DEFAULT '0',
  `completename` text,
  `comment` text,
  `level` int NOT NULL DEFAULT '0',
  `ancestors_cache` longtext,
  `sons_cache` longtext,
  `address` text,
  `postcode` varchar(255) DEFAULT NULL,
  `town` varchar(255) DEFAULT NULL,
  `state` varchar(255) DEFAULT NULL,
  `country` varchar(255) DEFAULT NULL,
  `building` varchar(255) DEFAULT NULL,
  `room` varchar(255) DEFAULT NULL,
  `latitude` varchar(255) DEFAULT NULL,
  `longitude` varchar(255) DEFAULT NULL,
  `altitude` varchar(255) DEFAULT NULL,
  `date_mod` timestamp NULL DEFAULT NULL,
  `date_creation` timestamp NULL DEFAULT NULL,
  PRIMARY KEY (`id`),
  UNIQUE KEY `unicity` (`entities_id`,`locations_id`,`name`),
  KEY `locations_id` (`locations_id`),
  KEY `name` (`name`),
  KEY `is_recursive` (`is_recursive`),
  KEY `date_mod` (`date_mod`),
  KEY `date_creation` (`date_creation`)
) ENGINE=InnoDB DEFAULT CHARSET=utf8mb4 COLLATE=utf8mb4_unicode_ci ROW_FORMAT=DYNAMIC;


### Dump table glpi_logs

DROP TABLE IF EXISTS `glpi_logs`;
CREATE TABLE `glpi_logs` (
  `id` int NOT NULL AUTO_INCREMENT,
  `itemtype` varchar(100) NOT NULL DEFAULT '',
  `items_id` int NOT NULL DEFAULT '0',
  `itemtype_link` varchar(100) NOT NULL DEFAULT '',
  `linked_action` int NOT NULL DEFAULT '0' COMMENT 'see define.php HISTORY_* constant',
  `user_name` varchar(255) DEFAULT NULL,
  `date_mod` timestamp NULL DEFAULT NULL,
  `id_search_option` int NOT NULL DEFAULT '0' COMMENT 'see search.constant.php for value',
  `old_value` varchar(255) DEFAULT NULL,
  `new_value` varchar(255) DEFAULT NULL,
  PRIMARY KEY (`id`),
  KEY `date_mod` (`date_mod`),
  KEY `itemtype_link` (`itemtype_link`),
  KEY `item` (`itemtype`,`items_id`),
  KEY `id_search_option` (`id_search_option`)
) ENGINE=InnoDB DEFAULT CHARSET=utf8mb4 COLLATE=utf8mb4_unicode_ci ROW_FORMAT=DYNAMIC;


### Dump table glpi_mailcollectors

DROP TABLE IF EXISTS `glpi_mailcollectors`;
CREATE TABLE `glpi_mailcollectors` (
  `id` int NOT NULL AUTO_INCREMENT,
  `name` varchar(255) DEFAULT NULL,
  `host` varchar(255) DEFAULT NULL,
  `login` varchar(255) DEFAULT NULL,
  `filesize_max` int NOT NULL DEFAULT '2097152',
  `is_active` tinyint NOT NULL DEFAULT '1',
  `date_mod` timestamp NULL DEFAULT NULL,
  `comment` text,
  `passwd` varchar(255) DEFAULT NULL,
  `accepted` varchar(255) DEFAULT NULL,
  `refused` varchar(255) DEFAULT NULL,
  `errors` int NOT NULL DEFAULT '0',
  `use_mail_date` tinyint NOT NULL DEFAULT '0',
  `date_creation` timestamp NULL DEFAULT NULL,
  `requester_field` int NOT NULL DEFAULT '0',
  `add_cc_to_observer` tinyint NOT NULL DEFAULT '0',
  `collect_only_unread` tinyint NOT NULL DEFAULT '0',
  PRIMARY KEY (`id`),
  KEY `is_active` (`is_active`),
  KEY `date_mod` (`date_mod`),
  KEY `date_creation` (`date_creation`)
) ENGINE=InnoDB DEFAULT CHARSET=utf8mb4 COLLATE=utf8mb4_unicode_ci ROW_FORMAT=DYNAMIC;


### Dump table glpi_manufacturers

DROP TABLE IF EXISTS `glpi_manufacturers`;
CREATE TABLE `glpi_manufacturers` (
  `id` int NOT NULL AUTO_INCREMENT,
  `name` varchar(255) DEFAULT NULL,
  `comment` text,
  `date_mod` timestamp NULL DEFAULT NULL,
  `date_creation` timestamp NULL DEFAULT NULL,
  PRIMARY KEY (`id`),
  KEY `name` (`name`),
  KEY `date_mod` (`date_mod`),
  KEY `date_creation` (`date_creation`)
) ENGINE=InnoDB DEFAULT CHARSET=utf8mb4 COLLATE=utf8mb4_unicode_ci ROW_FORMAT=DYNAMIC;


### Dump table glpi_monitormodels

DROP TABLE IF EXISTS `glpi_monitormodels`;
CREATE TABLE `glpi_monitormodels` (
  `id` int NOT NULL AUTO_INCREMENT,
  `name` varchar(255) DEFAULT NULL,
  `comment` text,
  `product_number` varchar(255) DEFAULT NULL,
  `weight` int NOT NULL DEFAULT '0',
  `required_units` int NOT NULL DEFAULT '1',
  `depth` float NOT NULL DEFAULT '1',
  `power_connections` int NOT NULL DEFAULT '0',
  `power_consumption` int NOT NULL DEFAULT '0',
  `is_half_rack` tinyint NOT NULL DEFAULT '0',
  `picture_front` text,
  `picture_rear` text,
  `date_mod` timestamp NULL DEFAULT NULL,
  `date_creation` timestamp NULL DEFAULT NULL,
  PRIMARY KEY (`id`),
  KEY `name` (`name`),
  KEY `date_mod` (`date_mod`),
  KEY `date_creation` (`date_creation`),
  KEY `product_number` (`product_number`)
) ENGINE=InnoDB DEFAULT CHARSET=utf8mb4 COLLATE=utf8mb4_unicode_ci ROW_FORMAT=DYNAMIC;


### Dump table glpi_monitors

DROP TABLE IF EXISTS `glpi_monitors`;
CREATE TABLE `glpi_monitors` (
  `id` int NOT NULL AUTO_INCREMENT,
  `entities_id` int NOT NULL DEFAULT '0',
  `name` varchar(255) DEFAULT NULL,
  `date_mod` timestamp NULL DEFAULT NULL,
  `contact` varchar(255) DEFAULT NULL,
  `contact_num` varchar(255) DEFAULT NULL,
  `users_id_tech` int NOT NULL DEFAULT '0',
  `groups_id_tech` int NOT NULL DEFAULT '0',
  `comment` text,
  `serial` varchar(255) DEFAULT NULL,
  `otherserial` varchar(255) DEFAULT NULL,
  `size` decimal(5,2) NOT NULL DEFAULT '0.00',
  `have_micro` tinyint NOT NULL DEFAULT '0',
  `have_speaker` tinyint NOT NULL DEFAULT '0',
  `have_subd` tinyint NOT NULL DEFAULT '0',
  `have_bnc` tinyint NOT NULL DEFAULT '0',
  `have_dvi` tinyint NOT NULL DEFAULT '0',
  `have_pivot` tinyint NOT NULL DEFAULT '0',
  `have_hdmi` tinyint NOT NULL DEFAULT '0',
  `have_displayport` tinyint NOT NULL DEFAULT '0',
  `locations_id` int NOT NULL DEFAULT '0',
  `monitortypes_id` int NOT NULL DEFAULT '0',
  `monitormodels_id` int NOT NULL DEFAULT '0',
  `manufacturers_id` int NOT NULL DEFAULT '0',
  `is_global` tinyint NOT NULL DEFAULT '0',
  `is_deleted` tinyint NOT NULL DEFAULT '0',
  `is_template` tinyint NOT NULL DEFAULT '0',
  `template_name` varchar(255) DEFAULT NULL,
  `users_id` int NOT NULL DEFAULT '0',
  `groups_id` int NOT NULL DEFAULT '0',
  `states_id` int NOT NULL DEFAULT '0',
  `ticket_tco` decimal(20,4) DEFAULT '0.0000',
  `is_dynamic` tinyint NOT NULL DEFAULT '0',
  `uuid` varchar(255) DEFAULT NULL,
  `date_creation` timestamp NULL DEFAULT NULL,
  `is_recursive` tinyint NOT NULL DEFAULT '0',
  PRIMARY KEY (`id`),
  KEY `name` (`name`),
  KEY `is_template` (`is_template`),
  KEY `is_global` (`is_global`),
  KEY `entities_id` (`entities_id`),
  KEY `manufacturers_id` (`manufacturers_id`),
  KEY `groups_id` (`groups_id`),
  KEY `users_id` (`users_id`),
  KEY `locations_id` (`locations_id`),
  KEY `monitormodels_id` (`monitormodels_id`),
  KEY `states_id` (`states_id`),
  KEY `users_id_tech` (`users_id_tech`),
  KEY `monitortypes_id` (`monitortypes_id`),
  KEY `is_deleted` (`is_deleted`),
  KEY `groups_id_tech` (`groups_id_tech`),
  KEY `is_dynamic` (`is_dynamic`),
  KEY `serial` (`serial`),
  KEY `otherserial` (`otherserial`),
  KEY `uuid` (`uuid`),
  KEY `date_creation` (`date_creation`),
  KEY `is_recursive` (`is_recursive`),
  KEY `date_mod` (`date_mod`)
) ENGINE=InnoDB DEFAULT CHARSET=utf8mb4 COLLATE=utf8mb4_unicode_ci ROW_FORMAT=DYNAMIC;


### Dump table glpi_monitortypes

DROP TABLE IF EXISTS `glpi_monitortypes`;
CREATE TABLE `glpi_monitortypes` (
  `id` int NOT NULL AUTO_INCREMENT,
  `name` varchar(255) DEFAULT NULL,
  `comment` text,
  `date_mod` timestamp NULL DEFAULT NULL,
  `date_creation` timestamp NULL DEFAULT NULL,
  PRIMARY KEY (`id`),
  KEY `name` (`name`),
  KEY `date_mod` (`date_mod`),
  KEY `date_creation` (`date_creation`)
) ENGINE=InnoDB DEFAULT CHARSET=utf8mb4 COLLATE=utf8mb4_unicode_ci ROW_FORMAT=DYNAMIC;


### Dump table glpi_netpoints

DROP TABLE IF EXISTS `glpi_netpoints`;
CREATE TABLE `glpi_netpoints` (
  `id` int NOT NULL AUTO_INCREMENT,
  `entities_id` int NOT NULL DEFAULT '0',
  `locations_id` int NOT NULL DEFAULT '0',
  `name` varchar(255) DEFAULT NULL,
  `comment` text,
  `date_mod` timestamp NULL DEFAULT NULL,
  `date_creation` timestamp NULL DEFAULT NULL,
  PRIMARY KEY (`id`),
  KEY `name` (`name`),
  KEY `complete` (`entities_id`,`locations_id`,`name`),
  KEY `location_name` (`locations_id`,`name`),
  KEY `date_mod` (`date_mod`),
  KEY `date_creation` (`date_creation`)
) ENGINE=InnoDB DEFAULT CHARSET=utf8mb4 COLLATE=utf8mb4_unicode_ci ROW_FORMAT=DYNAMIC;


### Dump table glpi_networkaliases

DROP TABLE IF EXISTS `glpi_networkaliases`;
CREATE TABLE `glpi_networkaliases` (
  `id` int NOT NULL AUTO_INCREMENT,
  `entities_id` int NOT NULL DEFAULT '0',
  `networknames_id` int NOT NULL DEFAULT '0',
  `name` varchar(255) DEFAULT NULL,
  `fqdns_id` int NOT NULL DEFAULT '0',
  `comment` text,
  PRIMARY KEY (`id`),
  KEY `entities_id` (`entities_id`),
  KEY `name` (`name`),
  KEY `networknames_id` (`networknames_id`),
  KEY `fqdns_id` (`fqdns_id`)
) ENGINE=InnoDB DEFAULT CHARSET=utf8mb4 COLLATE=utf8mb4_unicode_ci ROW_FORMAT=DYNAMIC;


### Dump table glpi_networkequipmentmodels

DROP TABLE IF EXISTS `glpi_networkequipmentmodels`;
CREATE TABLE `glpi_networkequipmentmodels` (
  `id` int NOT NULL AUTO_INCREMENT,
  `name` varchar(255) DEFAULT NULL,
  `comment` text,
  `product_number` varchar(255) DEFAULT NULL,
  `weight` int NOT NULL DEFAULT '0',
  `required_units` int NOT NULL DEFAULT '1',
  `depth` float NOT NULL DEFAULT '1',
  `power_connections` int NOT NULL DEFAULT '0',
  `power_consumption` int NOT NULL DEFAULT '0',
  `is_half_rack` tinyint NOT NULL DEFAULT '0',
  `picture_front` text,
  `picture_rear` text,
  `date_mod` timestamp NULL DEFAULT NULL,
  `date_creation` timestamp NULL DEFAULT NULL,
  PRIMARY KEY (`id`),
  KEY `name` (`name`),
  KEY `date_mod` (`date_mod`),
  KEY `date_creation` (`date_creation`),
  KEY `product_number` (`product_number`)
) ENGINE=InnoDB DEFAULT CHARSET=utf8mb4 COLLATE=utf8mb4_unicode_ci ROW_FORMAT=DYNAMIC;


### Dump table glpi_networkequipments

DROP TABLE IF EXISTS `glpi_networkequipments`;
CREATE TABLE `glpi_networkequipments` (
  `id` int NOT NULL AUTO_INCREMENT,
  `entities_id` int NOT NULL DEFAULT '0',
  `is_recursive` tinyint NOT NULL DEFAULT '0',
  `name` varchar(255) DEFAULT NULL,
  `ram` varchar(255) DEFAULT NULL,
  `serial` varchar(255) DEFAULT NULL,
  `otherserial` varchar(255) DEFAULT NULL,
  `contact` varchar(255) DEFAULT NULL,
  `contact_num` varchar(255) DEFAULT NULL,
  `users_id_tech` int NOT NULL DEFAULT '0',
  `groups_id_tech` int NOT NULL DEFAULT '0',
  `date_mod` timestamp NULL DEFAULT NULL,
  `comment` text,
  `locations_id` int NOT NULL DEFAULT '0',
  `networks_id` int NOT NULL DEFAULT '0',
  `networkequipmenttypes_id` int NOT NULL DEFAULT '0',
  `networkequipmentmodels_id` int NOT NULL DEFAULT '0',
  `manufacturers_id` int NOT NULL DEFAULT '0',
  `is_deleted` tinyint NOT NULL DEFAULT '0',
  `is_template` tinyint NOT NULL DEFAULT '0',
  `template_name` varchar(255) DEFAULT NULL,
  `users_id` int NOT NULL DEFAULT '0',
  `groups_id` int NOT NULL DEFAULT '0',
  `states_id` int NOT NULL DEFAULT '0',
  `ticket_tco` decimal(20,4) DEFAULT '0.0000',
  `is_dynamic` tinyint NOT NULL DEFAULT '0',
  `uuid` varchar(255) DEFAULT NULL,
  `date_creation` timestamp NULL DEFAULT NULL,
  `autoupdatesystems_id` int NOT NULL DEFAULT '0',
  `sysdescr` text,
  PRIMARY KEY (`id`),
  KEY `name` (`name`),
  KEY `is_template` (`is_template`),
  KEY `entities_id` (`entities_id`),
  KEY `is_recursive` (`is_recursive`),
  KEY `manufacturers_id` (`manufacturers_id`),
  KEY `groups_id` (`groups_id`),
  KEY `users_id` (`users_id`),
  KEY `locations_id` (`locations_id`),
  KEY `networkequipmentmodels_id` (`networkequipmentmodels_id`),
  KEY `networks_id` (`networks_id`),
  KEY `states_id` (`states_id`),
  KEY `users_id_tech` (`users_id_tech`),
  KEY `networkequipmenttypes_id` (`networkequipmenttypes_id`),
  KEY `is_deleted` (`is_deleted`),
  KEY `date_mod` (`date_mod`),
  KEY `groups_id_tech` (`groups_id_tech`),
  KEY `is_dynamic` (`is_dynamic`),
  KEY `serial` (`serial`),
  KEY `otherserial` (`otherserial`),
  KEY `uuid` (`uuid`),
  KEY `date_creation` (`date_creation`),
  KEY `autoupdatesystems_id` (`autoupdatesystems_id`)
) ENGINE=InnoDB DEFAULT CHARSET=utf8mb4 COLLATE=utf8mb4_unicode_ci ROW_FORMAT=DYNAMIC;


### Dump table glpi_networkequipmenttypes

DROP TABLE IF EXISTS `glpi_networkequipmenttypes`;
CREATE TABLE `glpi_networkequipmenttypes` (
  `id` int NOT NULL AUTO_INCREMENT,
  `name` varchar(255) DEFAULT NULL,
  `comment` text,
  `date_mod` timestamp NULL DEFAULT NULL,
  `date_creation` timestamp NULL DEFAULT NULL,
  PRIMARY KEY (`id`),
  KEY `name` (`name`),
  KEY `date_mod` (`date_mod`),
  KEY `date_creation` (`date_creation`)
) ENGINE=InnoDB DEFAULT CHARSET=utf8mb4 COLLATE=utf8mb4_unicode_ci ROW_FORMAT=DYNAMIC;


### Dump table glpi_networkinterfaces

DROP TABLE IF EXISTS `glpi_networkinterfaces`;
CREATE TABLE `glpi_networkinterfaces` (
  `id` int NOT NULL AUTO_INCREMENT,
  `name` varchar(255) DEFAULT NULL,
  `comment` text,
  PRIMARY KEY (`id`),
  KEY `name` (`name`)
) ENGINE=InnoDB DEFAULT CHARSET=utf8mb4 COLLATE=utf8mb4_unicode_ci ROW_FORMAT=DYNAMIC;


### Dump table glpi_networknames

DROP TABLE IF EXISTS `glpi_networknames`;
CREATE TABLE `glpi_networknames` (
  `id` int NOT NULL AUTO_INCREMENT,
  `entities_id` int NOT NULL DEFAULT '0',
  `items_id` int NOT NULL DEFAULT '0',
  `itemtype` varchar(100) NOT NULL,
  `name` varchar(255) DEFAULT NULL,
  `comment` text,
  `fqdns_id` int NOT NULL DEFAULT '0',
  `is_deleted` tinyint NOT NULL DEFAULT '0',
  `is_dynamic` tinyint NOT NULL DEFAULT '0',
  `date_mod` timestamp NULL DEFAULT NULL,
  `date_creation` timestamp NULL DEFAULT NULL,
  PRIMARY KEY (`id`),
  KEY `entities_id` (`entities_id`),
  KEY `FQDN` (`name`,`fqdns_id`),
  KEY `fqdns_id` (`fqdns_id`),
  KEY `is_deleted` (`is_deleted`),
  KEY `is_dynamic` (`is_dynamic`),
  KEY `item` (`itemtype`,`items_id`,`is_deleted`),
  KEY `date_mod` (`date_mod`),
  KEY `date_creation` (`date_creation`)
) ENGINE=InnoDB DEFAULT CHARSET=utf8mb4 COLLATE=utf8mb4_unicode_ci ROW_FORMAT=DYNAMIC;


### Dump table glpi_networkportaggregates

DROP TABLE IF EXISTS `glpi_networkportaggregates`;
CREATE TABLE `glpi_networkportaggregates` (
  `id` int NOT NULL AUTO_INCREMENT,
  `networkports_id` int NOT NULL DEFAULT '0',
  `networkports_id_list` text COMMENT 'array of associated networkports_id',
  `date_mod` timestamp NULL DEFAULT NULL,
  `date_creation` timestamp NULL DEFAULT NULL,
  PRIMARY KEY (`id`),
  UNIQUE KEY `networkports_id` (`networkports_id`),
  KEY `date_mod` (`date_mod`),
  KEY `date_creation` (`date_creation`)
) ENGINE=InnoDB DEFAULT CHARSET=utf8mb4 COLLATE=utf8mb4_unicode_ci ROW_FORMAT=DYNAMIC;


### Dump table glpi_networkportaliases

DROP TABLE IF EXISTS `glpi_networkportaliases`;
CREATE TABLE `glpi_networkportaliases` (
  `id` int NOT NULL AUTO_INCREMENT,
  `networkports_id` int NOT NULL DEFAULT '0',
  `networkports_id_alias` int NOT NULL DEFAULT '0',
  `date_mod` timestamp NULL DEFAULT NULL,
  `date_creation` timestamp NULL DEFAULT NULL,
  PRIMARY KEY (`id`),
  UNIQUE KEY `networkports_id` (`networkports_id`),
  KEY `networkports_id_alias` (`networkports_id_alias`),
  KEY `date_mod` (`date_mod`),
  KEY `date_creation` (`date_creation`)
) ENGINE=InnoDB DEFAULT CHARSET=utf8mb4 COLLATE=utf8mb4_unicode_ci ROW_FORMAT=DYNAMIC;


### Dump table glpi_networkportdialups

DROP TABLE IF EXISTS `glpi_networkportdialups`;
CREATE TABLE `glpi_networkportdialups` (
  `id` int NOT NULL AUTO_INCREMENT,
  `networkports_id` int NOT NULL DEFAULT '0',
  `date_mod` timestamp NULL DEFAULT NULL,
  `date_creation` timestamp NULL DEFAULT NULL,
  PRIMARY KEY (`id`),
  UNIQUE KEY `networkports_id` (`networkports_id`),
  KEY `date_mod` (`date_mod`),
  KEY `date_creation` (`date_creation`)
) ENGINE=InnoDB DEFAULT CHARSET=utf8mb4 COLLATE=utf8mb4_unicode_ci ROW_FORMAT=DYNAMIC;


### Dump table glpi_networkportethernets

DROP TABLE IF EXISTS `glpi_networkportethernets`;
CREATE TABLE `glpi_networkportethernets` (
  `id` int NOT NULL AUTO_INCREMENT,
  `networkports_id` int NOT NULL DEFAULT '0',
  `items_devicenetworkcards_id` int NOT NULL DEFAULT '0',
  `netpoints_id` int NOT NULL DEFAULT '0',
  `type` varchar(10) DEFAULT '' COMMENT 'T, LX, SX',
  `speed` int NOT NULL DEFAULT '10' COMMENT 'Mbit/s: 10, 100, 1000, 10000',
  `date_mod` timestamp NULL DEFAULT NULL,
  `date_creation` timestamp NULL DEFAULT NULL,
  PRIMARY KEY (`id`),
  UNIQUE KEY `networkports_id` (`networkports_id`),
  KEY `card` (`items_devicenetworkcards_id`),
  KEY `netpoint` (`netpoints_id`),
  KEY `type` (`type`),
  KEY `speed` (`speed`),
  KEY `date_mod` (`date_mod`),
  KEY `date_creation` (`date_creation`)
) ENGINE=InnoDB DEFAULT CHARSET=utf8mb4 COLLATE=utf8mb4_unicode_ci ROW_FORMAT=DYNAMIC;

### Dump table glpi_networkportfiberchannels

DROP TABLE IF EXISTS `glpi_networkportfiberchannels`;
CREATE TABLE `glpi_networkportfiberchannels` (
  `id` int NOT NULL AUTO_INCREMENT,
  `networkports_id` int NOT NULL DEFAULT '0',
  `items_devicenetworkcards_id` int NOT NULL DEFAULT '0',
  `netpoints_id` int NOT NULL DEFAULT '0',
  `wwn` varchar(16) DEFAULT '',
  `speed` int NOT NULL DEFAULT '10' COMMENT 'Mbit/s: 10, 100, 1000, 10000',
  `date_mod` timestamp NULL DEFAULT NULL,
  `date_creation` timestamp NULL DEFAULT NULL,
  PRIMARY KEY (`id`),
  UNIQUE KEY `networkports_id` (`networkports_id`),
  KEY `card` (`items_devicenetworkcards_id`),
  KEY `netpoint` (`netpoints_id`),
  KEY `wwn` (`wwn`),
  KEY `speed` (`speed`),
  KEY `date_mod` (`date_mod`),
  KEY `date_creation` (`date_creation`)
) ENGINE=InnoDB DEFAULT CHARSET=utf8mb4 COLLATE=utf8mb4_unicode_ci ROW_FORMAT=DYNAMIC;

### Dump table glpi_networkportlocals

DROP TABLE IF EXISTS `glpi_networkportlocals`;
CREATE TABLE `glpi_networkportlocals` (
  `id` int NOT NULL AUTO_INCREMENT,
  `networkports_id` int NOT NULL DEFAULT '0',
  `date_mod` timestamp NULL DEFAULT NULL,
  `date_creation` timestamp NULL DEFAULT NULL,
  PRIMARY KEY (`id`),
  UNIQUE KEY `networkports_id` (`networkports_id`),
  KEY `date_mod` (`date_mod`),
  KEY `date_creation` (`date_creation`)
) ENGINE=InnoDB DEFAULT CHARSET=utf8mb4 COLLATE=utf8mb4_unicode_ci ROW_FORMAT=DYNAMIC;


### Dump table glpi_networkports

DROP TABLE IF EXISTS `glpi_networkports`;
CREATE TABLE `glpi_networkports` (
  `id` int NOT NULL AUTO_INCREMENT,
  `items_id` int NOT NULL DEFAULT '0',
  `itemtype` varchar(100) NOT NULL,
  `entities_id` int NOT NULL DEFAULT '0',
  `is_recursive` tinyint NOT NULL DEFAULT '0',
  `logical_number` int NOT NULL DEFAULT '0',
  `name` varchar(255) DEFAULT NULL,
  `instantiation_type` varchar(255) DEFAULT NULL,
  `mac` varchar(255) DEFAULT NULL,
  `comment` text,
  `is_deleted` tinyint NOT NULL DEFAULT '0',
  `is_dynamic` tinyint NOT NULL DEFAULT '0',
  `date_mod` timestamp NULL DEFAULT NULL,
  `date_creation` timestamp NULL DEFAULT NULL,
  `ifmtu` int NOT NULL DEFAULT '0',
  `ifspeed` bigint NOT NULL DEFAULT '0',
  `ifinternalstatus` varchar(255) DEFAULT NULL,
  `ifconnectionstatus` int NOT NULL DEFAULT '0',
  `iflastchange` varchar(255) DEFAULT NULL,
  `ifinbytes` bigint NOT NULL DEFAULT '0',
  `ifinerrors` bigint NOT NULL DEFAULT '0',
  `ifoutbytes` bigint NOT NULL DEFAULT '0',
  `ifouterrors` bigint NOT NULL DEFAULT '0',
  `ifstatus` varchar(255) DEFAULT NULL,
  `ifdescr` varchar(255) DEFAULT NULL,
  `ifalias` varchar(255) DEFAULT NULL,
  `portduplex` varchar(255) DEFAULT NULL,
  `trunk` tinyint NOT NULL DEFAULT '0',
  `lastup` timestamp NULL DEFAULT NULL,
  PRIMARY KEY (`id`),
  KEY `item` (`itemtype`,`items_id`),
  KEY `entities_id` (`entities_id`),
  KEY `is_recursive` (`is_recursive`),
  KEY `mac` (`mac`),
  KEY `is_deleted` (`is_deleted`),
  KEY `is_dynamic` (`is_dynamic`),
  KEY `date_mod` (`date_mod`),
  KEY `date_creation` (`date_creation`)
) ENGINE=InnoDB DEFAULT CHARSET=utf8mb4 COLLATE=utf8mb4_unicode_ci ROW_FORMAT=DYNAMIC;


### Dump table glpi_networkports_networkports

DROP TABLE IF EXISTS `glpi_networkports_networkports`;
CREATE TABLE `glpi_networkports_networkports` (
  `id` int NOT NULL AUTO_INCREMENT,
  `networkports_id_1` int NOT NULL DEFAULT '0',
  `networkports_id_2` int NOT NULL DEFAULT '0',
  PRIMARY KEY (`id`),
  UNIQUE KEY `unicity` (`networkports_id_1`,`networkports_id_2`),
  KEY `networkports_id_2` (`networkports_id_2`)
) ENGINE=InnoDB DEFAULT CHARSET=utf8mb4 COLLATE=utf8mb4_unicode_ci ROW_FORMAT=DYNAMIC;


### Dump table glpi_networkports_vlans

DROP TABLE IF EXISTS `glpi_networkports_vlans`;
CREATE TABLE `glpi_networkports_vlans` (
  `id` int NOT NULL AUTO_INCREMENT,
  `networkports_id` int NOT NULL DEFAULT '0',
  `vlans_id` int NOT NULL DEFAULT '0',
  `tagged` tinyint NOT NULL DEFAULT '0',
  PRIMARY KEY (`id`),
  UNIQUE KEY `unicity` (`networkports_id`,`vlans_id`),
  KEY `vlans_id` (`vlans_id`)
) ENGINE=InnoDB DEFAULT CHARSET=utf8mb4 COLLATE=utf8mb4_unicode_ci ROW_FORMAT=DYNAMIC;


### Dump table glpi_networkportwifis

DROP TABLE IF EXISTS `glpi_networkportwifis`;
CREATE TABLE `glpi_networkportwifis` (
  `id` int NOT NULL AUTO_INCREMENT,
  `networkports_id` int NOT NULL DEFAULT '0',
  `items_devicenetworkcards_id` int NOT NULL DEFAULT '0',
  `wifinetworks_id` int NOT NULL DEFAULT '0',
  `networkportwifis_id` int NOT NULL DEFAULT '0' COMMENT 'only useful in case of Managed node',
  `version` varchar(20) DEFAULT NULL COMMENT 'a, a/b, a/b/g, a/b/g/n, a/b/g/n/y',
  `mode` varchar(20) DEFAULT NULL COMMENT 'ad-hoc, managed, master, repeater, secondary, monitor, auto',
  `date_mod` timestamp NULL DEFAULT NULL,
  `date_creation` timestamp NULL DEFAULT NULL,
  PRIMARY KEY (`id`),
  UNIQUE KEY `networkports_id` (`networkports_id`),
  KEY `card` (`items_devicenetworkcards_id`),
  KEY `essid` (`wifinetworks_id`),
  KEY `version` (`version`),
  KEY `mode` (`mode`),
  KEY `date_mod` (`date_mod`),
  KEY `date_creation` (`date_creation`),
  KEY `networkportwifis_id` (`networkportwifis_id`)
) ENGINE=InnoDB DEFAULT CHARSET=utf8mb4 COLLATE=utf8mb4_unicode_ci ROW_FORMAT=DYNAMIC;


### Dump table glpi_networks

DROP TABLE IF EXISTS `glpi_networks`;
CREATE TABLE `glpi_networks` (
  `id` int NOT NULL AUTO_INCREMENT,
  `name` varchar(255) DEFAULT NULL,
  `comment` text,
  `date_mod` timestamp NULL DEFAULT NULL,
  `date_creation` timestamp NULL DEFAULT NULL,
  PRIMARY KEY (`id`),
  KEY `name` (`name`),
  KEY `date_mod` (`date_mod`),
  KEY `date_creation` (`date_creation`)
) ENGINE=InnoDB DEFAULT CHARSET=utf8mb4 COLLATE=utf8mb4_unicode_ci ROW_FORMAT=DYNAMIC;


### Dump table glpi_notepads

DROP TABLE IF EXISTS `glpi_notepads`;
CREATE TABLE `glpi_notepads` (
  `id` int NOT NULL AUTO_INCREMENT,
  `itemtype` varchar(100) DEFAULT NULL,
  `items_id` int NOT NULL DEFAULT '0',
  `date` timestamp NULL DEFAULT NULL,
  `date_mod` timestamp NULL DEFAULT NULL,
  `users_id` int NOT NULL DEFAULT '0',
  `users_id_lastupdater` int NOT NULL DEFAULT '0',
  `content` longtext,
  PRIMARY KEY (`id`),
  KEY `item` (`itemtype`,`items_id`),
  KEY `date_mod` (`date_mod`),
  KEY `date` (`date`),
  KEY `users_id_lastupdater` (`users_id_lastupdater`),
  KEY `users_id` (`users_id`)
) ENGINE=InnoDB DEFAULT CHARSET=utf8mb4 COLLATE=utf8mb4_unicode_ci ROW_FORMAT=DYNAMIC;


### Dump table glpi_notifications

DROP TABLE IF EXISTS `glpi_notifications`;
CREATE TABLE `glpi_notifications` (
  `id` int NOT NULL AUTO_INCREMENT,
  `name` varchar(255) DEFAULT NULL,
  `entities_id` int NOT NULL DEFAULT '0',
  `itemtype` varchar(100) NOT NULL,
  `event` varchar(255) NOT NULL,
  `comment` text,
  `is_recursive` tinyint NOT NULL DEFAULT '0',
  `is_active` tinyint NOT NULL DEFAULT '0',
  `date_mod` timestamp NULL DEFAULT NULL,
  `date_creation` timestamp NULL DEFAULT NULL,
  `allow_response` tinyint NOT NULL DEFAULT '1',
  PRIMARY KEY (`id`),
  KEY `name` (`name`),
  KEY `itemtype` (`itemtype`),
  KEY `entities_id` (`entities_id`),
  KEY `is_active` (`is_active`),
  KEY `date_mod` (`date_mod`),
  KEY `is_recursive` (`is_recursive`),
  KEY `date_creation` (`date_creation`)
) ENGINE=InnoDB DEFAULT CHARSET=utf8mb4 COLLATE=utf8mb4_unicode_ci ROW_FORMAT=DYNAMIC;



### Dump table glpi_notifications_notificationtemplates

DROP TABLE IF EXISTS `glpi_notifications_notificationtemplates`;
CREATE TABLE `glpi_notifications_notificationtemplates` (
  `id` int NOT NULL AUTO_INCREMENT,
  `notifications_id` int NOT NULL DEFAULT '0',
  `mode` varchar(20) NOT NULL COMMENT 'See Notification_NotificationTemplate::MODE_* constants',
  `notificationtemplates_id` int NOT NULL DEFAULT '0',
  PRIMARY KEY (`id`),
  UNIQUE KEY `unicity` (`notifications_id`,`mode`,`notificationtemplates_id`),
  KEY `notificationtemplates_id` (`notificationtemplates_id`),
  KEY `mode` (`mode`)
) ENGINE=InnoDB DEFAULT CHARSET=utf8mb4 COLLATE=utf8mb4_unicode_ci ROW_FORMAT=DYNAMIC;



### Dump table glpi_notificationtargets

DROP TABLE IF EXISTS `glpi_notificationtargets`;
CREATE TABLE `glpi_notificationtargets` (
  `id` int NOT NULL AUTO_INCREMENT,
  `items_id` int NOT NULL DEFAULT '0',
  `type` int NOT NULL DEFAULT '0',
  `notifications_id` int NOT NULL DEFAULT '0',
  PRIMARY KEY (`id`),
  KEY `items` (`type`,`items_id`),
  KEY `notifications_id` (`notifications_id`)
) ENGINE=InnoDB DEFAULT CHARSET=utf8mb4 COLLATE=utf8mb4_unicode_ci ROW_FORMAT=DYNAMIC;


### Dump table glpi_notificationtemplates

DROP TABLE IF EXISTS `glpi_notificationtemplates`;
CREATE TABLE `glpi_notificationtemplates` (
  `id` int NOT NULL AUTO_INCREMENT,
  `name` varchar(255) DEFAULT NULL,
  `itemtype` varchar(100) NOT NULL,
  `date_mod` timestamp NULL DEFAULT NULL,
  `comment` text,
  `css` text,
  `date_creation` timestamp NULL DEFAULT NULL,
  PRIMARY KEY (`id`),
  KEY `itemtype` (`itemtype`),
  KEY `date_mod` (`date_mod`),
  KEY `name` (`name`),
  KEY `date_creation` (`date_creation`)
) ENGINE=InnoDB DEFAULT CHARSET=utf8mb4 COLLATE=utf8mb4_unicode_ci ROW_FORMAT=DYNAMIC;


### Dump table glpi_notificationtemplatetranslations

DROP TABLE IF EXISTS `glpi_notificationtemplatetranslations`;
CREATE TABLE `glpi_notificationtemplatetranslations` (
  `id` int NOT NULL AUTO_INCREMENT,
  `notificationtemplates_id` int NOT NULL DEFAULT '0',
  `language` varchar(10) NOT NULL DEFAULT '',
  `subject` varchar(255) NOT NULL,
  `content_text` text,
  `content_html` text,
  PRIMARY KEY (`id`),
  KEY `notificationtemplates_id` (`notificationtemplates_id`)
) ENGINE=InnoDB DEFAULT CHARSET=utf8mb4 COLLATE=utf8mb4_unicode_ci ROW_FORMAT=DYNAMIC;


### Dump table glpi_notimportedemails

DROP TABLE IF EXISTS `glpi_notimportedemails`;
CREATE TABLE `glpi_notimportedemails` (
  `id` int NOT NULL AUTO_INCREMENT,
  `from` varchar(255) NOT NULL,
  `to` varchar(255) NOT NULL,
  `mailcollectors_id` int NOT NULL DEFAULT '0',
  `date` timestamp NOT NULL DEFAULT CURRENT_TIMESTAMP,
  `subject` text,
  `messageid` varchar(255) NOT NULL,
  `reason` int NOT NULL DEFAULT '0',
  `users_id` int NOT NULL DEFAULT '0',
  PRIMARY KEY (`id`),
  KEY `users_id` (`users_id`),
  KEY `mailcollectors_id` (`mailcollectors_id`)
) ENGINE=InnoDB DEFAULT CHARSET=utf8mb4 COLLATE=utf8mb4_unicode_ci ROW_FORMAT=DYNAMIC;


### Dump table glpi_objectlocks

DROP TABLE IF EXISTS `glpi_objectlocks`;
CREATE TABLE `glpi_objectlocks` (
  `id` int NOT NULL AUTO_INCREMENT,
  `itemtype` varchar(100) NOT NULL COMMENT 'Type of locked object',
  `items_id` int NOT NULL COMMENT 'RELATION to various tables, according to itemtype (ID)',
  `users_id` int NOT NULL COMMENT 'id of the locker',
  `date_mod` timestamp NOT NULL DEFAULT CURRENT_TIMESTAMP ON UPDATE CURRENT_TIMESTAMP COMMENT 'Timestamp of the lock',
  PRIMARY KEY (`id`),
  UNIQUE KEY `item` (`itemtype`,`items_id`),
  KEY `users_id` (`users_id`),
  KEY `date_mod` (`date_mod`)
) ENGINE=InnoDB DEFAULT CHARSET=utf8mb4 COLLATE=utf8mb4_unicode_ci ROW_FORMAT=DYNAMIC;


### Dump table glpi_operatingsystemarchitectures

DROP TABLE IF EXISTS `glpi_operatingsystemarchitectures`;
CREATE TABLE `glpi_operatingsystemarchitectures` (
  `id` int NOT NULL AUTO_INCREMENT,
  `name` varchar(255) DEFAULT NULL,
  `comment` text,
  `date_mod` timestamp NULL DEFAULT NULL,
  `date_creation` timestamp NULL DEFAULT NULL,
  PRIMARY KEY (`id`),
  KEY `name` (`name`),
  KEY `date_mod` (`date_mod`),
  KEY `date_creation` (`date_creation`)
) ENGINE=InnoDB DEFAULT CHARSET=utf8mb4 COLLATE=utf8mb4_unicode_ci ROW_FORMAT=DYNAMIC;


### Dump table glpi_operatingsystems

DROP TABLE IF EXISTS `glpi_operatingsystems`;
CREATE TABLE `glpi_operatingsystems` (
  `id` int NOT NULL AUTO_INCREMENT,
  `name` varchar(255) DEFAULT NULL,
  `comment` text,
  `date_mod` timestamp NULL DEFAULT NULL,
  `date_creation` timestamp NULL DEFAULT NULL,
  PRIMARY KEY (`id`),
  KEY `name` (`name`),
  KEY `date_mod` (`date_mod`),
  KEY `date_creation` (`date_creation`)
) ENGINE=InnoDB DEFAULT CHARSET=utf8mb4 COLLATE=utf8mb4_unicode_ci ROW_FORMAT=DYNAMIC;


### Dump table glpi_operatingsystemservicepacks

DROP TABLE IF EXISTS `glpi_operatingsystemservicepacks`;
CREATE TABLE `glpi_operatingsystemservicepacks` (
  `id` int NOT NULL AUTO_INCREMENT,
  `name` varchar(255) DEFAULT NULL,
  `comment` text,
  `date_mod` timestamp NULL DEFAULT NULL,
  `date_creation` timestamp NULL DEFAULT NULL,
  PRIMARY KEY (`id`),
  KEY `name` (`name`),
  KEY `date_mod` (`date_mod`),
  KEY `date_creation` (`date_creation`)
) ENGINE=InnoDB DEFAULT CHARSET=utf8mb4 COLLATE=utf8mb4_unicode_ci ROW_FORMAT=DYNAMIC;


### Dump table glpi_operatingsystemversions

DROP TABLE IF EXISTS `glpi_operatingsystemversions`;
CREATE TABLE `glpi_operatingsystemversions` (
  `id` int NOT NULL AUTO_INCREMENT,
  `name` varchar(255) DEFAULT NULL,
  `comment` text,
  `date_mod` timestamp NULL DEFAULT NULL,
  `date_creation` timestamp NULL DEFAULT NULL,
  PRIMARY KEY (`id`),
  KEY `name` (`name`),
  KEY `date_mod` (`date_mod`),
  KEY `date_creation` (`date_creation`)
) ENGINE=InnoDB DEFAULT CHARSET=utf8mb4 COLLATE=utf8mb4_unicode_ci ROW_FORMAT=DYNAMIC;


### Dump table glpi_passivedcequipments

DROP TABLE IF EXISTS `glpi_passivedcequipments`;
CREATE TABLE `glpi_passivedcequipments` (
  `id` int NOT NULL AUTO_INCREMENT,
  `name` varchar(255) DEFAULT NULL,
  `entities_id` int NOT NULL DEFAULT '0',
  `is_recursive` tinyint NOT NULL DEFAULT '0',
  `locations_id` int NOT NULL DEFAULT '0',
  `serial` varchar(255) DEFAULT NULL,
  `otherserial` varchar(255) DEFAULT NULL,
  `passivedcequipmentmodels_id` int DEFAULT NULL,
  `passivedcequipmenttypes_id` int NOT NULL DEFAULT '0',
  `users_id_tech` int NOT NULL DEFAULT '0',
  `groups_id_tech` int NOT NULL DEFAULT '0',
  `is_template` tinyint NOT NULL DEFAULT '0',
  `template_name` varchar(255) DEFAULT NULL,
  `is_deleted` tinyint NOT NULL DEFAULT '0',
  `states_id` int NOT NULL DEFAULT '0' COMMENT 'RELATION to states (id)',
  `comment` text,
  `manufacturers_id` int NOT NULL DEFAULT '0',
  `date_mod` timestamp NULL DEFAULT NULL,
  `date_creation` timestamp NULL DEFAULT NULL,
  PRIMARY KEY (`id`),
  KEY `entities_id` (`entities_id`),
  KEY `is_recursive` (`is_recursive`),
  KEY `locations_id` (`locations_id`),
  KEY `passivedcequipmentmodels_id` (`passivedcequipmentmodels_id`),
  KEY `passivedcequipmenttypes_id` (`passivedcequipmenttypes_id`),
  KEY `users_id_tech` (`users_id_tech`),
  KEY `group_id_tech` (`groups_id_tech`),
  KEY `is_template` (`is_template`),
  KEY `is_deleted` (`is_deleted`),
  KEY `states_id` (`states_id`),
  KEY `manufacturers_id` (`manufacturers_id`),
  KEY `date_creation` (`date_creation`),
  KEY `date_mod` (`date_mod`)
) ENGINE=InnoDB DEFAULT CHARSET=utf8mb4 COLLATE=utf8mb4_unicode_ci ROW_FORMAT=DYNAMIC;


### Dump table glpi_passivedcequipmentmodels

DROP TABLE IF EXISTS `glpi_passivedcequipmentmodels`;
CREATE TABLE `glpi_passivedcequipmentmodels` (
  `id` int NOT NULL AUTO_INCREMENT,
  `name` varchar(255) DEFAULT NULL,
  `comment` text,
  `product_number` varchar(255) DEFAULT NULL,
  `weight` int NOT NULL DEFAULT '0',
  `required_units` int NOT NULL DEFAULT '1',
  `depth` float NOT NULL DEFAULT '1',
  `power_connections` int NOT NULL DEFAULT '0',
  `power_consumption` int NOT NULL DEFAULT '0',
  `is_half_rack` tinyint NOT NULL DEFAULT '0',
  `picture_front` text,
  `picture_rear` text,
  `date_mod` timestamp NULL DEFAULT NULL,
  `date_creation` timestamp NULL DEFAULT NULL,
  PRIMARY KEY (`id`),
  KEY `name` (`name`),
  KEY `date_mod` (`date_mod`),
  KEY `date_creation` (`date_creation`),
  KEY `product_number` (`product_number`)
) ENGINE=InnoDB DEFAULT CHARSET=utf8mb4 COLLATE=utf8mb4_unicode_ci ROW_FORMAT=DYNAMIC;

### Dump table glpi_peripheralmodels


### Dump table glpi_passivedcequipmenttypes

DROP TABLE IF EXISTS `glpi_passivedcequipmenttypes`;
CREATE TABLE `glpi_passivedcequipmenttypes` (
  `id` int NOT NULL AUTO_INCREMENT,
  `name` varchar(255) DEFAULT NULL,
  `comment` text,
  `date_mod` timestamp NULL DEFAULT NULL,
  `date_creation` timestamp NULL DEFAULT NULL,
  PRIMARY KEY (`id`),
  KEY `name` (`name`),
  KEY `date_mod` (`date_mod`),
  KEY `date_creation` (`date_creation`)
) ENGINE=InnoDB DEFAULT CHARSET=utf8mb4 COLLATE=utf8mb4_unicode_ci ROW_FORMAT=DYNAMIC;


DROP TABLE IF EXISTS `glpi_peripheralmodels`;
CREATE TABLE `glpi_peripheralmodels` (
  `id` int NOT NULL AUTO_INCREMENT,
  `name` varchar(255) DEFAULT NULL,
  `comment` text,
  `product_number` varchar(255) DEFAULT NULL,
  `weight` int NOT NULL DEFAULT '0',
  `required_units` int NOT NULL DEFAULT '1',
  `depth` float NOT NULL DEFAULT '1',
  `power_connections` int NOT NULL DEFAULT '0',
  `power_consumption` int NOT NULL DEFAULT '0',
  `is_half_rack` tinyint NOT NULL DEFAULT '0',
  `picture_front` text,
  `picture_rear` text,
  `date_mod` timestamp NULL DEFAULT NULL,
  `date_creation` timestamp NULL DEFAULT NULL,
  PRIMARY KEY (`id`),
  KEY `name` (`name`),
  KEY `date_mod` (`date_mod`),
  KEY `date_creation` (`date_creation`),
  KEY `product_number` (`product_number`)
) ENGINE=InnoDB DEFAULT CHARSET=utf8mb4 COLLATE=utf8mb4_unicode_ci ROW_FORMAT=DYNAMIC;


### Dump table glpi_peripherals

DROP TABLE IF EXISTS `glpi_peripherals`;
CREATE TABLE `glpi_peripherals` (
  `id` int NOT NULL AUTO_INCREMENT,
  `entities_id` int NOT NULL DEFAULT '0',
  `name` varchar(255) DEFAULT NULL,
  `date_mod` timestamp NULL DEFAULT NULL,
  `contact` varchar(255) DEFAULT NULL,
  `contact_num` varchar(255) DEFAULT NULL,
  `users_id_tech` int NOT NULL DEFAULT '0',
  `groups_id_tech` int NOT NULL DEFAULT '0',
  `comment` text,
  `serial` varchar(255) DEFAULT NULL,
  `otherserial` varchar(255) DEFAULT NULL,
  `locations_id` int NOT NULL DEFAULT '0',
  `peripheraltypes_id` int NOT NULL DEFAULT '0',
  `peripheralmodels_id` int NOT NULL DEFAULT '0',
  `brand` varchar(255) DEFAULT NULL,
  `manufacturers_id` int NOT NULL DEFAULT '0',
  `is_global` tinyint NOT NULL DEFAULT '0',
  `is_deleted` tinyint NOT NULL DEFAULT '0',
  `is_template` tinyint NOT NULL DEFAULT '0',
  `template_name` varchar(255) DEFAULT NULL,
  `users_id` int NOT NULL DEFAULT '0',
  `groups_id` int NOT NULL DEFAULT '0',
  `states_id` int NOT NULL DEFAULT '0',
  `ticket_tco` decimal(20,4) DEFAULT '0.0000',
  `is_dynamic` tinyint NOT NULL DEFAULT '0',
  `uuid` varchar(255) DEFAULT NULL,
  `date_creation` timestamp NULL DEFAULT NULL,
  `is_recursive` tinyint NOT NULL DEFAULT '0',
  PRIMARY KEY (`id`),
  KEY `name` (`name`),
  KEY `is_template` (`is_template`),
  KEY `is_global` (`is_global`),
  KEY `entities_id` (`entities_id`),
  KEY `manufacturers_id` (`manufacturers_id`),
  KEY `groups_id` (`groups_id`),
  KEY `users_id` (`users_id`),
  KEY `locations_id` (`locations_id`),
  KEY `peripheralmodels_id` (`peripheralmodels_id`),
  KEY `states_id` (`states_id`),
  KEY `users_id_tech` (`users_id_tech`),
  KEY `peripheraltypes_id` (`peripheraltypes_id`),
  KEY `is_deleted` (`is_deleted`),
  KEY `date_mod` (`date_mod`),
  KEY `groups_id_tech` (`groups_id_tech`),
  KEY `is_dynamic` (`is_dynamic`),
  KEY `serial` (`serial`),
  KEY `otherserial` (`otherserial`),
  KEY `uuid` (`uuid`),
  KEY `date_creation` (`date_creation`),
  KEY `is_recursive` (`is_recursive`)
) ENGINE=InnoDB DEFAULT CHARSET=utf8mb4 COLLATE=utf8mb4_unicode_ci ROW_FORMAT=DYNAMIC;


### Dump table glpi_peripheraltypes

DROP TABLE IF EXISTS `glpi_peripheraltypes`;
CREATE TABLE `glpi_peripheraltypes` (
  `id` int NOT NULL AUTO_INCREMENT,
  `name` varchar(255) DEFAULT NULL,
  `comment` text,
  `date_mod` timestamp NULL DEFAULT NULL,
  `date_creation` timestamp NULL DEFAULT NULL,
  PRIMARY KEY (`id`),
  KEY `name` (`name`),
  KEY `date_mod` (`date_mod`),
  KEY `date_creation` (`date_creation`)
) ENGINE=InnoDB DEFAULT CHARSET=utf8mb4 COLLATE=utf8mb4_unicode_ci ROW_FORMAT=DYNAMIC;


### Dump table glpi_phonemodels

DROP TABLE IF EXISTS `glpi_phonemodels`;
CREATE TABLE `glpi_phonemodels` (
  `id` int NOT NULL AUTO_INCREMENT,
  `name` varchar(255) DEFAULT NULL,
  `comment` text,
  `product_number` varchar(255) DEFAULT NULL,
  `date_mod` timestamp NULL DEFAULT NULL,
  `date_creation` timestamp NULL DEFAULT NULL,
  PRIMARY KEY (`id`),
  KEY `name` (`name`),
  KEY `date_mod` (`date_mod`),
  KEY `date_creation` (`date_creation`),
  KEY `product_number` (`product_number`)
) ENGINE=InnoDB DEFAULT CHARSET=utf8mb4 COLLATE=utf8mb4_unicode_ci ROW_FORMAT=DYNAMIC;


### Dump table glpi_phonepowersupplies

DROP TABLE IF EXISTS `glpi_phonepowersupplies`;
CREATE TABLE `glpi_phonepowersupplies` (
  `id` int NOT NULL AUTO_INCREMENT,
  `name` varchar(255) DEFAULT NULL,
  `comment` text,
  `date_mod` timestamp NULL DEFAULT NULL,
  `date_creation` timestamp NULL DEFAULT NULL,
  PRIMARY KEY (`id`),
  KEY `name` (`name`),
  KEY `date_mod` (`date_mod`),
  KEY `date_creation` (`date_creation`)
) ENGINE=InnoDB DEFAULT CHARSET=utf8mb4 COLLATE=utf8mb4_unicode_ci ROW_FORMAT=DYNAMIC;


### Dump table glpi_phones

DROP TABLE IF EXISTS `glpi_phones`;
CREATE TABLE `glpi_phones` (
  `id` int NOT NULL AUTO_INCREMENT,
  `entities_id` int NOT NULL DEFAULT '0',
  `name` varchar(255) DEFAULT NULL,
  `date_mod` timestamp NULL DEFAULT NULL,
  `contact` varchar(255) DEFAULT NULL,
  `contact_num` varchar(255) DEFAULT NULL,
  `users_id_tech` int NOT NULL DEFAULT '0',
  `groups_id_tech` int NOT NULL DEFAULT '0',
  `comment` text,
  `serial` varchar(255) DEFAULT NULL,
  `otherserial` varchar(255) DEFAULT NULL,
  `locations_id` int NOT NULL DEFAULT '0',
  `phonetypes_id` int NOT NULL DEFAULT '0',
  `phonemodels_id` int NOT NULL DEFAULT '0',
  `brand` varchar(255) DEFAULT NULL,
  `phonepowersupplies_id` int NOT NULL DEFAULT '0',
  `number_line` varchar(255) DEFAULT NULL,
  `have_headset` tinyint NOT NULL DEFAULT '0',
  `have_hp` tinyint NOT NULL DEFAULT '0',
  `manufacturers_id` int NOT NULL DEFAULT '0',
  `is_global` tinyint NOT NULL DEFAULT '0',
  `is_deleted` tinyint NOT NULL DEFAULT '0',
  `is_template` tinyint NOT NULL DEFAULT '0',
  `template_name` varchar(255) DEFAULT NULL,
  `users_id` int NOT NULL DEFAULT '0',
  `groups_id` int NOT NULL DEFAULT '0',
  `states_id` int NOT NULL DEFAULT '0',
  `ticket_tco` decimal(20,4) DEFAULT '0.0000',
  `is_dynamic` tinyint NOT NULL DEFAULT '0',
  `uuid` varchar(255) DEFAULT NULL,
  `date_creation` timestamp NULL DEFAULT NULL,
  `is_recursive` tinyint NOT NULL DEFAULT '0',
  PRIMARY KEY (`id`),
  KEY `name` (`name`),
  KEY `is_template` (`is_template`),
  KEY `is_global` (`is_global`),
  KEY `entities_id` (`entities_id`),
  KEY `manufacturers_id` (`manufacturers_id`),
  KEY `groups_id` (`groups_id`),
  KEY `users_id` (`users_id`),
  KEY `locations_id` (`locations_id`),
  KEY `phonemodels_id` (`phonemodels_id`),
  KEY `phonepowersupplies_id` (`phonepowersupplies_id`),
  KEY `states_id` (`states_id`),
  KEY `users_id_tech` (`users_id_tech`),
  KEY `phonetypes_id` (`phonetypes_id`),
  KEY `is_deleted` (`is_deleted`),
  KEY `date_mod` (`date_mod`),
  KEY `groups_id_tech` (`groups_id_tech`),
  KEY `is_dynamic` (`is_dynamic`),
  KEY `serial` (`serial`),
  KEY `otherserial` (`otherserial`),
  KEY `uuid` (`uuid`),
  KEY `date_creation` (`date_creation`),
  KEY `is_recursive` (`is_recursive`)
) ENGINE=InnoDB DEFAULT CHARSET=utf8mb4 COLLATE=utf8mb4_unicode_ci ROW_FORMAT=DYNAMIC;


### Dump table glpi_phonetypes

DROP TABLE IF EXISTS `glpi_phonetypes`;
CREATE TABLE `glpi_phonetypes` (
  `id` int NOT NULL AUTO_INCREMENT,
  `name` varchar(255) DEFAULT NULL,
  `comment` text,
  `date_mod` timestamp NULL DEFAULT NULL,
  `date_creation` timestamp NULL DEFAULT NULL,
  PRIMARY KEY (`id`),
  KEY `name` (`name`),
  KEY `date_mod` (`date_mod`),
  KEY `date_creation` (`date_creation`)
) ENGINE=InnoDB DEFAULT CHARSET=utf8mb4 COLLATE=utf8mb4_unicode_ci ROW_FORMAT=DYNAMIC;


### Dump table glpi_planningrecalls

DROP TABLE IF EXISTS `glpi_planningrecalls`;
CREATE TABLE `glpi_planningrecalls` (
  `id` int NOT NULL AUTO_INCREMENT,
  `items_id` int NOT NULL DEFAULT '0',
  `itemtype` varchar(100) NOT NULL,
  `users_id` int NOT NULL DEFAULT '0',
  `before_time` int NOT NULL DEFAULT '-10',
  `when` timestamp NULL DEFAULT NULL,
  PRIMARY KEY (`id`),
  UNIQUE KEY `unicity` (`itemtype`,`items_id`,`users_id`),
  KEY `users_id` (`users_id`),
  KEY `before_time` (`before_time`),
  KEY `when` (`when`)
) ENGINE=InnoDB DEFAULT CHARSET=utf8mb4 COLLATE=utf8mb4_unicode_ci ROW_FORMAT=DYNAMIC;


### Dump table glpi_plugins

DROP TABLE IF EXISTS `glpi_plugins`;
CREATE TABLE `glpi_plugins` (
  `id` int NOT NULL AUTO_INCREMENT,
  `directory` varchar(255) NOT NULL,
  `name` varchar(255) NOT NULL,
  `version` varchar(255) NOT NULL,
  `state` int NOT NULL DEFAULT '0' COMMENT 'see define.php PLUGIN_* constant',
  `author` varchar(255) DEFAULT NULL,
  `homepage` varchar(255) DEFAULT NULL,
  `license` varchar(255) DEFAULT NULL,
  PRIMARY KEY (`id`),
  UNIQUE KEY `unicity` (`directory`),
  KEY `state` (`state`)
) ENGINE=InnoDB DEFAULT CHARSET=utf8mb4 COLLATE=utf8mb4_unicode_ci ROW_FORMAT=DYNAMIC;


### Dump table glpi_printermodels

DROP TABLE IF EXISTS `glpi_printermodels`;
CREATE TABLE `glpi_printermodels` (
  `id` int NOT NULL AUTO_INCREMENT,
  `name` varchar(255) DEFAULT NULL,
  `comment` text,
  `product_number` varchar(255) DEFAULT NULL,
  `date_mod` timestamp NULL DEFAULT NULL,
  `date_creation` timestamp NULL DEFAULT NULL,
  PRIMARY KEY (`id`),
  KEY `name` (`name`),
  KEY `date_mod` (`date_mod`),
  KEY `date_creation` (`date_creation`),
  KEY `product_number` (`product_number`)
) ENGINE=InnoDB DEFAULT CHARSET=utf8mb4 COLLATE=utf8mb4_unicode_ci ROW_FORMAT=DYNAMIC;


### Dump table glpi_printers

DROP TABLE IF EXISTS `glpi_printers`;
CREATE TABLE `glpi_printers` (
  `id` int NOT NULL AUTO_INCREMENT,
  `entities_id` int NOT NULL DEFAULT '0',
  `is_recursive` tinyint NOT NULL DEFAULT '0',
  `name` varchar(255) DEFAULT NULL,
  `date_mod` timestamp NULL DEFAULT NULL,
  `contact` varchar(255) DEFAULT NULL,
  `contact_num` varchar(255) DEFAULT NULL,
  `users_id_tech` int NOT NULL DEFAULT '0',
  `groups_id_tech` int NOT NULL DEFAULT '0',
  `serial` varchar(255) DEFAULT NULL,
  `otherserial` varchar(255) DEFAULT NULL,
  `have_serial` tinyint NOT NULL DEFAULT '0',
  `have_parallel` tinyint NOT NULL DEFAULT '0',
  `have_usb` tinyint NOT NULL DEFAULT '0',
  `have_wifi` tinyint NOT NULL DEFAULT '0',
  `have_ethernet` tinyint NOT NULL DEFAULT '0',
  `comment` text,
  `memory_size` varchar(255) DEFAULT NULL,
  `locations_id` int NOT NULL DEFAULT '0',
  `networks_id` int NOT NULL DEFAULT '0',
  `printertypes_id` int NOT NULL DEFAULT '0',
  `printermodels_id` int NOT NULL DEFAULT '0',
  `manufacturers_id` int NOT NULL DEFAULT '0',
  `is_global` tinyint NOT NULL DEFAULT '0',
  `is_deleted` tinyint NOT NULL DEFAULT '0',
  `is_template` tinyint NOT NULL DEFAULT '0',
  `template_name` varchar(255) DEFAULT NULL,
  `init_pages_counter` int NOT NULL DEFAULT '0',
  `last_pages_counter` int NOT NULL DEFAULT '0',
  `users_id` int NOT NULL DEFAULT '0',
  `groups_id` int NOT NULL DEFAULT '0',
  `states_id` int NOT NULL DEFAULT '0',
  `ticket_tco` decimal(20,4) DEFAULT '0.0000',
  `is_dynamic` tinyint NOT NULL DEFAULT '0',
  `uuid` varchar(255) DEFAULT NULL,
  `date_creation` timestamp NULL DEFAULT NULL,
  `sysdescr` text,
  PRIMARY KEY (`id`),
  KEY `name` (`name`),
  KEY `is_template` (`is_template`),
  KEY `is_global` (`is_global`),
  KEY `entities_id` (`entities_id`),
  KEY `is_recursive` (`is_recursive`),
  KEY `manufacturers_id` (`manufacturers_id`),
  KEY `groups_id` (`groups_id`),
  KEY `users_id` (`users_id`),
  KEY `locations_id` (`locations_id`),
  KEY `printermodels_id` (`printermodels_id`),
  KEY `networks_id` (`networks_id`),
  KEY `states_id` (`states_id`),
  KEY `users_id_tech` (`users_id_tech`),
  KEY `printertypes_id` (`printertypes_id`),
  KEY `is_deleted` (`is_deleted`),
  KEY `date_mod` (`date_mod`),
  KEY `groups_id_tech` (`groups_id_tech`),
  KEY `last_pages_counter` (`last_pages_counter`),
  KEY `is_dynamic` (`is_dynamic`),
  KEY `serial` (`serial`),
  KEY `otherserial` (`otherserial`),
  KEY `uuid` (`uuid`),
  KEY `date_creation` (`date_creation`)
) ENGINE=InnoDB DEFAULT CHARSET=utf8mb4 COLLATE=utf8mb4_unicode_ci ROW_FORMAT=DYNAMIC;


### Dump table glpi_printertypes

DROP TABLE IF EXISTS `glpi_printertypes`;
CREATE TABLE `glpi_printertypes` (
  `id` int NOT NULL AUTO_INCREMENT,
  `name` varchar(255) DEFAULT NULL,
  `comment` text,
  `date_mod` timestamp NULL DEFAULT NULL,
  `date_creation` timestamp NULL DEFAULT NULL,
  PRIMARY KEY (`id`),
  KEY `name` (`name`),
  KEY `date_mod` (`date_mod`),
  KEY `date_creation` (`date_creation`)
) ENGINE=InnoDB DEFAULT CHARSET=utf8mb4 COLLATE=utf8mb4_unicode_ci ROW_FORMAT=DYNAMIC;


### Dump table glpi_problemcosts

DROP TABLE IF EXISTS `glpi_problemcosts`;
CREATE TABLE `glpi_problemcosts` (
  `id` int NOT NULL AUTO_INCREMENT,
  `problems_id` int NOT NULL DEFAULT '0',
  `name` varchar(255) DEFAULT NULL,
  `comment` text,
  `begin_date` date DEFAULT NULL,
  `end_date` date DEFAULT NULL,
  `actiontime` int NOT NULL DEFAULT '0',
  `cost_time` decimal(20,4) NOT NULL DEFAULT '0.0000',
  `cost_fixed` decimal(20,4) NOT NULL DEFAULT '0.0000',
  `cost_material` decimal(20,4) NOT NULL DEFAULT '0.0000',
  `budgets_id` int NOT NULL DEFAULT '0',
  `entities_id` int NOT NULL DEFAULT '0',
  PRIMARY KEY (`id`),
  KEY `name` (`name`),
  KEY `problems_id` (`problems_id`),
  KEY `begin_date` (`begin_date`),
  KEY `end_date` (`end_date`),
  KEY `entities_id` (`entities_id`),
  KEY `budgets_id` (`budgets_id`)
) ENGINE=InnoDB DEFAULT CHARSET=utf8mb4 COLLATE=utf8mb4_unicode_ci ROW_FORMAT=DYNAMIC;


### Dump table glpi_problems

DROP TABLE IF EXISTS `glpi_problems`;
CREATE TABLE `glpi_problems` (
  `id` int NOT NULL AUTO_INCREMENT,
  `name` varchar(255) DEFAULT NULL,
  `entities_id` int NOT NULL DEFAULT '0',
  `is_recursive` tinyint NOT NULL DEFAULT '0',
  `is_deleted` tinyint NOT NULL DEFAULT '0',
  `status` int NOT NULL DEFAULT '1',
  `content` longtext,
  `date_mod` timestamp NULL DEFAULT NULL,
  `date` timestamp NULL DEFAULT NULL,
  `solvedate` timestamp NULL DEFAULT NULL,
  `closedate` timestamp NULL DEFAULT NULL,
  `time_to_resolve` timestamp NULL DEFAULT NULL,
  `users_id_recipient` int NOT NULL DEFAULT '0',
  `users_id_lastupdater` int NOT NULL DEFAULT '0',
  `urgency` int NOT NULL DEFAULT '1',
  `impact` int NOT NULL DEFAULT '1',
  `priority` int NOT NULL DEFAULT '1',
  `itilcategories_id` int NOT NULL DEFAULT '0',
  `impactcontent` longtext,
  `causecontent` longtext,
  `symptomcontent` longtext,
  `actiontime` int NOT NULL DEFAULT '0',
  `begin_waiting_date` timestamp NULL DEFAULT NULL,
  `waiting_duration` int NOT NULL DEFAULT '0',
  `close_delay_stat` int NOT NULL DEFAULT '0',
  `solve_delay_stat` int NOT NULL DEFAULT '0',
  `date_creation` timestamp NULL DEFAULT NULL,
  PRIMARY KEY (`id`),
  KEY `name` (`name`),
  KEY `entities_id` (`entities_id`),
  KEY `is_recursive` (`is_recursive`),
  KEY `is_deleted` (`is_deleted`),
  KEY `date` (`date`),
  KEY `closedate` (`closedate`),
  KEY `status` (`status`),
  KEY `priority` (`priority`),
  KEY `date_mod` (`date_mod`),
  KEY `itilcategories_id` (`itilcategories_id`),
  KEY `users_id_recipient` (`users_id_recipient`),
  KEY `solvedate` (`solvedate`),
  KEY `urgency` (`urgency`),
  KEY `impact` (`impact`),
  KEY `time_to_resolve` (`time_to_resolve`),
  KEY `users_id_lastupdater` (`users_id_lastupdater`),
  KEY `date_creation` (`date_creation`)
) ENGINE=InnoDB DEFAULT CHARSET=utf8mb4 COLLATE=utf8mb4_unicode_ci ROW_FORMAT=DYNAMIC;


### Dump table glpi_problems_suppliers

DROP TABLE IF EXISTS `glpi_problems_suppliers`;
CREATE TABLE `glpi_problems_suppliers` (
  `id` int NOT NULL AUTO_INCREMENT,
  `problems_id` int NOT NULL DEFAULT '0',
  `suppliers_id` int NOT NULL DEFAULT '0',
  `type` int NOT NULL DEFAULT '1',
  `use_notification` tinyint NOT NULL DEFAULT '0',
  `alternative_email` varchar(255) DEFAULT NULL,
  PRIMARY KEY (`id`),
  UNIQUE KEY `unicity` (`problems_id`,`type`,`suppliers_id`),
  KEY `group` (`suppliers_id`,`type`)
) ENGINE=InnoDB DEFAULT CHARSET=utf8mb4 COLLATE=utf8mb4_unicode_ci ROW_FORMAT=DYNAMIC;


### Dump table glpi_problems_tickets

DROP TABLE IF EXISTS `glpi_problems_tickets`;
CREATE TABLE `glpi_problems_tickets` (
  `id` int NOT NULL AUTO_INCREMENT,
  `problems_id` int NOT NULL DEFAULT '0',
  `tickets_id` int NOT NULL DEFAULT '0',
  PRIMARY KEY (`id`),
  UNIQUE KEY `unicity` (`problems_id`,`tickets_id`),
  KEY `tickets_id` (`tickets_id`)
) ENGINE=InnoDB DEFAULT CHARSET=utf8mb4 COLLATE=utf8mb4_unicode_ci ROW_FORMAT=DYNAMIC;


### Dump table glpi_problems_users

DROP TABLE IF EXISTS `glpi_problems_users`;
CREATE TABLE `glpi_problems_users` (
  `id` int NOT NULL AUTO_INCREMENT,
  `problems_id` int NOT NULL DEFAULT '0',
  `users_id` int NOT NULL DEFAULT '0',
  `type` int NOT NULL DEFAULT '1',
  `use_notification` tinyint NOT NULL DEFAULT '0',
  `alternative_email` varchar(255) DEFAULT NULL,
  PRIMARY KEY (`id`),
  UNIQUE KEY `unicity` (`problems_id`,`type`,`users_id`,`alternative_email`),
  KEY `user` (`users_id`,`type`)
) ENGINE=InnoDB DEFAULT CHARSET=utf8mb4 COLLATE=utf8mb4_unicode_ci ROW_FORMAT=DYNAMIC;


### Dump table glpi_problemtasks

DROP TABLE IF EXISTS `glpi_problemtasks`;
CREATE TABLE `glpi_problemtasks` (
  `id` int NOT NULL AUTO_INCREMENT,
  `uuid` varchar(255) DEFAULT NULL,
  `problems_id` int NOT NULL DEFAULT '0',
  `taskcategories_id` int NOT NULL DEFAULT '0',
  `date` timestamp NULL DEFAULT NULL,
  `begin` timestamp NULL DEFAULT NULL,
  `end` timestamp NULL DEFAULT NULL,
  `users_id` int NOT NULL DEFAULT '0',
  `users_id_editor` int NOT NULL DEFAULT '0',
  `users_id_tech` int NOT NULL DEFAULT '0',
  `groups_id_tech` int NOT NULL DEFAULT '0',
  `content` longtext,
  `actiontime` int NOT NULL DEFAULT '0',
  `state` int NOT NULL DEFAULT '0',
  `date_mod` timestamp NULL DEFAULT NULL,
  `date_creation` timestamp NULL DEFAULT NULL,
  `tasktemplates_id` int NOT NULL DEFAULT '0',
  `timeline_position` tinyint NOT NULL DEFAULT '0',
  `is_private` tinyint NOT NULL DEFAULT '0',
  PRIMARY KEY (`id`),
  UNIQUE KEY `uuid` (`uuid`),
  KEY `problems_id` (`problems_id`),
  KEY `users_id` (`users_id`),
  KEY `users_id_editor` (`users_id_editor`),
  KEY `users_id_tech` (`users_id_tech`),
  KEY `groups_id_tech` (`groups_id_tech`),
  KEY `date` (`date`),
  KEY `date_mod` (`date_mod`),
  KEY `date_creation` (`date_creation`),
  KEY `begin` (`begin`),
  KEY `end` (`end`),
  KEY `state` (`state`),
  KEY `taskcategories_id` (`taskcategories_id`),
  KEY `tasktemplates_id` (`tasktemplates_id`),
  KEY `is_private` (`is_private`)
) ENGINE=InnoDB DEFAULT CHARSET=utf8mb4 COLLATE=utf8mb4_unicode_ci ROW_FORMAT=DYNAMIC;


### Dump table glpi_profilerights

DROP TABLE IF EXISTS `glpi_profilerights`;
CREATE TABLE `glpi_profilerights` (
  `id` int NOT NULL AUTO_INCREMENT,
  `profiles_id` int NOT NULL DEFAULT '0',
  `name` varchar(255) DEFAULT NULL,
  `rights` int NOT NULL DEFAULT '0',
  PRIMARY KEY (`id`),
  UNIQUE KEY `unicity` (`profiles_id`,`name`)
) ENGINE=InnoDB DEFAULT CHARSET=utf8mb4 COLLATE=utf8mb4_unicode_ci ROW_FORMAT=DYNAMIC;

### Dump table glpi_profiles

DROP TABLE IF EXISTS `glpi_profiles`;
CREATE TABLE `glpi_profiles` (
  `id` int NOT NULL AUTO_INCREMENT,
  `name` varchar(255) DEFAULT NULL,
  `interface` varchar(255) DEFAULT 'helpdesk',
  `is_default` tinyint NOT NULL DEFAULT '0',
  `helpdesk_hardware` int NOT NULL DEFAULT '0',
  `helpdesk_item_type` text,
  `ticket_status` text COMMENT 'json encoded array of from/dest allowed status change',
  `date_mod` timestamp NULL DEFAULT NULL,
  `comment` text,
  `problem_status` text COMMENT 'json encoded array of from/dest allowed status change',
  `create_ticket_on_login` tinyint NOT NULL DEFAULT '0',
  `tickettemplates_id` int NOT NULL DEFAULT '0',
  `changetemplates_id` int NOT NULL DEFAULT '0',
  `problemtemplates_id` int NOT NULL DEFAULT '0',
  `change_status` text COMMENT 'json encoded array of from/dest allowed status change',
  `managed_domainrecordtypes` text,
  `date_creation` timestamp NULL DEFAULT NULL,
  PRIMARY KEY (`id`),
  KEY `interface` (`interface`),
  KEY `is_default` (`is_default`),
  KEY `date_mod` (`date_mod`),
  KEY `date_creation` (`date_creation`),
  KEY `tickettemplates_id` (`tickettemplates_id`),
  KEY `changetemplates_id` (`changetemplates_id`),
  KEY `problemtemplates_id` (`problemtemplates_id`)
) ENGINE=InnoDB DEFAULT CHARSET=utf8mb4 COLLATE=utf8mb4_unicode_ci ROW_FORMAT=DYNAMIC;


### Dump table glpi_profiles_reminders

DROP TABLE IF EXISTS `glpi_profiles_reminders`;
CREATE TABLE `glpi_profiles_reminders` (
  `id` int NOT NULL AUTO_INCREMENT,
  `reminders_id` int NOT NULL DEFAULT '0',
  `profiles_id` int NOT NULL DEFAULT '0',
  `entities_id` int NOT NULL DEFAULT '-1',
  `is_recursive` tinyint NOT NULL DEFAULT '0',
  PRIMARY KEY (`id`),
  KEY `reminders_id` (`reminders_id`),
  KEY `profiles_id` (`profiles_id`),
  KEY `entities_id` (`entities_id`),
  KEY `is_recursive` (`is_recursive`)
) ENGINE=InnoDB DEFAULT CHARSET=utf8mb4 COLLATE=utf8mb4_unicode_ci ROW_FORMAT=DYNAMIC;


### Dump table glpi_profiles_rssfeeds

DROP TABLE IF EXISTS `glpi_profiles_rssfeeds`;
CREATE TABLE `glpi_profiles_rssfeeds` (
  `id` int NOT NULL AUTO_INCREMENT,
  `rssfeeds_id` int NOT NULL DEFAULT '0',
  `profiles_id` int NOT NULL DEFAULT '0',
  `entities_id` int NOT NULL DEFAULT '-1',
  `is_recursive` tinyint NOT NULL DEFAULT '0',
  PRIMARY KEY (`id`),
  KEY `rssfeeds_id` (`rssfeeds_id`),
  KEY `profiles_id` (`profiles_id`),
  KEY `entities_id` (`entities_id`),
  KEY `is_recursive` (`is_recursive`)
) ENGINE=InnoDB DEFAULT CHARSET=utf8mb4 COLLATE=utf8mb4_unicode_ci ROW_FORMAT=DYNAMIC;


### Dump table glpi_profiles_users

DROP TABLE IF EXISTS `glpi_profiles_users`;
CREATE TABLE `glpi_profiles_users` (
  `id` int NOT NULL AUTO_INCREMENT,
  `users_id` int NOT NULL DEFAULT '0',
  `profiles_id` int NOT NULL DEFAULT '0',
  `entities_id` int NOT NULL DEFAULT '0',
  `is_recursive` tinyint NOT NULL DEFAULT '1',
  `is_dynamic` tinyint NOT NULL DEFAULT '0',
  `is_default_profile` tinyint NOT NULL DEFAULT '0',
  PRIMARY KEY (`id`),
  KEY `entities_id` (`entities_id`),
  KEY `profiles_id` (`profiles_id`),
  KEY `users_id` (`users_id`),
  KEY `is_recursive` (`is_recursive`),
  KEY `is_dynamic` (`is_dynamic`)
) ENGINE=InnoDB DEFAULT CHARSET=utf8mb4 COLLATE=utf8mb4_unicode_ci ROW_FORMAT=DYNAMIC;


### Dump table glpi_projectcosts

DROP TABLE IF EXISTS `glpi_projectcosts`;
CREATE TABLE `glpi_projectcosts` (
  `id` int NOT NULL AUTO_INCREMENT,
  `projects_id` int NOT NULL DEFAULT '0',
  `name` varchar(255) DEFAULT NULL,
  `comment` text,
  `begin_date` date DEFAULT NULL,
  `end_date` date DEFAULT NULL,
  `cost` decimal(20,4) NOT NULL DEFAULT '0.0000',
  `budgets_id` int NOT NULL DEFAULT '0',
  `entities_id` int NOT NULL DEFAULT '0',
  `is_recursive` tinyint NOT NULL DEFAULT '0',
  PRIMARY KEY (`id`),
  KEY `name` (`name`),
  KEY `projects_id` (`projects_id`),
  KEY `begin_date` (`begin_date`),
  KEY `end_date` (`end_date`),
  KEY `entities_id` (`entities_id`),
  KEY `is_recursive` (`is_recursive`),
  KEY `budgets_id` (`budgets_id`)
) ENGINE=InnoDB DEFAULT CHARSET=utf8mb4 COLLATE=utf8mb4_unicode_ci ROW_FORMAT=DYNAMIC;


### Dump table glpi_projects

DROP TABLE IF EXISTS `glpi_projects`;
CREATE TABLE `glpi_projects` (
  `id` int NOT NULL AUTO_INCREMENT,
  `name` varchar(255) DEFAULT NULL,
  `code` varchar(255) DEFAULT NULL,
  `priority` int NOT NULL DEFAULT '1',
  `entities_id` int NOT NULL DEFAULT '0',
  `is_recursive` tinyint NOT NULL DEFAULT '0',
  `projects_id` int NOT NULL DEFAULT '0',
  `projectstates_id` int NOT NULL DEFAULT '0',
  `projecttypes_id` int NOT NULL DEFAULT '0',
  `date` timestamp NULL DEFAULT NULL,
  `date_mod` timestamp NULL DEFAULT NULL,
  `users_id` int NOT NULL DEFAULT '0',
  `groups_id` int NOT NULL DEFAULT '0',
  `plan_start_date` timestamp NULL DEFAULT NULL,
  `plan_end_date` timestamp NULL DEFAULT NULL,
  `real_start_date` timestamp NULL DEFAULT NULL,
  `real_end_date` timestamp NULL DEFAULT NULL,
  `percent_done` int NOT NULL DEFAULT '0',
  `auto_percent_done` tinyint NOT NULL DEFAULT '0',
  `show_on_global_gantt` tinyint NOT NULL DEFAULT '0',
  `content` longtext,
  `comment` longtext,
  `is_deleted` tinyint NOT NULL DEFAULT '0',
  `date_creation` timestamp NULL DEFAULT NULL,
  `projecttemplates_id` int NOT NULL DEFAULT '0',
  `is_template` tinyint NOT NULL DEFAULT '0',
  `template_name` varchar(255) DEFAULT NULL,
  PRIMARY KEY (`id`),
  KEY `name` (`name`),
  KEY `code` (`code`),
  KEY `entities_id` (`entities_id`),
  KEY `is_recursive` (`is_recursive`),
  KEY `is_deleted` (`is_deleted`),
  KEY `projects_id` (`projects_id`),
  KEY `projectstates_id` (`projectstates_id`),
  KEY `projecttypes_id` (`projecttypes_id`),
  KEY `priority` (`priority`),
  KEY `date` (`date`),
  KEY `date_mod` (`date_mod`),
  KEY `users_id` (`users_id`),
  KEY `groups_id` (`groups_id`),
  KEY `plan_start_date` (`plan_start_date`),
  KEY `plan_end_date` (`plan_end_date`),
  KEY `real_start_date` (`real_start_date`),
  KEY `real_end_date` (`real_end_date`),
  KEY `percent_done` (`percent_done`),
  KEY `show_on_global_gantt` (`show_on_global_gantt`),
  KEY `date_creation` (`date_creation`),
  KEY `projecttemplates_id` (`projecttemplates_id`),
  KEY `is_template` (`is_template`)
) ENGINE=InnoDB DEFAULT CHARSET=utf8mb4 COLLATE=utf8mb4_unicode_ci ROW_FORMAT=DYNAMIC;


### Dump table glpi_projectstates

DROP TABLE IF EXISTS `glpi_projectstates`;
CREATE TABLE `glpi_projectstates` (
  `id` int NOT NULL AUTO_INCREMENT,
  `name` varchar(255) DEFAULT NULL,
  `comment` text,
  `color` varchar(255) DEFAULT NULL,
  `is_finished` tinyint NOT NULL DEFAULT '0',
  `date_mod` timestamp NULL DEFAULT NULL,
  `date_creation` timestamp NULL DEFAULT NULL,
  PRIMARY KEY (`id`),
  KEY `name` (`name`),
  KEY `is_finished` (`is_finished`),
  KEY `date_mod` (`date_mod`),
  KEY `date_creation` (`date_creation`)
) ENGINE=InnoDB DEFAULT CHARSET=utf8mb4 COLLATE=utf8mb4_unicode_ci ROW_FORMAT=DYNAMIC;


### Dump table glpi_projecttasks

DROP TABLE IF EXISTS `glpi_projecttasks`;
CREATE TABLE `glpi_projecttasks` (
  `id` int NOT NULL AUTO_INCREMENT,
  `uuid` varchar(255) DEFAULT NULL,
  `name` varchar(255) DEFAULT NULL,
  `content` longtext,
  `comment` longtext,
  `entities_id` int NOT NULL DEFAULT '0',
  `is_recursive` tinyint NOT NULL DEFAULT '0',
  `projects_id` int NOT NULL DEFAULT '0',
  `projecttasks_id` int NOT NULL DEFAULT '0',
  `date` timestamp NULL DEFAULT NULL,
  `date_mod` timestamp NULL DEFAULT NULL,
  `plan_start_date` timestamp NULL DEFAULT NULL,
  `plan_end_date` timestamp NULL DEFAULT NULL,
  `real_start_date` timestamp NULL DEFAULT NULL,
  `real_end_date` timestamp NULL DEFAULT NULL,
  `planned_duration` int NOT NULL DEFAULT '0',
  `effective_duration` int NOT NULL DEFAULT '0',
  `projectstates_id` int NOT NULL DEFAULT '0',
  `projecttasktypes_id` int NOT NULL DEFAULT '0',
  `users_id` int NOT NULL DEFAULT '0',
  `percent_done` int NOT NULL DEFAULT '0',
  `auto_percent_done` tinyint NOT NULL DEFAULT '0',
  `is_milestone` tinyint NOT NULL DEFAULT '0',
  `projecttasktemplates_id` int NOT NULL DEFAULT '0',
  `is_template` tinyint NOT NULL DEFAULT '0',
  `template_name` varchar(255) DEFAULT NULL,
  PRIMARY KEY (`id`),
  UNIQUE KEY `uuid` (`uuid`),
  KEY `name` (`name`),
  KEY `entities_id` (`entities_id`),
  KEY `is_recursive` (`is_recursive`),
  KEY `projects_id` (`projects_id`),
  KEY `projecttasks_id` (`projecttasks_id`),
  KEY `date` (`date`),
  KEY `date_mod` (`date_mod`),
  KEY `users_id` (`users_id`),
  KEY `plan_start_date` (`plan_start_date`),
  KEY `plan_end_date` (`plan_end_date`),
  KEY `real_start_date` (`real_start_date`),
  KEY `real_end_date` (`real_end_date`),
  KEY `percent_done` (`percent_done`),
  KEY `projectstates_id` (`projectstates_id`),
  KEY `projecttasktypes_id` (`projecttasktypes_id`),
  KEY `projecttasktemplates_id` (`projecttasktemplates_id`),
  KEY `is_template` (`is_template`),
  KEY `is_milestone` (`is_milestone`)
) ENGINE=InnoDB DEFAULT CHARSET=utf8mb4 COLLATE=utf8mb4_unicode_ci ROW_FORMAT=DYNAMIC;

### Dump table glpi_projecttasktemplates

DROP TABLE IF EXISTS `glpi_projecttasktemplates`;
CREATE TABLE `glpi_projecttasktemplates` (
  `id` int NOT NULL AUTO_INCREMENT,
  `entities_id` int NOT NULL DEFAULT '0',
  `is_recursive` tinyint NOT NULL DEFAULT '0',
  `name` varchar(255) DEFAULT NULL,
  `description` longtext,
  `comment` longtext,
  `projects_id` int NOT NULL DEFAULT '0',
  `projecttasks_id` int NOT NULL DEFAULT '0',
  `plan_start_date` timestamp NULL DEFAULT NULL,
  `plan_end_date` timestamp NULL DEFAULT NULL,
  `real_start_date` timestamp NULL DEFAULT NULL,
  `real_end_date` timestamp NULL DEFAULT NULL,
  `planned_duration` int NOT NULL DEFAULT '0',
  `effective_duration` int NOT NULL DEFAULT '0',
  `projectstates_id` int NOT NULL DEFAULT '0',
  `projecttasktypes_id` int NOT NULL DEFAULT '0',
  `users_id` int NOT NULL DEFAULT '0',
  `percent_done` int NOT NULL DEFAULT '0',
  `is_milestone` tinyint NOT NULL DEFAULT '0',
  `comments` text,
  `date_mod` timestamp NULL DEFAULT NULL,
  `date_creation` timestamp NULL DEFAULT NULL,
  PRIMARY KEY (`id`),
  KEY `name` (`name`),
  KEY `entities_id` (`entities_id`),
  KEY `is_recursive` (`is_recursive`),
  KEY `projects_id` (`projects_id`),
  KEY `projecttasks_id` (`projecttasks_id`),
  KEY `date_creation` (`date_creation`),
  KEY `date_mod` (`date_mod`),
  KEY `users_id` (`users_id`),
  KEY `plan_start_date` (`plan_start_date`),
  KEY `plan_end_date` (`plan_end_date`),
  KEY `real_start_date` (`real_start_date`),
  KEY `real_end_date` (`real_end_date`),
  KEY `percent_done` (`percent_done`),
  KEY `projectstates_id` (`projectstates_id`),
  KEY `projecttasktypes_id` (`projecttasktypes_id`),
  KEY `is_milestone` (`is_milestone`)
) ENGINE=InnoDB DEFAULT CHARSET=utf8mb4 COLLATE=utf8mb4_unicode_ci ROW_FORMAT=DYNAMIC;


### Dump table glpi_projecttasks_tickets

DROP TABLE IF EXISTS `glpi_projecttasks_tickets`;
CREATE TABLE `glpi_projecttasks_tickets` (
  `id` int NOT NULL AUTO_INCREMENT,
  `tickets_id` int NOT NULL DEFAULT '0',
  `projecttasks_id` int NOT NULL DEFAULT '0',
  PRIMARY KEY (`id`),
  UNIQUE KEY `unicity` (`tickets_id`,`projecttasks_id`),
  KEY `projects_id` (`projecttasks_id`)
) ENGINE=InnoDB DEFAULT CHARSET=utf8mb4 COLLATE=utf8mb4_unicode_ci ROW_FORMAT=DYNAMIC;


### Dump table glpi_projecttaskteams

DROP TABLE IF EXISTS `glpi_projecttaskteams`;
CREATE TABLE `glpi_projecttaskteams` (
  `id` int NOT NULL AUTO_INCREMENT,
  `projecttasks_id` int NOT NULL DEFAULT '0',
  `itemtype` varchar(100) DEFAULT NULL,
  `items_id` int NOT NULL DEFAULT '0',
  PRIMARY KEY (`id`),
  UNIQUE KEY `unicity` (`projecttasks_id`,`itemtype`,`items_id`),
  KEY `item` (`itemtype`,`items_id`)
) ENGINE=InnoDB DEFAULT CHARSET=utf8mb4 COLLATE=utf8mb4_unicode_ci ROW_FORMAT=DYNAMIC;


### Dump table glpi_projecttasktypes

DROP TABLE IF EXISTS `glpi_projecttasktypes`;
CREATE TABLE `glpi_projecttasktypes` (
  `id` int NOT NULL AUTO_INCREMENT,
  `name` varchar(255) DEFAULT NULL,
  `comment` text,
  `date_mod` timestamp NULL DEFAULT NULL,
  `date_creation` timestamp NULL DEFAULT NULL,
  PRIMARY KEY (`id`),
  KEY `name` (`name`),
  KEY `date_mod` (`date_mod`),
  KEY `date_creation` (`date_creation`)
) ENGINE=InnoDB DEFAULT CHARSET=utf8mb4 COLLATE=utf8mb4_unicode_ci ROW_FORMAT=DYNAMIC;


### Dump table glpi_projectteams

DROP TABLE IF EXISTS `glpi_projectteams`;
CREATE TABLE `glpi_projectteams` (
  `id` int NOT NULL AUTO_INCREMENT,
  `projects_id` int NOT NULL DEFAULT '0',
  `itemtype` varchar(100) DEFAULT NULL,
  `items_id` int NOT NULL DEFAULT '0',
  PRIMARY KEY (`id`),
  UNIQUE KEY `unicity` (`projects_id`,`itemtype`,`items_id`),
  KEY `item` (`itemtype`,`items_id`)
) ENGINE=InnoDB DEFAULT CHARSET=utf8mb4 COLLATE=utf8mb4_unicode_ci ROW_FORMAT=DYNAMIC;


### Dump table glpi_projecttypes

DROP TABLE IF EXISTS `glpi_projecttypes`;
CREATE TABLE `glpi_projecttypes` (
  `id` int NOT NULL AUTO_INCREMENT,
  `name` varchar(255) DEFAULT NULL,
  `comment` text,
  `date_mod` timestamp NULL DEFAULT NULL,
  `date_creation` timestamp NULL DEFAULT NULL,
  PRIMARY KEY (`id`),
  KEY `name` (`name`),
  KEY `date_mod` (`date_mod`),
  KEY `date_creation` (`date_creation`)
) ENGINE=InnoDB DEFAULT CHARSET=utf8mb4 COLLATE=utf8mb4_unicode_ci ROW_FORMAT=DYNAMIC;


### Dump table glpi_queuednotifications

DROP TABLE IF EXISTS `glpi_queuednotifications`;
CREATE TABLE `glpi_queuednotifications` (
  `id` int NOT NULL AUTO_INCREMENT,
  `itemtype` varchar(100) DEFAULT NULL,
  `items_id` int NOT NULL DEFAULT '0',
  `notificationtemplates_id` int NOT NULL DEFAULT '0',
  `entities_id` int NOT NULL DEFAULT '0',
  `is_deleted` tinyint NOT NULL DEFAULT '0',
  `sent_try` int NOT NULL DEFAULT '0',
  `create_time` timestamp NULL DEFAULT NULL,
  `send_time` timestamp NULL DEFAULT NULL,
  `sent_time` timestamp NULL DEFAULT NULL,
  `name` text,
  `sender` text,
  `sendername` text,
  `recipient` text,
  `recipientname` text,
  `replyto` text,
  `replytoname` text,
  `headers` text,
  `body_html` longtext,
  `body_text` longtext,
  `messageid` text,
  `documents` text,
  `mode` varchar(20) NOT NULL COMMENT 'See Notification_NotificationTemplate::MODE_* constants',
  PRIMARY KEY (`id`),
  KEY `item` (`itemtype`,`items_id`,`notificationtemplates_id`),
  KEY `is_deleted` (`is_deleted`),
  KEY `entities_id` (`entities_id`),
  KEY `sent_try` (`sent_try`),
  KEY `create_time` (`create_time`),
  KEY `send_time` (`send_time`),
  KEY `sent_time` (`sent_time`),
  KEY `mode` (`mode`),
  KEY `notificationtemplates_id` (`notificationtemplates_id`)
) ENGINE=InnoDB DEFAULT CHARSET=utf8mb4 COLLATE=utf8mb4_unicode_ci ROW_FORMAT=DYNAMIC;


### Dump table glpi_registeredids

DROP TABLE IF EXISTS `glpi_registeredids`;
CREATE TABLE `glpi_registeredids` (
  `id` int NOT NULL AUTO_INCREMENT,
  `name` varchar(255) DEFAULT NULL,
  `items_id` int NOT NULL DEFAULT '0',
  `itemtype` varchar(100) NOT NULL,
  `device_type` varchar(100) NOT NULL COMMENT 'USB, PCI ...',
  PRIMARY KEY (`id`),
  KEY `name` (`name`),
  KEY `item` (`itemtype`,`items_id`),
  KEY `device_type` (`device_type`)
) ENGINE=InnoDB DEFAULT CHARSET=utf8mb4 COLLATE=utf8mb4_unicode_ci ROW_FORMAT=DYNAMIC;


### Dump table glpi_reminders

DROP TABLE IF EXISTS `glpi_reminders`;
CREATE TABLE `glpi_reminders` (
  `id` int NOT NULL AUTO_INCREMENT,
  `uuid` varchar(255) DEFAULT NULL,
  `date` timestamp NULL DEFAULT NULL,
  `users_id` int NOT NULL DEFAULT '0',
  `name` varchar(255) DEFAULT NULL,
  `text` text,
  `begin` timestamp NULL DEFAULT NULL,
  `end` timestamp NULL DEFAULT NULL,
  `is_planned` tinyint NOT NULL DEFAULT '0',
  `date_mod` timestamp NULL DEFAULT NULL,
  `state` int NOT NULL DEFAULT '0',
  `begin_view_date` timestamp NULL DEFAULT NULL,
  `end_view_date` timestamp NULL DEFAULT NULL,
  `date_creation` timestamp NULL DEFAULT NULL,
  PRIMARY KEY (`id`),
  UNIQUE KEY `uuid` (`uuid`),
  KEY `date` (`date`),
  KEY `begin` (`begin`),
  KEY `end` (`end`),
  KEY `users_id` (`users_id`),
  KEY `is_planned` (`is_planned`),
  KEY `state` (`state`),
  KEY `date_mod` (`date_mod`),
  KEY `date_creation` (`date_creation`)
) ENGINE=InnoDB DEFAULT CHARSET=utf8mb4 COLLATE=utf8mb4_unicode_ci ROW_FORMAT=DYNAMIC;

### Dump table glpi_remindertranslations

DROP TABLE IF EXISTS `glpi_remindertranslations`;
CREATE TABLE `glpi_remindertranslations` (
  `id` int NOT NULL AUTO_INCREMENT,
  `reminders_id` int NOT NULL DEFAULT '0',
  `language` varchar(5) DEFAULT NULL,
  `name` text,
  `text` longtext,
  `users_id` int NOT NULL DEFAULT '0',
  `date_mod` timestamp NULL DEFAULT NULL,
  `date_creation` timestamp NULL DEFAULT NULL,
  PRIMARY KEY (`id`),
  KEY `item` (`reminders_id`,`language`),
  KEY `users_id` (`users_id`),
  KEY `date_creation` (`date_creation`),
  KEY `date_mod` (`date_mod`)
) ENGINE=InnoDB DEFAULT CHARSET=utf8mb4 COLLATE=utf8mb4_unicode_ci ROW_FORMAT=DYNAMIC;

### Dump table glpi_reminders_users

DROP TABLE IF EXISTS `glpi_reminders_users`;
CREATE TABLE `glpi_reminders_users` (
  `id` int NOT NULL AUTO_INCREMENT,
  `reminders_id` int NOT NULL DEFAULT '0',
  `users_id` int NOT NULL DEFAULT '0',
  PRIMARY KEY (`id`),
  KEY `reminders_id` (`reminders_id`),
  KEY `users_id` (`users_id`)
) ENGINE=InnoDB DEFAULT CHARSET=utf8mb4 COLLATE=utf8mb4_unicode_ci ROW_FORMAT=DYNAMIC;


### Dump table glpi_requesttypes

DROP TABLE IF EXISTS `glpi_requesttypes`;
CREATE TABLE `glpi_requesttypes` (
  `id` int NOT NULL AUTO_INCREMENT,
  `name` varchar(255) DEFAULT NULL,
  `is_helpdesk_default` tinyint NOT NULL DEFAULT '0',
  `is_followup_default` tinyint NOT NULL DEFAULT '0',
  `is_mail_default` tinyint NOT NULL DEFAULT '0',
  `is_mailfollowup_default` tinyint NOT NULL DEFAULT '0',
  `is_active` tinyint NOT NULL DEFAULT '1',
  `is_ticketheader` tinyint NOT NULL DEFAULT '1',
  `is_itilfollowup` tinyint NOT NULL DEFAULT '1',
  `comment` text,
  `date_mod` timestamp NULL DEFAULT NULL,
  `date_creation` timestamp NULL DEFAULT NULL,
  PRIMARY KEY (`id`),
  KEY `name` (`name`),
  KEY `is_helpdesk_default` (`is_helpdesk_default`),
  KEY `is_followup_default` (`is_followup_default`),
  KEY `is_mail_default` (`is_mail_default`),
  KEY `is_mailfollowup_default` (`is_mailfollowup_default`),
  KEY `date_mod` (`date_mod`),
  KEY `date_creation` (`date_creation`),
  KEY `is_active` (`is_active`),
  KEY `is_ticketheader` (`is_ticketheader`),
  KEY `is_itilfollowup` (`is_itilfollowup`)
) ENGINE=InnoDB DEFAULT CHARSET=utf8mb4 COLLATE=utf8mb4_unicode_ci ROW_FORMAT=DYNAMIC;


### Dump table glpi_reservationitems

DROP TABLE IF EXISTS `glpi_reservationitems`;
CREATE TABLE `glpi_reservationitems` (
  `id` int NOT NULL AUTO_INCREMENT,
  `itemtype` varchar(100) NOT NULL,
  `entities_id` int NOT NULL DEFAULT '0',
  `is_recursive` tinyint NOT NULL DEFAULT '0',
  `items_id` int NOT NULL DEFAULT '0',
  `comment` text,
  `is_active` tinyint NOT NULL DEFAULT '1',
  PRIMARY KEY (`id`),
  UNIQUE KEY `unicity` (`itemtype`,`items_id`),
  KEY `is_active` (`is_active`),
  KEY `item` (`itemtype`,`items_id`),
  KEY `entities_id` (`entities_id`),
  KEY `is_recursive` (`is_recursive`)
) ENGINE=InnoDB DEFAULT CHARSET=utf8mb4 COLLATE=utf8mb4_unicode_ci ROW_FORMAT=DYNAMIC;


### Dump table glpi_reservations

DROP TABLE IF EXISTS `glpi_reservations`;
CREATE TABLE `glpi_reservations` (
  `id` int NOT NULL AUTO_INCREMENT,
  `reservationitems_id` int NOT NULL DEFAULT '0',
  `begin` timestamp NULL DEFAULT NULL,
  `end` timestamp NULL DEFAULT NULL,
  `users_id` int NOT NULL DEFAULT '0',
  `comment` text,
  `group` int NOT NULL DEFAULT '0',
  PRIMARY KEY (`id`),
  KEY `begin` (`begin`),
  KEY `end` (`end`),
  KEY `users_id` (`users_id`),
  KEY `resagroup` (`reservationitems_id`,`group`)
) ENGINE=InnoDB DEFAULT CHARSET=utf8mb4 COLLATE=utf8mb4_unicode_ci ROW_FORMAT=DYNAMIC;


### Dump table glpi_rssfeeds

DROP TABLE IF EXISTS `glpi_rssfeeds`;
CREATE TABLE `glpi_rssfeeds` (
  `id` int NOT NULL AUTO_INCREMENT,
  `name` varchar(255) DEFAULT NULL,
  `users_id` int NOT NULL DEFAULT '0',
  `comment` text,
  `url` text,
  `refresh_rate` int NOT NULL DEFAULT '86400',
  `max_items` int NOT NULL DEFAULT '20',
  `have_error` tinyint NOT NULL DEFAULT '0',
  `is_active` tinyint NOT NULL DEFAULT '0',
  `date_mod` timestamp NULL DEFAULT NULL,
  `date_creation` timestamp NULL DEFAULT NULL,
  PRIMARY KEY (`id`),
  KEY `name` (`name`),
  KEY `users_id` (`users_id`),
  KEY `date_mod` (`date_mod`),
  KEY `have_error` (`have_error`),
  KEY `is_active` (`is_active`),
  KEY `date_creation` (`date_creation`)
) ENGINE=InnoDB DEFAULT CHARSET=utf8mb4 COLLATE=utf8mb4_unicode_ci ROW_FORMAT=DYNAMIC;


### Dump table glpi_rssfeeds_users

DROP TABLE IF EXISTS `glpi_rssfeeds_users`;
CREATE TABLE `glpi_rssfeeds_users` (
  `id` int NOT NULL AUTO_INCREMENT,
  `rssfeeds_id` int NOT NULL DEFAULT '0',
  `users_id` int NOT NULL DEFAULT '0',
  PRIMARY KEY (`id`),
  KEY `rssfeeds_id` (`rssfeeds_id`),
  KEY `users_id` (`users_id`)
) ENGINE=InnoDB DEFAULT CHARSET=utf8mb4 COLLATE=utf8mb4_unicode_ci ROW_FORMAT=DYNAMIC;


### Dump table glpi_ruleactions

DROP TABLE IF EXISTS `glpi_ruleactions`;
CREATE TABLE `glpi_ruleactions` (
  `id` int NOT NULL AUTO_INCREMENT,
  `rules_id` int NOT NULL DEFAULT '0',
  `action_type` varchar(255) DEFAULT NULL COMMENT 'VALUE IN (assign, regex_result, append_regex_result, affectbyip, affectbyfqdn, affectbymac)',
  `field` varchar(255) DEFAULT NULL,
  `value` varchar(255) DEFAULT NULL,
  PRIMARY KEY (`id`),
  KEY `rules_id` (`rules_id`),
  KEY `field_value` (`field`(50),`value`(50))
) ENGINE=InnoDB DEFAULT CHARSET=utf8mb4 COLLATE=utf8mb4_unicode_ci ROW_FORMAT=DYNAMIC;


### Dump table glpi_rulecriterias

DROP TABLE IF EXISTS `glpi_rulecriterias`;
CREATE TABLE `glpi_rulecriterias` (
  `id` int NOT NULL AUTO_INCREMENT,
  `rules_id` int NOT NULL DEFAULT '0',
  `criteria` varchar(255) DEFAULT NULL,
  `condition` int NOT NULL DEFAULT '0' COMMENT 'see define.php PATTERN_* and REGEX_* constant',
  `pattern` text,
  PRIMARY KEY (`id`),
  KEY `rules_id` (`rules_id`),
  KEY `condition` (`condition`)
) ENGINE=InnoDB DEFAULT CHARSET=utf8mb4 COLLATE=utf8mb4_unicode_ci ROW_FORMAT=DYNAMIC;


### Dump table glpi_rulerightparameters

DROP TABLE IF EXISTS `glpi_rulerightparameters`;
CREATE TABLE `glpi_rulerightparameters` (
  `id` int NOT NULL AUTO_INCREMENT,
  `name` varchar(255) DEFAULT NULL,
  `value` varchar(255) DEFAULT NULL,
  `comment` text,
  `date_mod` timestamp NULL DEFAULT NULL,
  `date_creation` timestamp NULL DEFAULT NULL,
  PRIMARY KEY (`id`),
  KEY `date_mod` (`date_mod`),
  KEY `date_creation` (`date_creation`)
) ENGINE=InnoDB DEFAULT CHARSET=utf8mb4 COLLATE=utf8mb4_unicode_ci ROW_FORMAT=DYNAMIC;


### Dump table glpi_rules

DROP TABLE IF EXISTS `glpi_rules`;
CREATE TABLE `glpi_rules` (
  `id` int NOT NULL AUTO_INCREMENT,
  `entities_id` int NOT NULL DEFAULT '0',
  `sub_type` varchar(255) NOT NULL DEFAULT '',
  `ranking` int NOT NULL DEFAULT '0',
  `name` varchar(255) DEFAULT NULL,
  `description` text,
  `match` char(10) DEFAULT NULL COMMENT 'see define.php *_MATCHING constant',
  `is_active` tinyint NOT NULL DEFAULT '1',
  `comment` text,
  `date_mod` timestamp NULL DEFAULT NULL,
  `is_recursive` tinyint NOT NULL DEFAULT '0',
  `uuid` varchar(255) DEFAULT NULL,
  `condition` int NOT NULL DEFAULT '0',
  `date_creation` timestamp NULL DEFAULT NULL,
  PRIMARY KEY (`id`),
  KEY `entities_id` (`entities_id`),
  KEY `is_active` (`is_active`),
  KEY `sub_type` (`sub_type`),
  KEY `date_mod` (`date_mod`),
  KEY `is_recursive` (`is_recursive`),
  KEY `condition` (`condition`),
  KEY `date_creation` (`date_creation`)
) ENGINE=InnoDB DEFAULT CHARSET=utf8mb4 COLLATE=utf8mb4_unicode_ci ROW_FORMAT=DYNAMIC;


### Dump table glpi_slalevelactions

DROP TABLE IF EXISTS `glpi_slalevelactions`;
CREATE TABLE `glpi_slalevelactions` (
  `id` int NOT NULL AUTO_INCREMENT,
  `slalevels_id` int NOT NULL DEFAULT '0',
  `action_type` varchar(255) DEFAULT NULL,
  `field` varchar(255) DEFAULT NULL,
  `value` varchar(255) DEFAULT NULL,
  PRIMARY KEY (`id`),
  KEY `slalevels_id` (`slalevels_id`)
) ENGINE=InnoDB DEFAULT CHARSET=utf8mb4 COLLATE=utf8mb4_unicode_ci ROW_FORMAT=DYNAMIC;


### Dump table glpi_slalevelcriterias

DROP TABLE IF EXISTS `glpi_slalevelcriterias`;
CREATE TABLE `glpi_slalevelcriterias` (
  `id` int NOT NULL AUTO_INCREMENT,
  `slalevels_id` int NOT NULL DEFAULT '0',
  `criteria` varchar(255) DEFAULT NULL,
  `condition` int NOT NULL DEFAULT '0' COMMENT 'see define.php PATTERN_* and REGEX_* constant',
  `pattern` varchar(255) DEFAULT NULL,
  PRIMARY KEY (`id`),
  KEY `slalevels_id` (`slalevels_id`),
  KEY `condition` (`condition`)
) ENGINE=InnoDB DEFAULT CHARSET=utf8mb4 COLLATE=utf8mb4_unicode_ci ROW_FORMAT=DYNAMIC;


### Dump table glpi_slalevels

DROP TABLE IF EXISTS `glpi_slalevels`;
CREATE TABLE `glpi_slalevels` (
  `id` int NOT NULL AUTO_INCREMENT,
  `name` varchar(255) DEFAULT NULL,
  `slas_id` int NOT NULL DEFAULT '0',
  `execution_time` int NOT NULL,
  `is_active` tinyint NOT NULL DEFAULT '1',
  `entities_id` int NOT NULL DEFAULT '0',
  `is_recursive` tinyint NOT NULL DEFAULT '0',
  `match` char(10) DEFAULT NULL COMMENT 'see define.php *_MATCHING constant',
  `uuid` varchar(255) DEFAULT NULL,
  PRIMARY KEY (`id`),
  KEY `name` (`name`),
  KEY `entities_id` (`entities_id`),
  KEY `is_recursive` (`is_recursive`),
  KEY `is_active` (`is_active`),
  KEY `slas_id` (`slas_id`)
) ENGINE=InnoDB DEFAULT CHARSET=utf8mb4 COLLATE=utf8mb4_unicode_ci ROW_FORMAT=DYNAMIC;


### Dump table glpi_slalevels_tickets

DROP TABLE IF EXISTS `glpi_slalevels_tickets`;
CREATE TABLE `glpi_slalevels_tickets` (
  `id` int NOT NULL AUTO_INCREMENT,
  `tickets_id` int NOT NULL DEFAULT '0',
  `slalevels_id` int NOT NULL DEFAULT '0',
  `date` timestamp NULL DEFAULT NULL,
  PRIMARY KEY (`id`),
  UNIQUE KEY `unicity` (`tickets_id`,`slalevels_id`),
  KEY `slalevels_id` (`slalevels_id`)
) ENGINE=InnoDB DEFAULT CHARSET=utf8mb4 COLLATE=utf8mb4_unicode_ci ROW_FORMAT=DYNAMIC;

### Dump table glpi_olalevelactions

DROP TABLE IF EXISTS `glpi_olalevelactions`;
CREATE TABLE `glpi_olalevelactions` (
  `id` int NOT NULL AUTO_INCREMENT,
  `olalevels_id` int NOT NULL DEFAULT '0',
  `action_type` varchar(255) DEFAULT NULL,
  `field` varchar(255) DEFAULT NULL,
  `value` varchar(255) DEFAULT NULL,
  PRIMARY KEY (`id`),
  KEY `olalevels_id` (`olalevels_id`)
) ENGINE=InnoDB DEFAULT CHARSET=utf8mb4 COLLATE=utf8mb4_unicode_ci ROW_FORMAT=DYNAMIC;


### Dump table glpi_olalevelcriterias

DROP TABLE IF EXISTS `glpi_olalevelcriterias`;
CREATE TABLE `glpi_olalevelcriterias` (
  `id` int NOT NULL AUTO_INCREMENT,
  `olalevels_id` int NOT NULL DEFAULT '0',
  `criteria` varchar(255) DEFAULT NULL,
  `condition` int NOT NULL DEFAULT '0' COMMENT 'see define.php PATTERN_* and REGEX_* constant',
  `pattern` varchar(255) DEFAULT NULL,
  PRIMARY KEY (`id`),
  KEY `olalevels_id` (`olalevels_id`),
  KEY `condition` (`condition`)
) ENGINE=InnoDB DEFAULT CHARSET=utf8mb4 COLLATE=utf8mb4_unicode_ci ROW_FORMAT=DYNAMIC;


### Dump table glpi_olalevels

DROP TABLE IF EXISTS `glpi_olalevels`;
CREATE TABLE `glpi_olalevels` (
  `id` int NOT NULL AUTO_INCREMENT,
  `name` varchar(255) DEFAULT NULL,
  `olas_id` int NOT NULL DEFAULT '0',
  `execution_time` int NOT NULL,
  `is_active` tinyint NOT NULL DEFAULT '1',
  `entities_id` int NOT NULL DEFAULT '0',
  `is_recursive` tinyint NOT NULL DEFAULT '0',
  `match` char(10) DEFAULT NULL COMMENT 'see define.php *_MATCHING constant',
  `uuid` varchar(255) DEFAULT NULL,
  PRIMARY KEY (`id`),
  KEY `name` (`name`),
  KEY `entities_id` (`entities_id`),
  KEY `is_recursive` (`is_recursive`),
  KEY `is_active` (`is_active`),
  KEY `olas_id` (`olas_id`)
) ENGINE=InnoDB DEFAULT CHARSET=utf8mb4 COLLATE=utf8mb4_unicode_ci ROW_FORMAT=DYNAMIC;


### Dump table glpi_olalevels_tickets

DROP TABLE IF EXISTS `glpi_olalevels_tickets`;
CREATE TABLE `glpi_olalevels_tickets` (
  `id` int NOT NULL AUTO_INCREMENT,
  `tickets_id` int NOT NULL DEFAULT '0',
  `olalevels_id` int NOT NULL DEFAULT '0',
  `date` timestamp NULL DEFAULT NULL,
  PRIMARY KEY (`id`),
  UNIQUE KEY `unicity` (`tickets_id`,`olalevels_id`),
  KEY `olalevels_id` (`olalevels_id`)
) ENGINE=InnoDB DEFAULT CHARSET=utf8mb4 COLLATE=utf8mb4_unicode_ci ROW_FORMAT=DYNAMIC;

### Dump table glpi_slms

DROP TABLE IF EXISTS `glpi_slms`;
CREATE TABLE `glpi_slms` (
  `id` int NOT NULL AUTO_INCREMENT,
  `name` varchar(255) DEFAULT NULL,
  `entities_id` int NOT NULL DEFAULT '0',
  `is_recursive` tinyint NOT NULL DEFAULT '0',
  `comment` text,
  `calendars_id` int NOT NULL DEFAULT '0',
  `date_mod` timestamp NULL DEFAULT NULL,
  `date_creation` timestamp NULL DEFAULT NULL,
  PRIMARY KEY (`id`),
  KEY `name` (`name`),
  KEY `entities_id` (`entities_id`),
  KEY `is_recursive` (`is_recursive`),
  KEY `calendars_id` (`calendars_id`),
  KEY `date_mod` (`date_mod`),
  KEY `date_creation` (`date_creation`)
) ENGINE=InnoDB DEFAULT CHARSET=utf8mb4 COLLATE=utf8mb4_unicode_ci ROW_FORMAT=DYNAMIC;

### Dump table glpi_slas

DROP TABLE IF EXISTS `glpi_slas`;
CREATE TABLE `glpi_slas` (
  `id` int NOT NULL AUTO_INCREMENT,
  `name` varchar(255) DEFAULT NULL,
  `entities_id` int NOT NULL DEFAULT '0',
  `is_recursive` tinyint NOT NULL DEFAULT '0',
  `type` int NOT NULL DEFAULT '0',
  `comment` text,
  `number_time` int NOT NULL,
  `calendars_id` int NOT NULL DEFAULT '0',
  `date_mod` timestamp NULL DEFAULT NULL,
  `definition_time` varchar(255) DEFAULT NULL,
  `end_of_working_day` tinyint NOT NULL DEFAULT '0',
  `date_creation` timestamp NULL DEFAULT NULL,
  `slms_id` int NOT NULL DEFAULT '0',
  PRIMARY KEY (`id`),
  KEY `name` (`name`),
  KEY `entities_id` (`entities_id`),
  KEY `is_recursive` (`is_recursive`),
  KEY `date_mod` (`date_mod`),
  KEY `date_creation` (`date_creation`),
  KEY `calendars_id` (`calendars_id`),
  KEY `slms_id` (`slms_id`)
) ENGINE=InnoDB DEFAULT CHARSET=utf8mb4 COLLATE=utf8mb4_unicode_ci ROW_FORMAT=DYNAMIC;

### Dump table glpi_olas

DROP TABLE IF EXISTS `glpi_olas`;
CREATE TABLE `glpi_olas` (
  `id` int NOT NULL AUTO_INCREMENT,
  `name` varchar(255) DEFAULT NULL,
  `entities_id` int NOT NULL DEFAULT '0',
  `is_recursive` tinyint NOT NULL DEFAULT '0',
  `type` int NOT NULL DEFAULT '0',
  `comment` text,
  `number_time` int NOT NULL,
  `calendars_id` int NOT NULL DEFAULT '0',
  `date_mod` timestamp NULL DEFAULT NULL,
  `definition_time` varchar(255) DEFAULT NULL,
  `end_of_working_day` tinyint NOT NULL DEFAULT '0',
  `date_creation` timestamp NULL DEFAULT NULL,
  `slms_id` int NOT NULL DEFAULT '0',
  PRIMARY KEY (`id`),
  KEY `name` (`name`),
  KEY `entities_id` (`entities_id`),
  KEY `is_recursive` (`is_recursive`),
  KEY `date_mod` (`date_mod`),
  KEY `date_creation` (`date_creation`),
  KEY `calendars_id` (`calendars_id`),
  KEY `slms_id` (`slms_id`)
) ENGINE=InnoDB DEFAULT CHARSET=utf8mb4 COLLATE=utf8mb4_unicode_ci ROW_FORMAT=DYNAMIC;

### Dump table glpi_softwarecategories

DROP TABLE IF EXISTS `glpi_softwarecategories`;
CREATE TABLE `glpi_softwarecategories` (
  `id` int NOT NULL AUTO_INCREMENT,
  `name` varchar(255) DEFAULT NULL,
  `comment` text,
  `softwarecategories_id` int NOT NULL DEFAULT '0',
  `completename` text,
  `level` int NOT NULL DEFAULT '0',
  `ancestors_cache` longtext,
  `sons_cache` longtext,
  PRIMARY KEY (`id`),
  KEY `softwarecategories_id` (`softwarecategories_id`)
) ENGINE=InnoDB DEFAULT CHARSET=utf8mb4 COLLATE=utf8mb4_unicode_ci ROW_FORMAT=DYNAMIC;


### Dump table glpi_softwarelicenses

DROP TABLE IF EXISTS `glpi_softwarelicenses`;
CREATE TABLE `glpi_softwarelicenses` (
  `id` int NOT NULL AUTO_INCREMENT,
  `softwares_id` int NOT NULL DEFAULT '0',
  `softwarelicenses_id` int NOT NULL DEFAULT '0',
  `completename` text,
  `level` int NOT NULL DEFAULT '0',
  `entities_id` int NOT NULL DEFAULT '0',
  `is_recursive` tinyint NOT NULL DEFAULT '0',
  `number` int NOT NULL DEFAULT '0',
  `softwarelicensetypes_id` int NOT NULL DEFAULT '0',
  `name` varchar(255) DEFAULT NULL,
  `serial` varchar(255) DEFAULT NULL,
  `otherserial` varchar(255) DEFAULT NULL,
  `softwareversions_id_buy` int NOT NULL DEFAULT '0',
  `softwareversions_id_use` int NOT NULL DEFAULT '0',
  `expire` date DEFAULT NULL,
  `comment` text,
  `date_mod` timestamp NULL DEFAULT NULL,
  `is_valid` tinyint NOT NULL DEFAULT '1',
  `date_creation` timestamp NULL DEFAULT NULL,
  `is_deleted` tinyint NOT NULL DEFAULT '0',
  `locations_id` int NOT NULL DEFAULT '0',
  `users_id_tech` int NOT NULL DEFAULT '0',
  `users_id` int NOT NULL DEFAULT '0',
  `groups_id_tech` int NOT NULL DEFAULT '0',
  `groups_id` int NOT NULL DEFAULT '0',
  `is_helpdesk_visible` tinyint NOT NULL DEFAULT '0',
  `is_template` tinyint NOT NULL DEFAULT '0',
  `template_name` varchar(255) DEFAULT NULL,
  `states_id` int NOT NULL DEFAULT '0',
  `manufacturers_id` int NOT NULL DEFAULT '0',
  `contact` varchar(255) DEFAULT NULL,
  `contact_num` varchar(255) DEFAULT NULL,
  `allow_overquota` tinyint NOT NULL DEFAULT '0',
  PRIMARY KEY (`id`),
  KEY `name` (`name`),
  KEY `is_template` (`is_template`),
  KEY `serial` (`serial`),
  KEY `otherserial` (`otherserial`),
  KEY `expire` (`expire`),
  KEY `softwareversions_id_buy` (`softwareversions_id_buy`),
  KEY `entities_id` (`entities_id`),
  KEY `is_recursive` (`is_recursive`),
  KEY `softwarelicensetypes_id` (`softwarelicensetypes_id`),
  KEY `softwareversions_id_use` (`softwareversions_id_use`),
  KEY `date_mod` (`date_mod`),
  KEY `softwares_id_expire_number` (`softwares_id`,`expire`,`number`),
  KEY `locations_id` (`locations_id`),
  KEY `users_id_tech` (`users_id_tech`),
  KEY `users_id` (`users_id`),
  KEY `groups_id_tech` (`groups_id_tech`),
  KEY `groups_id` (`groups_id`),
  KEY `is_helpdesk_visible` (`is_helpdesk_visible`),
  KEY `is_deleted` (`is_deleted`),
  KEY `date_creation` (`date_creation`),
  KEY `manufacturers_id` (`manufacturers_id`),
  KEY `states_id` (`states_id`),
  KEY `allow_overquota` (`allow_overquota`),
  KEY `softwarelicenses_id` (`softwarelicenses_id`)
) ENGINE=InnoDB DEFAULT CHARSET=utf8mb4 COLLATE=utf8mb4_unicode_ci ROW_FORMAT=DYNAMIC;


### Dump table glpi_softwarelicensetypes

DROP TABLE IF EXISTS `glpi_softwarelicensetypes`;
CREATE TABLE `glpi_softwarelicensetypes` (
  `id` int NOT NULL AUTO_INCREMENT,
  `name` varchar(255) DEFAULT NULL,
  `comment` text,
  `date_mod` timestamp NULL DEFAULT NULL,
  `date_creation` timestamp NULL DEFAULT NULL,
  `softwarelicensetypes_id` int NOT NULL DEFAULT '0',
  `level` int NOT NULL DEFAULT '0',
  `ancestors_cache` longtext,
  `sons_cache` longtext,
  `entities_id` int NOT NULL DEFAULT '0',
  `is_recursive` tinyint NOT NULL DEFAULT '0',
  `completename` text,
  PRIMARY KEY (`id`),
  KEY `name` (`name`),
  KEY `entities_id` (`entities_id`),
  KEY `is_recursive` (`is_recursive`),
  KEY `date_mod` (`date_mod`),
  KEY `date_creation` (`date_creation`),
  KEY `softwarelicensetypes_id` (`softwarelicensetypes_id`)
) ENGINE=InnoDB DEFAULT CHARSET=utf8mb4 COLLATE=utf8mb4_unicode_ci ROW_FORMAT=DYNAMIC;


### Dump table glpi_softwares

DROP TABLE IF EXISTS `glpi_softwares`;
CREATE TABLE `glpi_softwares` (
  `id` int NOT NULL AUTO_INCREMENT,
  `entities_id` int NOT NULL DEFAULT '0',
  `is_recursive` tinyint NOT NULL DEFAULT '0',
  `name` varchar(255) DEFAULT NULL,
  `comment` text,
  `locations_id` int NOT NULL DEFAULT '0',
  `users_id_tech` int NOT NULL DEFAULT '0',
  `groups_id_tech` int NOT NULL DEFAULT '0',
  `is_update` tinyint NOT NULL DEFAULT '0',
  `softwares_id` int NOT NULL DEFAULT '0',
  `manufacturers_id` int NOT NULL DEFAULT '0',
  `is_deleted` tinyint NOT NULL DEFAULT '0',
  `is_template` tinyint NOT NULL DEFAULT '0',
  `template_name` varchar(255) DEFAULT NULL,
  `date_mod` timestamp NULL DEFAULT NULL,
  `users_id` int NOT NULL DEFAULT '0',
  `groups_id` int NOT NULL DEFAULT '0',
  `ticket_tco` decimal(20,4) DEFAULT '0.0000',
  `is_helpdesk_visible` tinyint NOT NULL DEFAULT '1',
  `softwarecategories_id` int NOT NULL DEFAULT '0',
  `is_valid` tinyint NOT NULL DEFAULT '1',
  `date_creation` timestamp NULL DEFAULT NULL,
  PRIMARY KEY (`id`),
  KEY `date_mod` (`date_mod`),
  KEY `name` (`name`),
  KEY `is_template` (`is_template`),
  KEY `is_update` (`is_update`),
  KEY `softwarecategories_id` (`softwarecategories_id`),
  KEY `entities_id` (`entities_id`),
  KEY `is_recursive` (`is_recursive`),
  KEY `manufacturers_id` (`manufacturers_id`),
  KEY `groups_id` (`groups_id`),
  KEY `users_id` (`users_id`),
  KEY `locations_id` (`locations_id`),
  KEY `users_id_tech` (`users_id_tech`),
  KEY `softwares_id` (`softwares_id`),
  KEY `is_deleted` (`is_deleted`),
  KEY `is_helpdesk_visible` (`is_helpdesk_visible`),
  KEY `groups_id_tech` (`groups_id_tech`),
  KEY `date_creation` (`date_creation`)
) ENGINE=InnoDB DEFAULT CHARSET=utf8mb4 COLLATE=utf8mb4_unicode_ci ROW_FORMAT=DYNAMIC;


### Dump table glpi_softwareversions

DROP TABLE IF EXISTS `glpi_softwareversions`;
CREATE TABLE `glpi_softwareversions` (
  `id` int NOT NULL AUTO_INCREMENT,
  `entities_id` int NOT NULL DEFAULT '0',
  `is_recursive` tinyint NOT NULL DEFAULT '0',
  `softwares_id` int NOT NULL DEFAULT '0',
  `states_id` int NOT NULL DEFAULT '0',
  `name` varchar(255) DEFAULT NULL,
  `comment` text,
  `operatingsystems_id` int NOT NULL DEFAULT '0',
  `date_mod` timestamp NULL DEFAULT NULL,
  `date_creation` timestamp NULL DEFAULT NULL,
  PRIMARY KEY (`id`),
  KEY `name` (`name`),
  KEY `softwares_id` (`softwares_id`),
  KEY `states_id` (`states_id`),
  KEY `entities_id` (`entities_id`),
  KEY `is_recursive` (`is_recursive`),
  KEY `operatingsystems_id` (`operatingsystems_id`),
  KEY `date_mod` (`date_mod`),
  KEY `date_creation` (`date_creation`)
) ENGINE=InnoDB DEFAULT CHARSET=utf8mb4 COLLATE=utf8mb4_unicode_ci ROW_FORMAT=DYNAMIC;


### Dump table glpi_solutiontemplates

DROP TABLE IF EXISTS `glpi_solutiontemplates`;
CREATE TABLE `glpi_solutiontemplates` (
  `id` int NOT NULL AUTO_INCREMENT,
  `entities_id` int NOT NULL DEFAULT '0',
  `is_recursive` tinyint NOT NULL DEFAULT '0',
  `name` varchar(255) DEFAULT NULL,
  `content` text,
  `solutiontypes_id` int NOT NULL DEFAULT '0',
  `comment` text,
  `date_mod` timestamp NULL DEFAULT NULL,
  `date_creation` timestamp NULL DEFAULT NULL,
  PRIMARY KEY (`id`),
  KEY `name` (`name`),
  KEY `is_recursive` (`is_recursive`),
  KEY `solutiontypes_id` (`solutiontypes_id`),
  KEY `entities_id` (`entities_id`),
  KEY `date_mod` (`date_mod`),
  KEY `date_creation` (`date_creation`)
) ENGINE=InnoDB DEFAULT CHARSET=utf8mb4 COLLATE=utf8mb4_unicode_ci ROW_FORMAT=DYNAMIC;


### Dump table glpi_solutiontypes

DROP TABLE IF EXISTS `glpi_solutiontypes`;
CREATE TABLE `glpi_solutiontypes` (
  `id` int NOT NULL AUTO_INCREMENT,
  `name` varchar(255) DEFAULT NULL,
  `comment` text,
  `entities_id` int NOT NULL DEFAULT '0',
  `is_recursive` tinyint NOT NULL DEFAULT '1',
  `date_mod` timestamp NULL DEFAULT NULL,
  `date_creation` timestamp NULL DEFAULT NULL,
  PRIMARY KEY (`id`),
  KEY `name` (`name`),
  KEY `entities_id` (`entities_id`),
  KEY `is_recursive` (`is_recursive`),
  KEY `date_mod` (`date_mod`),
  KEY `date_creation` (`date_creation`)
) ENGINE=InnoDB DEFAULT CHARSET=utf8mb4 COLLATE=utf8mb4_unicode_ci ROW_FORMAT=DYNAMIC;


### Dump table glpi_itilsolutions
DROP TABLE IF EXISTS `glpi_itilsolutions`;
CREATE TABLE `glpi_itilsolutions` (
  `id` int NOT NULL AUTO_INCREMENT,
  `itemtype` varchar(100) NOT NULL,
  `items_id` int NOT NULL DEFAULT '0',
  `solutiontypes_id` int NOT NULL DEFAULT '0',
  `solutiontype_name` varchar(255) DEFAULT NULL,
  `content` longtext,
  `date_creation` timestamp NULL DEFAULT NULL,
  `date_mod` timestamp NULL DEFAULT NULL,
  `date_approval` timestamp NULL DEFAULT NULL,
  `users_id` int NOT NULL DEFAULT '0',
  `user_name` varchar(255) DEFAULT NULL,
  `users_id_editor` int NOT NULL DEFAULT '0',
  `users_id_approval` int NOT NULL DEFAULT '0',
  `user_name_approval` varchar(255) DEFAULT NULL,
  `status` int NOT NULL DEFAULT '1',
  `itilfollowups_id` int DEFAULT NULL COMMENT 'Followup reference on reject or approve a solution',
  PRIMARY KEY (`id`),
  KEY `item` (`itemtype`,`items_id`),
  KEY `solutiontypes_id` (`solutiontypes_id`),
  KEY `users_id` (`users_id`),
  KEY `users_id_editor` (`users_id_editor`),
  KEY `users_id_approval` (`users_id_approval`),
  KEY `status` (`status`),
  KEY `itilfollowups_id` (`itilfollowups_id`),
  KEY `date_mod` (`date_mod`),
  KEY `date_creation` (`date_creation`)
) ENGINE=InnoDB DEFAULT CHARSET=utf8mb4 COLLATE=utf8mb4_unicode_ci ROW_FORMAT=DYNAMIC;


### Dump table glpi_ssovariables

DROP TABLE IF EXISTS `glpi_ssovariables`;
CREATE TABLE `glpi_ssovariables` (
  `id` int NOT NULL AUTO_INCREMENT,
  `name` varchar(255) DEFAULT NULL,
  `comment` text,
  `date_mod` timestamp NULL DEFAULT NULL,
  `date_creation` timestamp NULL DEFAULT NULL,
  PRIMARY KEY (`id`),
  KEY `date_mod` (`date_mod`),
  KEY `date_creation` (`date_creation`)
) ENGINE=InnoDB DEFAULT CHARSET=utf8mb4 COLLATE=utf8mb4_unicode_ci ROW_FORMAT=DYNAMIC;


### Dump table glpi_states

DROP TABLE IF EXISTS `glpi_states`;
CREATE TABLE `glpi_states` (
  `id` int NOT NULL AUTO_INCREMENT,
  `name` varchar(255) DEFAULT NULL,
  `entities_id` int NOT NULL DEFAULT '0',
  `is_recursive` tinyint NOT NULL DEFAULT '0',
  `comment` text,
  `states_id` int NOT NULL DEFAULT '0',
  `completename` text,
  `level` int NOT NULL DEFAULT '0',
  `ancestors_cache` longtext,
  `sons_cache` longtext,
  `is_visible_computer` tinyint NOT NULL DEFAULT '1',
  `is_visible_monitor` tinyint NOT NULL DEFAULT '1',
  `is_visible_networkequipment` tinyint NOT NULL DEFAULT '1',
  `is_visible_peripheral` tinyint NOT NULL DEFAULT '1',
  `is_visible_phone` tinyint NOT NULL DEFAULT '1',
  `is_visible_printer` tinyint NOT NULL DEFAULT '1',
  `is_visible_softwareversion` tinyint NOT NULL DEFAULT '1',
  `is_visible_softwarelicense` tinyint NOT NULL DEFAULT '1',
  `is_visible_line` tinyint NOT NULL DEFAULT '1',
  `is_visible_certificate` tinyint NOT NULL DEFAULT '1',
  `is_visible_rack` tinyint NOT NULL DEFAULT '1',
  `is_visible_passivedcequipment` tinyint NOT NULL DEFAULT '1',
  `is_visible_enclosure` tinyint NOT NULL DEFAULT '1',
  `is_visible_pdu` tinyint NOT NULL DEFAULT '1',
  `is_visible_cluster` tinyint NOT NULL DEFAULT '1',
  `is_visible_contract` tinyint NOT NULL DEFAULT '1',
  `is_visible_appliance` tinyint NOT NULL DEFAULT '1',
  `date_mod` timestamp NULL DEFAULT NULL,
  `date_creation` timestamp NULL DEFAULT NULL,
  PRIMARY KEY (`id`),
  UNIQUE KEY `unicity` (`states_id`,`name`),
  KEY `name` (`name`),
  KEY `entities_id` (`entities_id`),
  KEY `is_recursive` (`is_recursive`),
  KEY `is_visible_computer` (`is_visible_computer`),
  KEY `is_visible_monitor` (`is_visible_monitor`),
  KEY `is_visible_networkequipment` (`is_visible_networkequipment`),
  KEY `is_visible_peripheral` (`is_visible_peripheral`),
  KEY `is_visible_phone` (`is_visible_phone`),
  KEY `is_visible_printer` (`is_visible_printer`),
  KEY `is_visible_softwareversion` (`is_visible_softwareversion`),
  KEY `is_visible_softwarelicense` (`is_visible_softwarelicense`),
  KEY `is_visible_line` (`is_visible_line`),
  KEY `is_visible_certificate` (`is_visible_certificate`),
  KEY `is_visible_rack` (`is_visible_rack`),
  KEY `is_visible_passivedcequipment` (`is_visible_passivedcequipment`),
  KEY `is_visible_enclosure` (`is_visible_enclosure`),
  KEY `is_visible_pdu` (`is_visible_pdu`),
  KEY `is_visible_cluster` (`is_visible_cluster`),
  KEY `is_visible_contract` (`is_visible_contract`),
  KEY `is_visible_appliance` (`is_visible_appliance`),
  KEY `date_mod` (`date_mod`),
  KEY `date_creation` (`date_creation`)
) ENGINE=InnoDB DEFAULT CHARSET=utf8mb4 COLLATE=utf8mb4_unicode_ci ROW_FORMAT=DYNAMIC;


### Dump table glpi_suppliers

DROP TABLE IF EXISTS `glpi_suppliers`;
CREATE TABLE `glpi_suppliers` (
  `id` int NOT NULL AUTO_INCREMENT,
  `entities_id` int NOT NULL DEFAULT '0',
  `is_recursive` tinyint NOT NULL DEFAULT '0',
  `name` varchar(255) DEFAULT NULL,
  `suppliertypes_id` int NOT NULL DEFAULT '0',
  `address` text,
  `postcode` varchar(255) DEFAULT NULL,
  `town` varchar(255) DEFAULT NULL,
  `state` varchar(255) DEFAULT NULL,
  `country` varchar(255) DEFAULT NULL,
  `website` varchar(255) DEFAULT NULL,
  `phonenumber` varchar(255) DEFAULT NULL,
  `comment` text,
  `is_deleted` tinyint NOT NULL DEFAULT '0',
  `fax` varchar(255) DEFAULT NULL,
  `email` varchar(255) DEFAULT NULL,
  `date_mod` timestamp NULL DEFAULT NULL,
  `date_creation` timestamp NULL DEFAULT NULL,
  `is_active` tinyint NOT NULL DEFAULT '0',
  PRIMARY KEY (`id`),
  KEY `name` (`name`),
  KEY `entities_id` (`entities_id`),
  KEY `is_recursive` (`is_recursive`),
  KEY `suppliertypes_id` (`suppliertypes_id`),
  KEY `is_deleted` (`is_deleted`),
  KEY `date_mod` (`date_mod`),
  KEY `date_creation` (`date_creation`),
  KEY `is_active` (`is_active`)
) ENGINE=InnoDB DEFAULT CHARSET=utf8mb4 COLLATE=utf8mb4_unicode_ci ROW_FORMAT=DYNAMIC;


### Dump table glpi_suppliers_tickets

DROP TABLE IF EXISTS `glpi_suppliers_tickets`;
CREATE TABLE `glpi_suppliers_tickets` (
  `id` int NOT NULL AUTO_INCREMENT,
  `tickets_id` int NOT NULL DEFAULT '0',
  `suppliers_id` int NOT NULL DEFAULT '0',
  `type` int NOT NULL DEFAULT '1',
  `use_notification` tinyint NOT NULL DEFAULT '1',
  `alternative_email` varchar(255) DEFAULT NULL,
  PRIMARY KEY (`id`),
  UNIQUE KEY `unicity` (`tickets_id`,`type`,`suppliers_id`),
  KEY `group` (`suppliers_id`,`type`)
) ENGINE=InnoDB DEFAULT CHARSET=utf8mb4 COLLATE=utf8mb4_unicode_ci ROW_FORMAT=DYNAMIC;


### Dump table glpi_suppliertypes

DROP TABLE IF EXISTS `glpi_suppliertypes`;
CREATE TABLE `glpi_suppliertypes` (
  `id` int NOT NULL AUTO_INCREMENT,
  `name` varchar(255) DEFAULT NULL,
  `comment` text,
  `date_mod` timestamp NULL DEFAULT NULL,
  `date_creation` timestamp NULL DEFAULT NULL,
  PRIMARY KEY (`id`),
  KEY `name` (`name`),
  KEY `date_mod` (`date_mod`),
  KEY `date_creation` (`date_creation`)
) ENGINE=InnoDB DEFAULT CHARSET=utf8mb4 COLLATE=utf8mb4_unicode_ci ROW_FORMAT=DYNAMIC;


### Dump table glpi_taskcategories

DROP TABLE IF EXISTS `glpi_taskcategories`;
CREATE TABLE `glpi_taskcategories` (
  `id` int NOT NULL AUTO_INCREMENT,
  `entities_id` int NOT NULL DEFAULT '0',
  `is_recursive` tinyint NOT NULL DEFAULT '0',
  `taskcategories_id` int NOT NULL DEFAULT '0',
  `name` varchar(255) DEFAULT NULL,
  `completename` text,
  `comment` text,
  `level` int NOT NULL DEFAULT '0',
  `ancestors_cache` longtext,
  `sons_cache` longtext,
  `is_active` tinyint NOT NULL DEFAULT '1',
  `is_helpdeskvisible` tinyint NOT NULL DEFAULT '1',
  `date_mod` timestamp NULL DEFAULT NULL,
  `date_creation` timestamp NULL DEFAULT NULL,
  `knowbaseitemcategories_id` int NOT NULL DEFAULT '0',
  PRIMARY KEY (`id`),
  KEY `name` (`name`),
  KEY `taskcategories_id` (`taskcategories_id`),
  KEY `entities_id` (`entities_id`),
  KEY `is_recursive` (`is_recursive`),
  KEY `is_active` (`is_active`),
  KEY `is_helpdeskvisible` (`is_helpdeskvisible`),
  KEY `date_mod` (`date_mod`),
  KEY `date_creation` (`date_creation`),
  KEY `knowbaseitemcategories_id` (`knowbaseitemcategories_id`)
) ENGINE=InnoDB DEFAULT CHARSET=utf8mb4 COLLATE=utf8mb4_unicode_ci ROW_FORMAT=DYNAMIC;


### Dump table glpi_tasktemplates

DROP TABLE IF EXISTS `glpi_tasktemplates`;
CREATE TABLE `glpi_tasktemplates` (
  `id` int NOT NULL AUTO_INCREMENT,
  `entities_id` int NOT NULL DEFAULT '0',
  `is_recursive` tinyint NOT NULL DEFAULT '0',
  `name` varchar(255) DEFAULT NULL,
  `content` text,
  `taskcategories_id` int NOT NULL DEFAULT '0',
  `actiontime` int NOT NULL DEFAULT '0',
  `comment` text,
  `date_mod` timestamp NULL DEFAULT NULL,
  `date_creation` timestamp NULL DEFAULT NULL,
  `state` int NOT NULL DEFAULT '0',
  `is_private` tinyint NOT NULL DEFAULT '0',
  `users_id_tech` int NOT NULL DEFAULT '0',
  `groups_id_tech` int NOT NULL DEFAULT '0',
  PRIMARY KEY (`id`),
  KEY `name` (`name`),
  KEY `is_recursive` (`is_recursive`),
  KEY `taskcategories_id` (`taskcategories_id`),
  KEY `entities_id` (`entities_id`),
  KEY `date_mod` (`date_mod`),
  KEY `date_creation` (`date_creation`),
  KEY `is_private` (`is_private`),
  KEY `users_id_tech` (`users_id_tech`),
  KEY `groups_id_tech` (`groups_id_tech`)
) ENGINE=InnoDB DEFAULT CHARSET=utf8mb4 COLLATE=utf8mb4_unicode_ci ROW_FORMAT=DYNAMIC;


### Dump table glpi_ticketcosts

DROP TABLE IF EXISTS `glpi_ticketcosts`;
CREATE TABLE `glpi_ticketcosts` (
  `id` int NOT NULL AUTO_INCREMENT,
  `tickets_id` int NOT NULL DEFAULT '0',
  `name` varchar(255) DEFAULT NULL,
  `comment` text,
  `begin_date` date DEFAULT NULL,
  `end_date` date DEFAULT NULL,
  `actiontime` int NOT NULL DEFAULT '0',
  `cost_time` decimal(20,4) NOT NULL DEFAULT '0.0000',
  `cost_fixed` decimal(20,4) NOT NULL DEFAULT '0.0000',
  `cost_material` decimal(20,4) NOT NULL DEFAULT '0.0000',
  `budgets_id` int NOT NULL DEFAULT '0',
  `entities_id` int NOT NULL DEFAULT '0',
  PRIMARY KEY (`id`),
  KEY `name` (`name`),
  KEY `tickets_id` (`tickets_id`),
  KEY `begin_date` (`begin_date`),
  KEY `end_date` (`end_date`),
  KEY `entities_id` (`entities_id`),
  KEY `budgets_id` (`budgets_id`)
) ENGINE=InnoDB DEFAULT CHARSET=utf8mb4 COLLATE=utf8mb4_unicode_ci ROW_FORMAT=DYNAMIC;


### Dump table glpi_ticketrecurrents

DROP TABLE IF EXISTS `glpi_ticketrecurrents`;
CREATE TABLE `glpi_ticketrecurrents` (
  `id` int NOT NULL AUTO_INCREMENT,
  `name` varchar(255) DEFAULT NULL,
  `comment` text,
  `entities_id` int NOT NULL DEFAULT '0',
  `is_recursive` tinyint NOT NULL DEFAULT '0',
  `is_active` tinyint NOT NULL DEFAULT '0',
  `tickettemplates_id` int NOT NULL DEFAULT '0',
  `begin_date` timestamp NULL DEFAULT NULL,
  `periodicity` varchar(255) DEFAULT NULL,
  `create_before` int NOT NULL DEFAULT '0',
  `next_creation_date` timestamp NULL DEFAULT NULL,
  `calendars_id` int NOT NULL DEFAULT '0',
  `end_date` timestamp NULL DEFAULT NULL,
  PRIMARY KEY (`id`),
  KEY `entities_id` (`entities_id`),
  KEY `is_recursive` (`is_recursive`),
  KEY `is_active` (`is_active`),
  KEY `tickettemplates_id` (`tickettemplates_id`),
  KEY `next_creation_date` (`next_creation_date`),
  KEY `calendars_id` (`calendars_id`)
) ENGINE=InnoDB DEFAULT CHARSET=utf8mb4 COLLATE=utf8mb4_unicode_ci ROW_FORMAT=DYNAMIC;


### Dump table glpi_recurrentchanges

DROP TABLE IF EXISTS `glpi_recurrentchanges`;
CREATE TABLE `glpi_recurrentchanges` (
  `id` int NOT NULL AUTO_INCREMENT,
  `name` varchar(255) DEFAULT NULL,
  `comment` text,
  `entities_id` int NOT NULL DEFAULT '0',
  `is_recursive` tinyint NOT NULL DEFAULT '0',
  `is_active` tinyint NOT NULL DEFAULT '0',
  `changetemplates_id` int NOT NULL DEFAULT '0',
  `begin_date` timestamp NULL DEFAULT NULL,
  `periodicity` varchar(255) DEFAULT NULL,
  `create_before` int NOT NULL DEFAULT '0',
  `next_creation_date` timestamp NULL DEFAULT NULL,
  `calendars_id` int NOT NULL DEFAULT '0',
  `end_date` timestamp NULL DEFAULT NULL,
  PRIMARY KEY (`id`),
  KEY `entities_id` (`entities_id`),
  KEY `is_recursive` (`is_recursive`),
  KEY `is_active` (`is_active`),
  KEY `changetemplates_id` (`changetemplates_id`),
  KEY `next_creation_date` (`next_creation_date`),
  KEY `calendars_id` (`calendars_id`)
) ENGINE=InnoDB DEFAULT CHARSET=utf8mb4 COLLATE=utf8mb4_unicode_ci ROW_FORMAT=DYNAMIC;

### Dump table glpi_tickets

DROP TABLE IF EXISTS `glpi_tickets`;
CREATE TABLE `glpi_tickets` (
  `id` int NOT NULL AUTO_INCREMENT,
  `entities_id` int NOT NULL DEFAULT '0',
  `name` varchar(255) DEFAULT NULL,
  `date` timestamp NULL DEFAULT NULL,
  `closedate` timestamp NULL DEFAULT NULL,
  `solvedate` timestamp NULL DEFAULT NULL,
  `date_mod` timestamp NULL DEFAULT NULL,
  `users_id_lastupdater` int NOT NULL DEFAULT '0',
  `status` int NOT NULL DEFAULT '1',
  `users_id_recipient` int NOT NULL DEFAULT '0',
  `requesttypes_id` int NOT NULL DEFAULT '0',
  `content` longtext,
  `urgency` int NOT NULL DEFAULT '1',
  `impact` int NOT NULL DEFAULT '1',
  `priority` int NOT NULL DEFAULT '1',
  `itilcategories_id` int NOT NULL DEFAULT '0',
  `type` int NOT NULL DEFAULT '1',
  `global_validation` int NOT NULL DEFAULT '1',
  `slas_id_ttr` int NOT NULL DEFAULT '0',
  `slas_id_tto` int NOT NULL DEFAULT '0',
  `slalevels_id_ttr` int NOT NULL DEFAULT '0',
  `time_to_resolve` timestamp NULL DEFAULT NULL,
  `time_to_own` timestamp NULL DEFAULT NULL,
  `begin_waiting_date` timestamp NULL DEFAULT NULL,
  `sla_waiting_duration` int NOT NULL DEFAULT '0',
  `ola_waiting_duration` int NOT NULL DEFAULT '0',
  `olas_id_tto` int NOT NULL DEFAULT '0',
  `olas_id_ttr` int NOT NULL DEFAULT '0',
  `olalevels_id_ttr` int NOT NULL DEFAULT '0',
  `ola_ttr_begin_date` timestamp NULL DEFAULT NULL,
  `internal_time_to_resolve` timestamp NULL DEFAULT NULL,
  `internal_time_to_own` timestamp NULL DEFAULT NULL,
  `waiting_duration` int NOT NULL DEFAULT '0',
  `close_delay_stat` int NOT NULL DEFAULT '0',
  `solve_delay_stat` int NOT NULL DEFAULT '0',
  `takeintoaccount_delay_stat` int NOT NULL DEFAULT '0',
  `actiontime` int NOT NULL DEFAULT '0',
  `is_deleted` tinyint NOT NULL DEFAULT '0',
  `locations_id` int NOT NULL DEFAULT '0',
  `validation_percent` int NOT NULL DEFAULT '0',
  `date_creation` timestamp NULL DEFAULT NULL,
  PRIMARY KEY (`id`),
  KEY `date` (`date`),
  KEY `closedate` (`closedate`),
  KEY `status` (`status`),
  KEY `priority` (`priority`),
  KEY `request_type` (`requesttypes_id`),
  KEY `date_mod` (`date_mod`),
  KEY `entities_id` (`entities_id`),
  KEY `users_id_recipient` (`users_id_recipient`),
  KEY `solvedate` (`solvedate`),
  KEY `urgency` (`urgency`),
  KEY `impact` (`impact`),
  KEY `global_validation` (`global_validation`),
  KEY `slas_id_tto` (`slas_id_tto`),
  KEY `slas_id_ttr` (`slas_id_ttr`),
  KEY `time_to_resolve` (`time_to_resolve`),
  KEY `time_to_own` (`time_to_own`),
  KEY `olas_id_tto` (`olas_id_tto`),
  KEY `olas_id_ttr` (`olas_id_ttr`),
  KEY `slalevels_id_ttr` (`slalevels_id_ttr`),
  KEY `internal_time_to_resolve` (`internal_time_to_resolve`),
  KEY `internal_time_to_own` (`internal_time_to_own`),
  KEY `users_id_lastupdater` (`users_id_lastupdater`),
  KEY `type` (`type`),
  KEY `itilcategories_id` (`itilcategories_id`),
  KEY `is_deleted` (`is_deleted`),
  KEY `name` (`name`),
  KEY `locations_id` (`locations_id`),
  KEY `date_creation` (`date_creation`),
  KEY `ola_waiting_duration` (`ola_waiting_duration`),
  KEY `olalevels_id_ttr` (`olalevels_id_ttr`)
) ENGINE=InnoDB DEFAULT CHARSET=utf8mb4 COLLATE=utf8mb4_unicode_ci ROW_FORMAT=DYNAMIC;


### Dump table glpi_tickets_tickets

DROP TABLE IF EXISTS `glpi_tickets_tickets`;
CREATE TABLE `glpi_tickets_tickets` (
  `id` int NOT NULL AUTO_INCREMENT,
  `tickets_id_1` int NOT NULL DEFAULT '0',
  `tickets_id_2` int NOT NULL DEFAULT '0',
  `link` int NOT NULL DEFAULT '1',
  PRIMARY KEY (`id`),
  UNIQUE KEY `unicity` (`tickets_id_1`,`tickets_id_2`),
  KEY `tickets_id_2` (`tickets_id_2`)
) ENGINE=InnoDB DEFAULT CHARSET=utf8mb4 COLLATE=utf8mb4_unicode_ci ROW_FORMAT=DYNAMIC;


### Dump table glpi_tickets_users

DROP TABLE IF EXISTS `glpi_tickets_users`;
CREATE TABLE `glpi_tickets_users` (
  `id` int NOT NULL AUTO_INCREMENT,
  `tickets_id` int NOT NULL DEFAULT '0',
  `users_id` int NOT NULL DEFAULT '0',
  `type` int NOT NULL DEFAULT '1',
  `use_notification` tinyint NOT NULL DEFAULT '1',
  `alternative_email` varchar(255) DEFAULT NULL,
  PRIMARY KEY (`id`),
  UNIQUE KEY `unicity` (`tickets_id`,`type`,`users_id`,`alternative_email`),
  KEY `user` (`users_id`,`type`)
) ENGINE=InnoDB DEFAULT CHARSET=utf8mb4 COLLATE=utf8mb4_unicode_ci ROW_FORMAT=DYNAMIC;


### Dump table glpi_ticketsatisfactions

DROP TABLE IF EXISTS `glpi_ticketsatisfactions`;
CREATE TABLE `glpi_ticketsatisfactions` (
  `id` int NOT NULL AUTO_INCREMENT,
  `tickets_id` int NOT NULL DEFAULT '0',
  `type` int NOT NULL DEFAULT '1',
  `date_begin` timestamp NULL DEFAULT NULL,
  `date_answered` timestamp NULL DEFAULT NULL,
  `satisfaction` int DEFAULT NULL,
  `comment` text,
  PRIMARY KEY (`id`),
  UNIQUE KEY `tickets_id` (`tickets_id`)
) ENGINE=InnoDB DEFAULT CHARSET=utf8mb4 COLLATE=utf8mb4_unicode_ci ROW_FORMAT=DYNAMIC;


### Dump table glpi_tickettasks

DROP TABLE IF EXISTS `glpi_tickettasks`;
CREATE TABLE `glpi_tickettasks` (
  `id` int NOT NULL AUTO_INCREMENT,
  `uuid` varchar(255) DEFAULT NULL,
  `tickets_id` int NOT NULL DEFAULT '0',
  `taskcategories_id` int NOT NULL DEFAULT '0',
  `date` timestamp NULL DEFAULT NULL,
  `users_id` int NOT NULL DEFAULT '0',
  `users_id_editor` int NOT NULL DEFAULT '0',
  `content` longtext,
  `is_private` tinyint NOT NULL DEFAULT '0',
  `actiontime` int NOT NULL DEFAULT '0',
  `begin` timestamp NULL DEFAULT NULL,
  `end` timestamp NULL DEFAULT NULL,
  `state` int NOT NULL DEFAULT '1',
  `users_id_tech` int NOT NULL DEFAULT '0',
  `groups_id_tech` int NOT NULL DEFAULT '0',
  `date_mod` timestamp NULL DEFAULT NULL,
  `date_creation` timestamp NULL DEFAULT NULL,
  `tasktemplates_id` int NOT NULL DEFAULT '0',
  `timeline_position` tinyint NOT NULL DEFAULT '0',
  `sourceitems_id` int NOT NULL DEFAULT '0',
  PRIMARY KEY (`id`),
  UNIQUE KEY `uuid` (`uuid`),
  KEY `date` (`date`),
  KEY `date_mod` (`date_mod`),
  KEY `date_creation` (`date_creation`),
  KEY `users_id` (`users_id`),
  KEY `users_id_editor` (`users_id_editor`),
  KEY `tickets_id` (`tickets_id`),
  KEY `is_private` (`is_private`),
  KEY `taskcategories_id` (`taskcategories_id`),
  KEY `state` (`state`),
  KEY `users_id_tech` (`users_id_tech`),
  KEY `groups_id_tech` (`groups_id_tech`),
  KEY `begin` (`begin`),
  KEY `end` (`end`),
  KEY `tasktemplates_id` (`tasktemplates_id`),
  KEY `sourceitems_id` (`sourceitems_id`)
) ENGINE=InnoDB DEFAULT CHARSET=utf8mb4 COLLATE=utf8mb4_unicode_ci ROW_FORMAT=DYNAMIC;


### Dump table glpi_tickettemplatehiddenfields

DROP TABLE IF EXISTS `glpi_tickettemplatehiddenfields`;
CREATE TABLE `glpi_tickettemplatehiddenfields` (
  `id` int NOT NULL AUTO_INCREMENT,
  `tickettemplates_id` int NOT NULL DEFAULT '0',
  `num` int NOT NULL DEFAULT '0',
  PRIMARY KEY (`id`),
  UNIQUE KEY `unicity` (`tickettemplates_id`,`num`)
) ENGINE=InnoDB DEFAULT CHARSET=utf8mb4 COLLATE=utf8mb4_unicode_ci ROW_FORMAT=DYNAMIC;

### Dump table glpi_changeemplatehiddenfields

DROP TABLE IF EXISTS `glpi_changetemplatehiddenfields`;
CREATE TABLE `glpi_changetemplatehiddenfields` (
  `id` int NOT NULL AUTO_INCREMENT,
  `changetemplates_id` int NOT NULL DEFAULT '0',
  `num` int NOT NULL DEFAULT '0',
  PRIMARY KEY (`id`),
  UNIQUE KEY `unicity` (`changetemplates_id`,`num`)
) ENGINE=InnoDB DEFAULT CHARSET=utf8mb4 COLLATE=utf8mb4_unicode_ci ROW_FORMAT=DYNAMIC;

### Dump table glpi_problemtemplatehiddenfields

DROP TABLE IF EXISTS `glpi_problemtemplatehiddenfields`;
CREATE TABLE `glpi_problemtemplatehiddenfields` (
  `id` int NOT NULL AUTO_INCREMENT,
  `problemtemplates_id` int NOT NULL DEFAULT '0',
  `num` int NOT NULL DEFAULT '0',
  PRIMARY KEY (`id`),
  UNIQUE KEY `unicity` (`problemtemplates_id`,`num`)
) ENGINE=InnoDB DEFAULT CHARSET=utf8mb4 COLLATE=utf8mb4_unicode_ci ROW_FORMAT=DYNAMIC;

### Dump table glpi_tickettemplatemandatoryfields

DROP TABLE IF EXISTS `glpi_tickettemplatemandatoryfields`;
CREATE TABLE `glpi_tickettemplatemandatoryfields` (
  `id` int NOT NULL AUTO_INCREMENT,
  `tickettemplates_id` int NOT NULL DEFAULT '0',
  `num` int NOT NULL DEFAULT '0',
  PRIMARY KEY (`id`),
  UNIQUE KEY `unicity` (`tickettemplates_id`,`num`)
) ENGINE=InnoDB DEFAULT CHARSET=utf8mb4 COLLATE=utf8mb4_unicode_ci ROW_FORMAT=DYNAMIC;


### Dump table glpi_changetemplatemandatoryfields

DROP TABLE IF EXISTS `glpi_changetemplatemandatoryfields`;
CREATE TABLE `glpi_changetemplatemandatoryfields` (
  `id` int NOT NULL AUTO_INCREMENT,
  `changetemplates_id` int NOT NULL DEFAULT '0',
  `num` int NOT NULL DEFAULT '0',
  PRIMARY KEY (`id`),
  UNIQUE KEY `unicity` (`changetemplates_id`,`num`)
) ENGINE=InnoDB DEFAULT CHARSET=utf8mb4 COLLATE=utf8mb4_unicode_ci ROW_FORMAT=DYNAMIC;

### Dump table glpi_problemtemplatemandatoryfields

DROP TABLE IF EXISTS `glpi_problemtemplatemandatoryfields`;
CREATE TABLE `glpi_problemtemplatemandatoryfields` (
  `id` int NOT NULL AUTO_INCREMENT,
  `problemtemplates_id` int NOT NULL DEFAULT '0',
  `num` int NOT NULL DEFAULT '0',
  PRIMARY KEY (`id`),
  UNIQUE KEY `unicity` (`problemtemplates_id`,`num`)
) ENGINE=InnoDB DEFAULT CHARSET=utf8mb4 COLLATE=utf8mb4_unicode_ci ROW_FORMAT=DYNAMIC;

### Dump table glpi_tickettemplatepredefinedfields

DROP TABLE IF EXISTS `glpi_tickettemplatepredefinedfields`;
CREATE TABLE `glpi_tickettemplatepredefinedfields` (
  `id` int NOT NULL AUTO_INCREMENT,
  `tickettemplates_id` int NOT NULL DEFAULT '0',
  `num` int NOT NULL DEFAULT '0',
  `value` text,
  PRIMARY KEY (`id`),
  KEY `tickettemplates_id` (`tickettemplates_id`)
) ENGINE=InnoDB DEFAULT CHARSET=utf8mb4 COLLATE=utf8mb4_unicode_ci ROW_FORMAT=DYNAMIC;

### Dump table glpi_changetemplatepredefinedfields

DROP TABLE IF EXISTS `glpi_changetemplatepredefinedfields`;
CREATE TABLE `glpi_changetemplatepredefinedfields` (
  `id` int NOT NULL AUTO_INCREMENT,
  `changetemplates_id` int NOT NULL DEFAULT '0',
  `num` int NOT NULL DEFAULT '0',
  `value` text,
  PRIMARY KEY (`id`),
  KEY `changetemplates_id` (`changetemplates_id`)
) ENGINE=InnoDB DEFAULT CHARSET=utf8mb4 COLLATE=utf8mb4_unicode_ci ROW_FORMAT=DYNAMIC;

### Dump table glpi_problemtemplatepredefinedfields

DROP TABLE IF EXISTS `glpi_problemtemplatepredefinedfields`;
CREATE TABLE `glpi_problemtemplatepredefinedfields` (
  `id` int NOT NULL AUTO_INCREMENT,
  `problemtemplates_id` int NOT NULL DEFAULT '0',
  `num` int NOT NULL DEFAULT '0',
  `value` text,
  PRIMARY KEY (`id`),
  KEY `problemtemplates_id` (`problemtemplates_id`)
) ENGINE=InnoDB DEFAULT CHARSET=utf8mb4 COLLATE=utf8mb4_unicode_ci ROW_FORMAT=DYNAMIC;



### Dump table glpi_tickettemplates

DROP TABLE IF EXISTS `glpi_tickettemplates`;
CREATE TABLE `glpi_tickettemplates` (
  `id` int NOT NULL AUTO_INCREMENT,
  `name` varchar(255) DEFAULT NULL,
  `entities_id` int NOT NULL DEFAULT '0',
  `is_recursive` tinyint NOT NULL DEFAULT '0',
  `comment` text,
  PRIMARY KEY (`id`),
  KEY `name` (`name`),
  KEY `entities_id` (`entities_id`),
  KEY `is_recursive` (`is_recursive`)
) ENGINE=InnoDB DEFAULT CHARSET=utf8mb4 COLLATE=utf8mb4_unicode_ci ROW_FORMAT=DYNAMIC;


### Dump table glpi_changetemplates

DROP TABLE IF EXISTS `glpi_changetemplates`;
CREATE TABLE `glpi_changetemplates` (
  `id` int NOT NULL AUTO_INCREMENT,
  `name` varchar(255) DEFAULT NULL,
  `entities_id` int NOT NULL DEFAULT '0',
  `is_recursive` tinyint NOT NULL DEFAULT '0',
  `comment` text,
  PRIMARY KEY (`id`),
  KEY `name` (`name`),
  KEY `entities_id` (`entities_id`),
  KEY `is_recursive` (`is_recursive`)
) ENGINE=InnoDB DEFAULT CHARSET=utf8mb4 COLLATE=utf8mb4_unicode_ci ROW_FORMAT=DYNAMIC;

### Dump table glpi_problemtemplates

DROP TABLE IF EXISTS `glpi_problemtemplates`;
CREATE TABLE `glpi_problemtemplates` (
  `id` int NOT NULL AUTO_INCREMENT,
  `name` varchar(255) DEFAULT NULL,
  `entities_id` int NOT NULL DEFAULT '0',
  `is_recursive` tinyint NOT NULL DEFAULT '0',
  `comment` text,
  PRIMARY KEY (`id`),
  KEY `name` (`name`),
  KEY `entities_id` (`entities_id`),
  KEY `is_recursive` (`is_recursive`)
) ENGINE=InnoDB DEFAULT CHARSET=utf8mb4 COLLATE=utf8mb4_unicode_ci ROW_FORMAT=DYNAMIC;

### Dump table glpi_ticketvalidations

DROP TABLE IF EXISTS `glpi_ticketvalidations`;
CREATE TABLE `glpi_ticketvalidations` (
  `id` int NOT NULL AUTO_INCREMENT,
  `entities_id` int NOT NULL DEFAULT '0',
  `users_id` int NOT NULL DEFAULT '0',
  `tickets_id` int NOT NULL DEFAULT '0',
  `users_id_validate` int NOT NULL DEFAULT '0',
  `comment_submission` text,
  `comment_validation` text,
  `status` int NOT NULL DEFAULT '2',
  `submission_date` timestamp NULL DEFAULT NULL,
  `validation_date` timestamp NULL DEFAULT NULL,
  `timeline_position` tinyint NOT NULL DEFAULT '0',
  PRIMARY KEY (`id`),
  KEY `entities_id` (`entities_id`),
  KEY `users_id` (`users_id`),
  KEY `users_id_validate` (`users_id_validate`),
  KEY `tickets_id` (`tickets_id`),
  KEY `submission_date` (`submission_date`),
  KEY `validation_date` (`validation_date`),
  KEY `status` (`status`)
) ENGINE=InnoDB DEFAULT CHARSET=utf8mb4 COLLATE=utf8mb4_unicode_ci ROW_FORMAT=DYNAMIC;


### Dump table glpi_transfers

DROP TABLE IF EXISTS `glpi_transfers`;
CREATE TABLE `glpi_transfers` (
  `id` int NOT NULL AUTO_INCREMENT,
  `name` varchar(255) DEFAULT NULL,
  `keep_ticket` int NOT NULL DEFAULT '0',
  `keep_networklink` int NOT NULL DEFAULT '0',
  `keep_reservation` int NOT NULL DEFAULT '0',
  `keep_history` int NOT NULL DEFAULT '0',
  `keep_device` int NOT NULL DEFAULT '0',
  `keep_infocom` int NOT NULL DEFAULT '0',
  `keep_dc_monitor` int NOT NULL DEFAULT '0',
  `clean_dc_monitor` int NOT NULL DEFAULT '0',
  `keep_dc_phone` int NOT NULL DEFAULT '0',
  `clean_dc_phone` int NOT NULL DEFAULT '0',
  `keep_dc_peripheral` int NOT NULL DEFAULT '0',
  `clean_dc_peripheral` int NOT NULL DEFAULT '0',
  `keep_dc_printer` int NOT NULL DEFAULT '0',
  `clean_dc_printer` int NOT NULL DEFAULT '0',
  `keep_supplier` int NOT NULL DEFAULT '0',
  `clean_supplier` int NOT NULL DEFAULT '0',
  `keep_contact` int NOT NULL DEFAULT '0',
  `clean_contact` int NOT NULL DEFAULT '0',
  `keep_contract` int NOT NULL DEFAULT '0',
  `clean_contract` int NOT NULL DEFAULT '0',
  `keep_software` int NOT NULL DEFAULT '0',
  `clean_software` int NOT NULL DEFAULT '0',
  `keep_document` int NOT NULL DEFAULT '0',
  `clean_document` int NOT NULL DEFAULT '0',
  `keep_cartridgeitem` int NOT NULL DEFAULT '0',
  `clean_cartridgeitem` int NOT NULL DEFAULT '0',
  `keep_cartridge` int NOT NULL DEFAULT '0',
  `keep_consumable` int NOT NULL DEFAULT '0',
  `date_mod` timestamp NULL DEFAULT NULL,
  `comment` text,
  `keep_disk` int NOT NULL DEFAULT '0',
  PRIMARY KEY (`id`),
  KEY `date_mod` (`date_mod`)
) ENGINE=InnoDB DEFAULT CHARSET=utf8mb4 COLLATE=utf8mb4_unicode_ci ROW_FORMAT=DYNAMIC;


### Dump table glpi_usercategories

DROP TABLE IF EXISTS `glpi_usercategories`;
CREATE TABLE `glpi_usercategories` (
  `id` int NOT NULL AUTO_INCREMENT,
  `name` varchar(255) DEFAULT NULL,
  `comment` text,
  `date_mod` timestamp NULL DEFAULT NULL,
  `date_creation` timestamp NULL DEFAULT NULL,
  PRIMARY KEY (`id`),
  KEY `name` (`name`),
  KEY `date_mod` (`date_mod`),
  KEY `date_creation` (`date_creation`)
) ENGINE=InnoDB DEFAULT CHARSET=utf8mb4 COLLATE=utf8mb4_unicode_ci ROW_FORMAT=DYNAMIC;


### Dump table glpi_useremails

DROP TABLE IF EXISTS `glpi_useremails`;
CREATE TABLE `glpi_useremails` (
  `id` int NOT NULL AUTO_INCREMENT,
  `users_id` int NOT NULL DEFAULT '0',
  `is_default` tinyint NOT NULL DEFAULT '0',
  `is_dynamic` tinyint NOT NULL DEFAULT '0',
  `email` varchar(255) DEFAULT NULL,
  PRIMARY KEY (`id`),
  UNIQUE KEY `unicity` (`users_id`,`email`),
  KEY `email` (`email`),
  KEY `is_default` (`is_default`),
  KEY `is_dynamic` (`is_dynamic`)
) ENGINE=InnoDB DEFAULT CHARSET=utf8mb4 COLLATE=utf8mb4_unicode_ci ROW_FORMAT=DYNAMIC;


### Dump table glpi_users

DROP TABLE IF EXISTS `glpi_users`;
CREATE TABLE `glpi_users` (
  `id` int NOT NULL AUTO_INCREMENT,
  `name` varchar(255) DEFAULT NULL,
  `password` varchar(255) DEFAULT NULL,
  `password_last_update` timestamp NULL DEFAULT NULL,
  `phone` varchar(255) DEFAULT NULL,
  `phone2` varchar(255) DEFAULT NULL,
  `mobile` varchar(255) DEFAULT NULL,
  `realname` varchar(255) DEFAULT NULL,
  `firstname` varchar(255) DEFAULT NULL,
  `locations_id` int NOT NULL DEFAULT '0',
  `language` char(10) DEFAULT NULL COMMENT 'see define.php CFG_GLPI[language] array',
  `use_mode` int NOT NULL DEFAULT '0',
  `list_limit` int DEFAULT NULL,
  `is_active` tinyint NOT NULL DEFAULT '1',
  `comment` text,
  `auths_id` int NOT NULL DEFAULT '0',
  `authtype` int NOT NULL DEFAULT '0',
  `last_login` timestamp NULL DEFAULT NULL,
  `date_mod` timestamp NULL DEFAULT NULL,
  `date_sync` timestamp NULL DEFAULT NULL,
  `is_deleted` tinyint NOT NULL DEFAULT '0',
  `profiles_id` int NOT NULL DEFAULT '0',
  `entities_id` int NOT NULL DEFAULT '0',
  `usertitles_id` int NOT NULL DEFAULT '0',
  `usercategories_id` int NOT NULL DEFAULT '0',
  `date_format` int DEFAULT NULL,
  `number_format` int DEFAULT NULL,
  `names_format` int DEFAULT NULL,
  `csv_delimiter` char(1) DEFAULT NULL,
  `is_ids_visible` tinyint DEFAULT NULL,
  `use_flat_dropdowntree` tinyint DEFAULT NULL,
  `show_jobs_at_login` tinyint DEFAULT NULL,
  `priority_1` char(20) DEFAULT NULL,
  `priority_2` char(20) DEFAULT NULL,
  `priority_3` char(20) DEFAULT NULL,
  `priority_4` char(20) DEFAULT NULL,
  `priority_5` char(20) DEFAULT NULL,
  `priority_6` char(20) DEFAULT NULL,
  `followup_private` tinyint DEFAULT NULL,
  `task_private` tinyint DEFAULT NULL,
  `default_requesttypes_id` int DEFAULT NULL,
  `password_forget_token` char(40) DEFAULT NULL,
  `password_forget_token_date` timestamp NULL DEFAULT NULL,
  `user_dn` text,
  `registration_number` varchar(255) DEFAULT NULL,
  `show_count_on_tabs` tinyint DEFAULT NULL,
  `refresh_views` int DEFAULT NULL,
  `set_default_tech` tinyint DEFAULT NULL,
  `personal_token` varchar(255) DEFAULT NULL,
  `personal_token_date` timestamp NULL DEFAULT NULL,
  `api_token` varchar(255) DEFAULT NULL,
  `api_token_date` timestamp NULL DEFAULT NULL,
  `cookie_token` varchar(255) DEFAULT NULL,
  `cookie_token_date` timestamp NULL DEFAULT NULL,
  `display_count_on_home` int DEFAULT NULL,
  `notification_to_myself` tinyint DEFAULT NULL,
  `duedateok_color` varchar(255) DEFAULT NULL,
  `duedatewarning_color` varchar(255) DEFAULT NULL,
  `duedatecritical_color` varchar(255) DEFAULT NULL,
  `duedatewarning_less` int DEFAULT NULL,
  `duedatecritical_less` int DEFAULT NULL,
  `duedatewarning_unit` varchar(255) DEFAULT NULL,
  `duedatecritical_unit` varchar(255) DEFAULT NULL,
  `display_options` text,
  `is_deleted_ldap` tinyint NOT NULL DEFAULT '0',
  `pdffont` varchar(255) DEFAULT NULL,
  `picture` varchar(255) DEFAULT NULL,
  `begin_date` timestamp NULL DEFAULT NULL,
  `end_date` timestamp NULL DEFAULT NULL,
  `keep_devices_when_purging_item` tinyint DEFAULT NULL,
  `privatebookmarkorder` longtext,
  `backcreated` tinyint DEFAULT NULL,
  `task_state` int DEFAULT NULL,
  `layout` char(20) DEFAULT NULL,
  `palette` char(20) DEFAULT NULL,
  `set_default_requester` tinyint DEFAULT NULL,
  `lock_autolock_mode` tinyint DEFAULT NULL,
  `lock_directunlock_notification` tinyint DEFAULT NULL,
  `date_creation` timestamp NULL DEFAULT NULL,
  `highcontrast_css` tinyint DEFAULT '0',
  `plannings` text,
  `sync_field` varchar(255) DEFAULT NULL,
  `groups_id` int NOT NULL DEFAULT '0',
  `users_id_supervisor` int NOT NULL DEFAULT '0',
  `timezone` varchar(50) DEFAULT NULL,
  `default_dashboard_central` varchar(100) DEFAULT NULL,
  `default_dashboard_assets` varchar(100) DEFAULT NULL,
  `default_dashboard_helpdesk` varchar(100) DEFAULT NULL,
  `default_dashboard_mini_ticket` varchar(100) DEFAULT NULL,
  `default_central_tab` tinyint DEFAULT '0',
  `nickname` varchar(255) DEFAULT NULL,
  PRIMARY KEY (`id`),
  UNIQUE KEY `unicityloginauth` (`name`,`authtype`,`auths_id`),
  KEY `firstname` (`firstname`),
  KEY `realname` (`realname`),
  KEY `entities_id` (`entities_id`),
  KEY `profiles_id` (`profiles_id`),
  KEY `locations_id` (`locations_id`),
  KEY `usertitles_id` (`usertitles_id`),
  KEY `usercategories_id` (`usercategories_id`),
  KEY `is_deleted` (`is_deleted`),
  KEY `is_active` (`is_active`),
  KEY `date_mod` (`date_mod`),
  KEY `authitem` (`authtype`,`auths_id`),
  KEY `is_deleted_ldap` (`is_deleted_ldap`),
  KEY `date_creation` (`date_creation`),
  KEY `begin_date` (`begin_date`),
  KEY `end_date` (`end_date`),
  KEY `sync_field` (`sync_field`),
  KEY `groups_id` (`groups_id`),
  KEY `users_id_supervisor` (`users_id_supervisor`),
  KEY `auths_id` (`auths_id`),
  KEY `default_requesttypes_id` (`default_requesttypes_id`)
) ENGINE=InnoDB DEFAULT CHARSET=utf8mb4 COLLATE=utf8mb4_unicode_ci ROW_FORMAT=DYNAMIC;


### Dump table glpi_usertitles

DROP TABLE IF EXISTS `glpi_usertitles`;
CREATE TABLE `glpi_usertitles` (
  `id` int NOT NULL AUTO_INCREMENT,
  `name` varchar(255) DEFAULT NULL,
  `comment` text,
  `date_mod` timestamp NULL DEFAULT NULL,
  `date_creation` timestamp NULL DEFAULT NULL,
  PRIMARY KEY (`id`),
  KEY `name` (`name`),
  KEY `date_mod` (`date_mod`),
  KEY `date_creation` (`date_creation`)
) ENGINE=InnoDB DEFAULT CHARSET=utf8mb4 COLLATE=utf8mb4_unicode_ci ROW_FORMAT=DYNAMIC;


### Dump table glpi_virtualmachinestates

DROP TABLE IF EXISTS `glpi_virtualmachinestates`;
CREATE TABLE `glpi_virtualmachinestates` (
  `id` int NOT NULL AUTO_INCREMENT,
  `name` varchar(255) NOT NULL DEFAULT '',
  `comment` text,
  `date_mod` timestamp NULL DEFAULT NULL,
  `date_creation` timestamp NULL DEFAULT NULL,
  PRIMARY KEY (`id`),
  KEY `date_mod` (`date_mod`),
  KEY `date_creation` (`date_creation`)
) ENGINE=InnoDB DEFAULT CHARSET=utf8mb4 COLLATE=utf8mb4_unicode_ci ROW_FORMAT=DYNAMIC;


### Dump table glpi_virtualmachinesystems

DROP TABLE IF EXISTS `glpi_virtualmachinesystems`;
CREATE TABLE `glpi_virtualmachinesystems` (
  `id` int NOT NULL AUTO_INCREMENT,
  `name` varchar(255) NOT NULL DEFAULT '',
  `comment` text,
  `date_mod` timestamp NULL DEFAULT NULL,
  `date_creation` timestamp NULL DEFAULT NULL,
  PRIMARY KEY (`id`),
  KEY `date_mod` (`date_mod`),
  KEY `date_creation` (`date_creation`)
) ENGINE=InnoDB DEFAULT CHARSET=utf8mb4 COLLATE=utf8mb4_unicode_ci ROW_FORMAT=DYNAMIC;


### Dump table glpi_virtualmachinetypes

DROP TABLE IF EXISTS `glpi_virtualmachinetypes`;
CREATE TABLE `glpi_virtualmachinetypes` (
  `id` int NOT NULL AUTO_INCREMENT,
  `name` varchar(255) NOT NULL DEFAULT '',
  `comment` text,
  `date_mod` timestamp NULL DEFAULT NULL,
  `date_creation` timestamp NULL DEFAULT NULL,
  PRIMARY KEY (`id`),
  KEY `date_mod` (`date_mod`),
  KEY `date_creation` (`date_creation`)
) ENGINE=InnoDB DEFAULT CHARSET=utf8mb4 COLLATE=utf8mb4_unicode_ci ROW_FORMAT=DYNAMIC;


### Dump table glpi_vlans

DROP TABLE IF EXISTS `glpi_vlans`;
CREATE TABLE `glpi_vlans` (
  `id` int NOT NULL AUTO_INCREMENT,
  `entities_id` int NOT NULL DEFAULT '0',
  `is_recursive` tinyint NOT NULL DEFAULT '0',
  `name` varchar(255) DEFAULT NULL,
  `comment` text,
  `tag` int NOT NULL DEFAULT '0',
  `date_mod` timestamp NULL DEFAULT NULL,
  `date_creation` timestamp NULL DEFAULT NULL,
  PRIMARY KEY (`id`),
  KEY `name` (`name`),
  KEY `entities_id` (`entities_id`),
  KEY `is_recursive` (`is_recursive`),
  KEY `tag` (`tag`),
  KEY `date_mod` (`date_mod`),
  KEY `date_creation` (`date_creation`)
) ENGINE=InnoDB DEFAULT CHARSET=utf8mb4 COLLATE=utf8mb4_unicode_ci ROW_FORMAT=DYNAMIC;


### Dump table glpi_wifinetworks

DROP TABLE IF EXISTS `glpi_wifinetworks`;
CREATE TABLE `glpi_wifinetworks` (
  `id` int NOT NULL AUTO_INCREMENT,
  `entities_id` int NOT NULL DEFAULT '0',
  `is_recursive` tinyint NOT NULL DEFAULT '0',
  `name` varchar(255) DEFAULT NULL,
  `essid` varchar(255) DEFAULT NULL,
  `mode` varchar(255) DEFAULT NULL COMMENT 'ad-hoc, access_point',
  `comment` text,
  `date_mod` timestamp NULL DEFAULT NULL,
  `date_creation` timestamp NULL DEFAULT NULL,
  PRIMARY KEY (`id`),
  KEY `entities_id` (`entities_id`),
  KEY `is_recursive` (`is_recursive`),
  KEY `essid` (`essid`),
  KEY `name` (`name`),
  KEY `date_mod` (`date_mod`),
  KEY `date_creation` (`date_creation`)
) ENGINE=InnoDB DEFAULT CHARSET=utf8mb4 COLLATE=utf8mb4_unicode_ci ROW_FORMAT=DYNAMIC;

### Dump table glpi_knowbaseitems_items

DROP TABLE IF EXISTS `glpi_knowbaseitems_items`;
CREATE TABLE `glpi_knowbaseitems_items` (
  `id` int NOT NULL AUTO_INCREMENT,
  `knowbaseitems_id` int NOT NULL,
  `itemtype` varchar(100) NOT NULL,
  `items_id` int NOT NULL DEFAULT '0',
  `date_creation` timestamp NULL DEFAULT NULL,
  `date_mod` timestamp NULL DEFAULT NULL,
  PRIMARY KEY (`id`),
  UNIQUE KEY `unicity` (`itemtype`,`items_id`,`knowbaseitems_id`),
  KEY `knowbaseitems_id` (`knowbaseitems_id`),
  KEY `date_creation` (`date_creation`),
  KEY `date_mod` (`date_mod`)
) ENGINE=InnoDB DEFAULT CHARSET=utf8mb4 COLLATE=utf8mb4_unicode_ci ROW_FORMAT=DYNAMIC;

### Dump table glpi_knowbaseitems_revisions

DROP TABLE IF EXISTS `glpi_knowbaseitems_revisions`;
CREATE TABLE `glpi_knowbaseitems_revisions` (
  `id` int NOT NULL AUTO_INCREMENT,
  `knowbaseitems_id` int NOT NULL,
  `revision` int NOT NULL,
  `name` text,
  `answer` longtext,
  `language` varchar(10) DEFAULT NULL,
  `users_id` int NOT NULL DEFAULT '0',
  `date_creation` timestamp NULL DEFAULT NULL,
  PRIMARY KEY (`id`),
  UNIQUE KEY `unicity` (`knowbaseitems_id`,`revision`,`language`),
  KEY `revision` (`revision`),
  KEY `users_id` (`users_id`),
  KEY `date_creation` (`date_creation`)
) ENGINE=InnoDB DEFAULT CHARSET=utf8mb4 COLLATE=utf8mb4_unicode_ci ROW_FORMAT=DYNAMIC;

### Dump table glpi_knowbaseitems_comments

DROP TABLE IF EXISTS `glpi_knowbaseitems_comments`;
CREATE TABLE `glpi_knowbaseitems_comments` (
  `id` int NOT NULL AUTO_INCREMENT,
  `knowbaseitems_id` int NOT NULL,
  `users_id` int NOT NULL DEFAULT '0',
  `language` varchar(10) DEFAULT NULL,
  `comment` text,
  `parent_comment_id` int DEFAULT NULL,
  `date_creation` timestamp NULL DEFAULT NULL,
  `date_mod` timestamp NULL DEFAULT NULL,
  PRIMARY KEY (`id`),
  KEY `knowbaseitems_id` (`knowbaseitems_id`),
  KEY `parent_comment_id` (`parent_comment_id`),
  KEY `users_id` (`users_id`),
  KEY `date_mod` (`date_mod`),
  KEY `date_creation` (`date_creation`)
) ENGINE=InnoDB DEFAULT CHARSET=utf8mb4 COLLATE=utf8mb4_unicode_ci ROW_FORMAT=DYNAMIC;

### Dump table glpi_devicebatterymodels

DROP TABLE IF EXISTS `glpi_devicebatterymodels`;
CREATE TABLE `glpi_devicebatterymodels` (
  `id` int NOT NULL AUTO_INCREMENT,
  `name` varchar(255) DEFAULT NULL,
  `comment` text,
  `product_number` varchar(255) DEFAULT NULL,
  PRIMARY KEY (`id`),
  KEY `name` (`name`),
  KEY `product_number` (`product_number`)
) ENGINE=InnoDB DEFAULT CHARSET=utf8mb4 COLLATE=utf8mb4_unicode_ci ROW_FORMAT=DYNAMIC;

### Dump table glpi_devicebatteries

DROP TABLE IF EXISTS `glpi_devicebatteries`;
CREATE TABLE `glpi_devicebatteries` (
  `id` int NOT NULL AUTO_INCREMENT,
  `designation` varchar(255) DEFAULT NULL,
  `comment` text,
  `manufacturers_id` int NOT NULL DEFAULT '0',
  `voltage` int DEFAULT NULL,
  `capacity` int DEFAULT NULL,
  `devicebatterytypes_id` int NOT NULL DEFAULT '0',
  `entities_id` int NOT NULL DEFAULT '0',
  `is_recursive` tinyint NOT NULL DEFAULT '0',
  `devicebatterymodels_id` int DEFAULT NULL,
  `date_mod` timestamp NULL DEFAULT NULL,
  `date_creation` timestamp NULL DEFAULT NULL,
  PRIMARY KEY (`id`),
  KEY `designation` (`designation`),
  KEY `manufacturers_id` (`manufacturers_id`),
  KEY `entities_id` (`entities_id`),
  KEY `is_recursive` (`is_recursive`),
  KEY `date_mod` (`date_mod`),
  KEY `date_creation` (`date_creation`),
  KEY `devicebatterymodels_id` (`devicebatterymodels_id`),
  KEY `devicebatterytypes_id` (`devicebatterytypes_id`)
) ENGINE=InnoDB DEFAULT CHARSET=utf8mb4 COLLATE=utf8mb4_unicode_ci ROW_FORMAT=DYNAMIC;

### Dump table glpi_items_devicebatteries

DROP TABLE IF EXISTS `glpi_items_devicebatteries`;
CREATE TABLE `glpi_items_devicebatteries` (
  `id` int NOT NULL AUTO_INCREMENT,
  `items_id` int NOT NULL DEFAULT '0',
  `itemtype` varchar(255) DEFAULT NULL,
  `devicebatteries_id` int NOT NULL DEFAULT '0',
  `manufacturing_date` date DEFAULT NULL,
  `is_deleted` tinyint NOT NULL DEFAULT '0',
  `is_dynamic` tinyint NOT NULL DEFAULT '0',
  `entities_id` int NOT NULL DEFAULT '0',
  `is_recursive` tinyint NOT NULL DEFAULT '0',
  `serial` varchar(255) DEFAULT NULL,
  `otherserial` varchar(255) DEFAULT NULL,
  `locations_id` int NOT NULL DEFAULT '0',
  `states_id` int NOT NULL DEFAULT '0',
  `real_capacity` int NOT NULL DEFAULT '0',
  PRIMARY KEY (`id`),
  KEY `devicebatteries_id` (`devicebatteries_id`),
  KEY `is_deleted` (`is_deleted`),
  KEY `is_dynamic` (`is_dynamic`),
  KEY `entities_id` (`entities_id`),
  KEY `is_recursive` (`is_recursive`),
  KEY `serial` (`serial`),
  KEY `item` (`itemtype`,`items_id`),
  KEY `otherserial` (`otherserial`),
  KEY `locations_id` (`locations_id`),
  KEY `states_id` (`states_id`)
) ENGINE=InnoDB DEFAULT CHARSET=utf8mb4 COLLATE=utf8mb4_unicode_ci ROW_FORMAT=DYNAMIC;

DROP TABLE IF EXISTS `glpi_devicebatterytypes`;
CREATE TABLE `glpi_devicebatterytypes` (
  `id` int NOT NULL AUTO_INCREMENT,
  `name` varchar(255) DEFAULT NULL,
  `comment` text,
  `date_mod` timestamp NULL DEFAULT NULL,
  `date_creation` timestamp NULL DEFAULT NULL,
  PRIMARY KEY (`id`),
  KEY `name` (`name`),
  KEY `date_mod` (`date_mod`),
  KEY `date_creation` (`date_creation`)
) ENGINE=InnoDB DEFAULT CHARSET=utf8mb4 COLLATE=utf8mb4_unicode_ci ROW_FORMAT=DYNAMIC;

### Dump table glpi_devicefirmwaremodels

DROP TABLE IF EXISTS `glpi_devicefirmwaremodels`;
CREATE TABLE `glpi_devicefirmwaremodels` (
  `id` int NOT NULL AUTO_INCREMENT,
  `name` varchar(255) DEFAULT NULL,
  `comment` text,
  `product_number` varchar(255) DEFAULT NULL,
  PRIMARY KEY (`id`),
  KEY `name` (`name`),
  KEY `product_number` (`product_number`)
) ENGINE=InnoDB DEFAULT CHARSET=utf8mb4 COLLATE=utf8mb4_unicode_ci ROW_FORMAT=DYNAMIC;

### Dump table glpi_devicefirmwares

DROP TABLE IF EXISTS `glpi_devicefirmwares`;
CREATE TABLE `glpi_devicefirmwares` (
  `id` int NOT NULL AUTO_INCREMENT,
  `designation` varchar(255) DEFAULT NULL,
  `comment` text,
  `manufacturers_id` int NOT NULL DEFAULT '0',
  `date` date DEFAULT NULL,
  `version` varchar(255) DEFAULT NULL,
  `devicefirmwaretypes_id` int NOT NULL DEFAULT '0',
  `entities_id` int NOT NULL DEFAULT '0',
  `is_recursive` tinyint NOT NULL DEFAULT '0',
  `devicefirmwaremodels_id` int DEFAULT NULL,
  `date_mod` timestamp NULL DEFAULT NULL,
  `date_creation` timestamp NULL DEFAULT NULL,
  PRIMARY KEY (`id`),
  KEY `designation` (`designation`),
  KEY `manufacturers_id` (`manufacturers_id`),
  KEY `entities_id` (`entities_id`),
  KEY `is_recursive` (`is_recursive`),
  KEY `date_mod` (`date_mod`),
  KEY `date_creation` (`date_creation`),
  KEY `devicefirmwaremodels_id` (`devicefirmwaremodels_id`),
  KEY `devicefirmwaretypes_id` (`devicefirmwaretypes_id`)
) ENGINE=InnoDB DEFAULT CHARSET=utf8mb4 COLLATE=utf8mb4_unicode_ci ROW_FORMAT=DYNAMIC;

### Dump table glpi_items_devicefirmwares

DROP TABLE IF EXISTS `glpi_items_devicefirmwares`;
CREATE TABLE `glpi_items_devicefirmwares` (
  `id` int NOT NULL AUTO_INCREMENT,
  `items_id` int NOT NULL DEFAULT '0',
  `itemtype` varchar(255) DEFAULT NULL,
  `devicefirmwares_id` int NOT NULL DEFAULT '0',
  `is_deleted` tinyint NOT NULL DEFAULT '0',
  `is_dynamic` tinyint NOT NULL DEFAULT '0',
  `entities_id` int NOT NULL DEFAULT '0',
  `is_recursive` tinyint NOT NULL DEFAULT '0',
  `serial` varchar(255) DEFAULT NULL,
  `otherserial` varchar(255) DEFAULT NULL,
  `locations_id` int NOT NULL DEFAULT '0',
  `states_id` int NOT NULL DEFAULT '0',
  PRIMARY KEY (`id`),
  KEY `devicefirmwares_id` (`devicefirmwares_id`),
  KEY `is_deleted` (`is_deleted`),
  KEY `is_dynamic` (`is_dynamic`),
  KEY `entities_id` (`entities_id`),
  KEY `is_recursive` (`is_recursive`),
  KEY `serial` (`serial`),
  KEY `item` (`itemtype`,`items_id`),
  KEY `otherserial` (`otherserial`),
  KEY `locations_id` (`locations_id`),
  KEY `states_id` (`states_id`)
) ENGINE=InnoDB DEFAULT CHARSET=utf8mb4 COLLATE=utf8mb4_unicode_ci ROW_FORMAT=DYNAMIC;

DROP TABLE IF EXISTS `glpi_devicefirmwaretypes`;
CREATE TABLE `glpi_devicefirmwaretypes` (
  `id` int NOT NULL AUTO_INCREMENT,
  `name` varchar(255) DEFAULT NULL,
  `comment` text,
  `date_mod` timestamp NULL DEFAULT NULL,
  `date_creation` timestamp NULL DEFAULT NULL,
  PRIMARY KEY (`id`),
  KEY `name` (`name`),
  KEY `date_mod` (`date_mod`),
  KEY `date_creation` (`date_creation`)
) ENGINE=InnoDB DEFAULT CHARSET=utf8mb4 COLLATE=utf8mb4_unicode_ci ROW_FORMAT=DYNAMIC;


-- Datacenters

DROP TABLE IF EXISTS `glpi_datacenters`;
CREATE TABLE `glpi_datacenters` (
  `id` int NOT NULL AUTO_INCREMENT,
  `name` varchar(255) DEFAULT NULL,
  `entities_id` int NOT NULL DEFAULT '0',
  `is_recursive` tinyint NOT NULL DEFAULT '0',
  `locations_id` int NOT NULL DEFAULT '0',
  `is_deleted` tinyint NOT NULL DEFAULT '0',
  `date_mod` timestamp NULL DEFAULT NULL,
  `date_creation` timestamp NULL DEFAULT NULL,
  PRIMARY KEY (`id`),
  KEY `entities_id` (`entities_id`),
  KEY `is_recursive` (`is_recursive`),
  KEY `locations_id` (`locations_id`),
  KEY `is_deleted` (`is_deleted`),
  KEY `date_mod` (`date_mod`),
  KEY `date_creation` (`date_creation`)
) ENGINE=InnoDB DEFAULT CHARSET=utf8mb4 COLLATE=utf8mb4_unicode_ci ROW_FORMAT=DYNAMIC;

DROP TABLE IF EXISTS `glpi_dcrooms`;
CREATE TABLE `glpi_dcrooms` (
  `id` int NOT NULL AUTO_INCREMENT,
  `name` varchar(255) DEFAULT NULL,
  `entities_id` int NOT NULL DEFAULT '0',
  `is_recursive` tinyint NOT NULL DEFAULT '0',
  `locations_id` int NOT NULL DEFAULT '0',
  `vis_cols` int DEFAULT NULL,
  `vis_rows` int DEFAULT NULL,
  `blueprint` text,
  `datacenters_id` int NOT NULL DEFAULT '0',
  `is_deleted` tinyint NOT NULL DEFAULT '0',
  `date_mod` timestamp NULL DEFAULT NULL,
  `date_creation` timestamp NULL DEFAULT NULL,
  PRIMARY KEY (`id`),
  KEY `entities_id` (`entities_id`),
  KEY `is_recursive` (`is_recursive`),
  KEY `locations_id` (`locations_id`),
  KEY `datacenters_id` (`datacenters_id`),
  KEY `is_deleted` (`is_deleted`),
  KEY `date_mod` (`date_mod`),
  KEY `date_creation` (`date_creation`)
) ENGINE=InnoDB DEFAULT CHARSET=utf8mb4 COLLATE=utf8mb4_unicode_ci ROW_FORMAT=DYNAMIC;

DROP TABLE IF EXISTS `glpi_rackmodels`;
CREATE TABLE `glpi_rackmodels` (
  `id` int NOT NULL AUTO_INCREMENT,
  `name` varchar(255) DEFAULT NULL,
  `comment` text,
  `product_number` varchar(255) DEFAULT NULL,
  `date_mod` timestamp NULL DEFAULT NULL,
  `date_creation` timestamp NULL DEFAULT NULL,
  PRIMARY KEY (`id`),
  KEY `name` (`name`),
  KEY `product_number` (`product_number`),
  KEY `date_creation` (`date_creation`),
  KEY `date_mod` (`date_mod`)
) ENGINE=InnoDB DEFAULT CHARSET=utf8mb4 COLLATE=utf8mb4_unicode_ci ROW_FORMAT=DYNAMIC;

DROP TABLE IF EXISTS `glpi_racktypes`;
CREATE TABLE `glpi_racktypes` (
  `id` int NOT NULL AUTO_INCREMENT,
  `entities_id` int NOT NULL DEFAULT '0',
  `is_recursive` tinyint NOT NULL DEFAULT '0',
  `name` varchar(255) DEFAULT NULL,
  `comment` text,
  `date_creation` timestamp NULL DEFAULT NULL,
  `date_mod` timestamp NULL DEFAULT NULL,
  PRIMARY KEY (`id`),
  KEY `entities_id` (`entities_id`),
  KEY `is_recursive` (`is_recursive`),
  KEY `name` (`name`),
  KEY `date_creation` (`date_creation`),
  KEY `date_mod` (`date_mod`)
) ENGINE=InnoDB DEFAULT CHARSET=utf8mb4 COLLATE=utf8mb4_unicode_ci ROW_FORMAT=DYNAMIC;

DROP TABLE IF EXISTS `glpi_racks`;
CREATE TABLE `glpi_racks` (
  `id` int NOT NULL AUTO_INCREMENT,
  `name` varchar(255) DEFAULT NULL,
  `comment` text,
  `entities_id` int NOT NULL DEFAULT '0',
  `is_recursive` tinyint NOT NULL DEFAULT '0',
  `locations_id` int NOT NULL DEFAULT '0',
  `serial` varchar(255) DEFAULT NULL,
  `otherserial` varchar(255) DEFAULT NULL,
  `rackmodels_id` int DEFAULT NULL,
  `manufacturers_id` int NOT NULL DEFAULT '0',
  `racktypes_id` int NOT NULL DEFAULT '0',
  `states_id` int NOT NULL DEFAULT '0',
  `users_id_tech` int NOT NULL DEFAULT '0',
  `groups_id_tech` int NOT NULL DEFAULT '0',
  `width` int DEFAULT NULL,
  `height` int DEFAULT NULL,
  `depth` int DEFAULT NULL,
  `number_units` int DEFAULT '0',
  `is_template` tinyint NOT NULL DEFAULT '0',
  `template_name` varchar(255) DEFAULT NULL,
  `is_deleted` tinyint NOT NULL DEFAULT '0',
  `dcrooms_id` int NOT NULL DEFAULT '0',
  `room_orientation` int NOT NULL DEFAULT '0',
  `position` varchar(50) DEFAULT NULL,
  `bgcolor` varchar(7) DEFAULT NULL,
  `max_power` int NOT NULL DEFAULT '0',
  `mesured_power` int NOT NULL DEFAULT '0',
  `max_weight` int NOT NULL DEFAULT '0',
  `date_mod` timestamp NULL DEFAULT NULL,
  `date_creation` timestamp NULL DEFAULT NULL,
  PRIMARY KEY (`id`),
  KEY `entities_id` (`entities_id`),
  KEY `is_recursive` (`is_recursive`),
  KEY `locations_id` (`locations_id`),
  KEY `rackmodels_id` (`rackmodels_id`),
  KEY `manufacturers_id` (`manufacturers_id`),
  KEY `racktypes_id` (`racktypes_id`),
  KEY `states_id` (`states_id`),
  KEY `users_id_tech` (`users_id_tech`),
  KEY `group_id_tech` (`groups_id_tech`),
  KEY `is_template` (`is_template`),
  KEY `is_deleted` (`is_deleted`),
  KEY `dcrooms_id` (`dcrooms_id`),
  KEY `date_creation` (`date_creation`),
  KEY `date_mod` (`date_mod`)
) ENGINE=InnoDB DEFAULT CHARSET=utf8mb4 COLLATE=utf8mb4_unicode_ci ROW_FORMAT=DYNAMIC;

DROP TABLE IF EXISTS `glpi_items_racks`;
CREATE TABLE `glpi_items_racks` (
  `id` int NOT NULL AUTO_INCREMENT,
  `racks_id` int NOT NULL,
  `itemtype` varchar(255) NOT NULL,
  `items_id` int NOT NULL,
  `position` int NOT NULL,
  `orientation` tinyint DEFAULT NULL,
  `bgcolor` varchar(7) DEFAULT NULL,
  `hpos` tinyint NOT NULL DEFAULT '0',
  `is_reserved` tinyint NOT NULL DEFAULT '0',
  PRIMARY KEY (`id`),
  UNIQUE KEY `item` (`itemtype`,`items_id`,`is_reserved`),
  KEY `relation` (`racks_id`,`itemtype`,`items_id`)
) ENGINE=InnoDB DEFAULT CHARSET=utf8mb4 COLLATE=utf8mb4_unicode_ci ROW_FORMAT=DYNAMIC;

DROP TABLE IF EXISTS `glpi_enclosuremodels`;
CREATE TABLE `glpi_enclosuremodels` (
  `id` int NOT NULL AUTO_INCREMENT,
  `name` varchar(255) DEFAULT NULL,
  `comment` text,
  `product_number` varchar(255) DEFAULT NULL,
  `weight` int NOT NULL DEFAULT '0',
  `required_units` int NOT NULL DEFAULT '1',
  `depth` float NOT NULL DEFAULT '1',
  `power_connections` int NOT NULL DEFAULT '0',
  `power_consumption` int NOT NULL DEFAULT '0',
  `is_half_rack` tinyint NOT NULL DEFAULT '0',
  `picture_front` text,
  `picture_rear` text,
  `date_mod` timestamp NULL DEFAULT NULL,
  `date_creation` timestamp NULL DEFAULT NULL,
  PRIMARY KEY (`id`),
  KEY `name` (`name`),
  KEY `date_mod` (`date_mod`),
  KEY `date_creation` (`date_creation`),
  KEY `product_number` (`product_number`)
) ENGINE=InnoDB DEFAULT CHARSET=utf8mb4 COLLATE=utf8mb4_unicode_ci ROW_FORMAT=DYNAMIC;

DROP TABLE IF EXISTS `glpi_enclosures`;
CREATE TABLE `glpi_enclosures` (
  `id` int NOT NULL AUTO_INCREMENT,
  `name` varchar(255) DEFAULT NULL,
  `entities_id` int NOT NULL DEFAULT '0',
  `is_recursive` tinyint NOT NULL DEFAULT '0',
  `locations_id` int NOT NULL DEFAULT '0',
  `serial` varchar(255) DEFAULT NULL,
  `otherserial` varchar(255) DEFAULT NULL,
  `enclosuremodels_id` int DEFAULT NULL,
  `users_id_tech` int NOT NULL DEFAULT '0',
  `groups_id_tech` int NOT NULL DEFAULT '0',
  `is_template` tinyint NOT NULL DEFAULT '0',
  `template_name` varchar(255) DEFAULT NULL,
  `is_deleted` tinyint NOT NULL DEFAULT '0',
  `orientation` tinyint DEFAULT NULL,
  `power_supplies` tinyint NOT NULL DEFAULT '0',
  `states_id` int NOT NULL DEFAULT '0' COMMENT 'RELATION to states (id)',
  `comment` text,
  `manufacturers_id` int NOT NULL DEFAULT '0',
  `date_mod` timestamp NULL DEFAULT NULL,
  `date_creation` timestamp NULL DEFAULT NULL,
  PRIMARY KEY (`id`),
  KEY `entities_id` (`entities_id`),
  KEY `is_recursive` (`is_recursive`),
  KEY `locations_id` (`locations_id`),
  KEY `enclosuremodels_id` (`enclosuremodels_id`),
  KEY `users_id_tech` (`users_id_tech`),
  KEY `group_id_tech` (`groups_id_tech`),
  KEY `is_template` (`is_template`),
  KEY `is_deleted` (`is_deleted`),
  KEY `states_id` (`states_id`),
  KEY `manufacturers_id` (`manufacturers_id`),
  KEY `date_mod` (`date_mod`),
  KEY `date_creation` (`date_creation`)
) ENGINE=InnoDB DEFAULT CHARSET=utf8mb4 COLLATE=utf8mb4_unicode_ci ROW_FORMAT=DYNAMIC;

DROP TABLE IF EXISTS `glpi_items_enclosures`;
CREATE TABLE `glpi_items_enclosures` (
  `id` int NOT NULL AUTO_INCREMENT,
  `enclosures_id` int NOT NULL,
  `itemtype` varchar(255) NOT NULL,
  `items_id` int NOT NULL,
  `position` int NOT NULL,
  PRIMARY KEY (`id`),
  UNIQUE KEY `item` (`itemtype`,`items_id`),
  KEY `relation` (`enclosures_id`,`itemtype`,`items_id`)
) ENGINE=InnoDB DEFAULT CHARSET=utf8mb4 COLLATE=utf8mb4_unicode_ci ROW_FORMAT=DYNAMIC;

DROP TABLE IF EXISTS `glpi_pdumodels`;
CREATE TABLE `glpi_pdumodels` (
  `id` int NOT NULL AUTO_INCREMENT,
  `name` varchar(255) DEFAULT NULL,
  `comment` text,
  `product_number` varchar(255) DEFAULT NULL,
  `weight` int NOT NULL DEFAULT '0',
  `required_units` int NOT NULL DEFAULT '1',
  `depth` float NOT NULL DEFAULT '1',
  `power_connections` int NOT NULL DEFAULT '0',
  `max_power` int NOT NULL DEFAULT '0',
  `is_half_rack` tinyint NOT NULL DEFAULT '0',
  `picture_front` text,
  `picture_rear` text,
  `is_rackable` tinyint NOT NULL DEFAULT '0',
  `date_mod` timestamp NULL DEFAULT NULL,
  `date_creation` timestamp NULL DEFAULT NULL,
  PRIMARY KEY (`id`),
  KEY `name` (`name`),
  KEY `is_rackable` (`is_rackable`),
  KEY `product_number` (`product_number`),
  KEY `date_creation` (`date_creation`),
  KEY `date_mod` (`date_mod`)
) ENGINE=InnoDB DEFAULT CHARSET=utf8mb4 COLLATE=utf8mb4_unicode_ci ROW_FORMAT=DYNAMIC;

DROP TABLE IF EXISTS `glpi_pdutypes`;
CREATE TABLE `glpi_pdutypes` (
  `id` int NOT NULL AUTO_INCREMENT,
  `entities_id` int NOT NULL DEFAULT '0',
  `is_recursive` tinyint NOT NULL DEFAULT '0',
  `name` varchar(255) DEFAULT NULL,
  `comment` text,
  `date_creation` timestamp NULL DEFAULT NULL,
  `date_mod` timestamp NULL DEFAULT NULL,
  PRIMARY KEY (`id`),
  KEY `entities_id` (`entities_id`),
  KEY `is_recursive` (`is_recursive`),
  KEY `name` (`name`),
  KEY `date_creation` (`date_creation`),
  KEY `date_mod` (`date_mod`)
) ENGINE=InnoDB DEFAULT CHARSET=utf8mb4 COLLATE=utf8mb4_unicode_ci ROW_FORMAT=DYNAMIC;


DROP TABLE IF EXISTS `glpi_pdus`;
CREATE TABLE `glpi_pdus` (
  `id` int NOT NULL AUTO_INCREMENT,
  `name` varchar(255) DEFAULT NULL,
  `entities_id` int NOT NULL DEFAULT '0',
  `is_recursive` tinyint NOT NULL DEFAULT '0',
  `locations_id` int NOT NULL DEFAULT '0',
  `serial` varchar(255) DEFAULT NULL,
  `otherserial` varchar(255) DEFAULT NULL,
  `pdumodels_id` int DEFAULT NULL,
  `users_id_tech` int NOT NULL DEFAULT '0',
  `groups_id_tech` int NOT NULL DEFAULT '0',
  `is_template` tinyint NOT NULL DEFAULT '0',
  `template_name` varchar(255) DEFAULT NULL,
  `is_deleted` tinyint NOT NULL DEFAULT '0',
  `states_id` int NOT NULL DEFAULT '0' COMMENT 'RELATION to states (id)',
  `comment` text,
  `manufacturers_id` int NOT NULL DEFAULT '0',
  `pdutypes_id` int NOT NULL DEFAULT '0',
  `date_mod` timestamp NULL DEFAULT NULL,
  `date_creation` timestamp NULL DEFAULT NULL,
  PRIMARY KEY (`id`),
  KEY `entities_id` (`entities_id`),
  KEY `is_recursive` (`is_recursive`),
  KEY `locations_id` (`locations_id`),
  KEY `pdumodels_id` (`pdumodels_id`),
  KEY `users_id_tech` (`users_id_tech`),
  KEY `group_id_tech` (`groups_id_tech`),
  KEY `is_template` (`is_template`),
  KEY `is_deleted` (`is_deleted`),
  KEY `states_id` (`states_id`),
  KEY `manufacturers_id` (`manufacturers_id`),
  KEY `pdutypes_id` (`pdutypes_id`),
  KEY `date_creation` (`date_creation`),
  KEY `date_mod` (`date_mod`)
) ENGINE=InnoDB DEFAULT CHARSET=utf8mb4 COLLATE=utf8mb4_unicode_ci ROW_FORMAT=DYNAMIC;

DROP TABLE IF EXISTS `glpi_plugs`;
CREATE TABLE `glpi_plugs` (
  `id` int NOT NULL AUTO_INCREMENT,
  `name` varchar(255) DEFAULT NULL,
  `comment` text,
  `date_mod` timestamp NULL DEFAULT NULL,
  `date_creation` timestamp NULL DEFAULT NULL,
  PRIMARY KEY (`id`),
  KEY `name` (`name`),
  KEY `date_mod` (`date_mod`),
  KEY `date_creation` (`date_creation`)
) ENGINE=InnoDB DEFAULT CHARSET=utf8mb4 COLLATE=utf8mb4_unicode_ci ROW_FORMAT=DYNAMIC;

DROP TABLE IF EXISTS `glpi_pdus_plugs`;
CREATE TABLE `glpi_pdus_plugs` (
  `id` int NOT NULL AUTO_INCREMENT,
  `plugs_id` int NOT NULL DEFAULT '0',
  `pdus_id` int NOT NULL DEFAULT '0',
  `number_plugs` int DEFAULT '0',
  `date_mod` timestamp NULL DEFAULT NULL,
  `date_creation` timestamp NULL DEFAULT NULL,
  PRIMARY KEY (`id`),
  KEY `plugs_id` (`plugs_id`),
  KEY `pdus_id` (`pdus_id`),
  KEY `date_creation` (`date_creation`),
  KEY `date_mod` (`date_mod`)
) ENGINE=InnoDB DEFAULT CHARSET=utf8mb4 COLLATE=utf8mb4_unicode_ci ROW_FORMAT=DYNAMIC;

DROP TABLE IF EXISTS `glpi_pdus_racks`;
CREATE TABLE `glpi_pdus_racks` (
  `id` int NOT NULL AUTO_INCREMENT,
  `racks_id` int NOT NULL DEFAULT '0',
  `pdus_id` int NOT NULL DEFAULT '0',
  `side` int DEFAULT '0',
  `position` int NOT NULL,
  `bgcolor` varchar(7) DEFAULT NULL,
  `date_mod` timestamp NULL DEFAULT NULL,
  `date_creation` timestamp NULL DEFAULT NULL,
  PRIMARY KEY (`id`),
  KEY `racks_id` (`racks_id`),
  KEY `pdus_id` (`pdus_id`),
  KEY `date_creation` (`date_creation`),
  KEY `date_mod` (`date_mod`)
) ENGINE=InnoDB DEFAULT CHARSET=utf8mb4 COLLATE=utf8mb4_unicode_ci ROW_FORMAT=DYNAMIC;
-- /Datacenters

DROP TABLE IF EXISTS `glpi_itilfollowuptemplates`;
CREATE TABLE `glpi_itilfollowuptemplates` (
  `id` int NOT NULL AUTO_INCREMENT,
  `date_creation` timestamp NULL DEFAULT NULL,
  `date_mod` timestamp NULL DEFAULT NULL,
  `entities_id` int NOT NULL DEFAULT '0',
  `is_recursive` tinyint NOT NULL DEFAULT '0',
  `name` varchar(255) DEFAULT NULL,
  `content` text,
  `requesttypes_id` int NOT NULL DEFAULT '0',
  `is_private` tinyint NOT NULL DEFAULT '0',
  `comment` text,
  PRIMARY KEY (`id`),
  KEY `name` (`name`),
  KEY `is_recursive` (`is_recursive`),
  KEY `requesttypes_id` (`requesttypes_id`),
  KEY `entities_id` (`entities_id`),
  KEY `date_mod` (`date_mod`),
  KEY `date_creation` (`date_creation`),
  KEY `is_private` (`is_private`)
) ENGINE=InnoDB DEFAULT CHARSET=utf8mb4 COLLATE=utf8mb4_unicode_ci ROW_FORMAT=DYNAMIC;

DROP TABLE IF EXISTS `glpi_itilfollowups`;
CREATE TABLE `glpi_itilfollowups` (
  `id` int NOT NULL AUTO_INCREMENT,
  `itemtype` varchar(100) NOT NULL,
  `items_id` int NOT NULL DEFAULT '0',
  `date` timestamp NULL DEFAULT NULL,
  `users_id` int NOT NULL DEFAULT '0',
  `users_id_editor` int NOT NULL DEFAULT '0',
  `content` longtext,
  `is_private` tinyint NOT NULL DEFAULT '0',
  `requesttypes_id` int NOT NULL DEFAULT '0',
  `date_mod` timestamp NULL DEFAULT NULL,
  `date_creation` timestamp NULL DEFAULT NULL,
  `timeline_position` tinyint NOT NULL DEFAULT '0',
  `sourceitems_id` int NOT NULL DEFAULT '0',
  `sourceof_items_id` int NOT NULL DEFAULT '0',
  PRIMARY KEY (`id`),
  KEY `item` (`itemtype`,`items_id`),
  KEY `date` (`date`),
  KEY `date_mod` (`date_mod`),
  KEY `date_creation` (`date_creation`),
  KEY `users_id` (`users_id`),
  KEY `users_id_editor` (`users_id_editor`),
  KEY `is_private` (`is_private`),
  KEY `requesttypes_id` (`requesttypes_id`),
  KEY `sourceitems_id` (`sourceitems_id`),
  KEY `sourceof_items_id` (`sourceof_items_id`)
) ENGINE=InnoDB DEFAULT CHARSET=utf8mb4 COLLATE=utf8mb4_unicode_ci ROW_FORMAT=DYNAMIC;

DROP TABLE IF EXISTS `glpi_clustertypes`;
CREATE TABLE `glpi_clustertypes` (
  `id` int NOT NULL AUTO_INCREMENT,
  `entities_id` int NOT NULL DEFAULT '0',
  `is_recursive` tinyint NOT NULL DEFAULT '0',
  `name` varchar(255) DEFAULT NULL,
  `comment` text,
  `date_creation` timestamp NULL DEFAULT NULL,
  `date_mod` timestamp NULL DEFAULT NULL,
  PRIMARY KEY (`id`),
  KEY `name` (`name`),
  KEY `entities_id` (`entities_id`),
  KEY `is_recursive` (`is_recursive`),
  KEY `date_creation` (`date_creation`),
  KEY `date_mod` (`date_mod`)
) ENGINE=InnoDB DEFAULT CHARSET=utf8mb4 COLLATE=utf8mb4_unicode_ci ROW_FORMAT=DYNAMIC;

DROP TABLE IF EXISTS `glpi_clusters`;
CREATE TABLE `glpi_clusters` (
  `id` int NOT NULL AUTO_INCREMENT,
  `entities_id` int NOT NULL DEFAULT '0',
  `is_recursive` tinyint NOT NULL DEFAULT '0',
  `name` varchar(255) DEFAULT NULL,
  `uuid` varchar(255) DEFAULT NULL,
  `version` varchar(255) DEFAULT NULL,
  `users_id_tech` int NOT NULL DEFAULT '0',
  `groups_id_tech` int NOT NULL DEFAULT '0',
  `is_deleted` tinyint NOT NULL DEFAULT '0',
  `states_id` int NOT NULL DEFAULT '0' COMMENT 'RELATION to states (id)',
  `comment` text,
  `clustertypes_id` int NOT NULL DEFAULT '0',
  `autoupdatesystems_id` int NOT NULL DEFAULT '0',
  `date_mod` timestamp NULL DEFAULT NULL,
  `date_creation` timestamp NULL DEFAULT NULL,
  PRIMARY KEY (`id`),
  KEY `users_id_tech` (`users_id_tech`),
  KEY `group_id_tech` (`groups_id_tech`),
  KEY `is_deleted` (`is_deleted`),
  KEY `states_id` (`states_id`),
  KEY `clustertypes_id` (`clustertypes_id`),
  KEY `autoupdatesystems_id` (`autoupdatesystems_id`),
  KEY `entities_id` (`entities_id`),
  KEY `is_recursive` (`is_recursive`),
  KEY `date_creation` (`date_creation`),
  KEY `date_mod` (`date_mod`)
) ENGINE=InnoDB DEFAULT CHARSET=utf8mb4 COLLATE=utf8mb4_unicode_ci ROW_FORMAT=DYNAMIC;

DROP TABLE IF EXISTS `glpi_items_clusters`;
CREATE TABLE `glpi_items_clusters` (
  `id` int NOT NULL AUTO_INCREMENT,
  `clusters_id` int NOT NULL DEFAULT '0',
  `itemtype` varchar(100) DEFAULT NULL,
  `items_id` int NOT NULL DEFAULT '0',
  PRIMARY KEY (`id`),
  UNIQUE KEY `unicity` (`clusters_id`,`itemtype`,`items_id`),
  KEY `item` (`itemtype`,`items_id`)
) ENGINE=InnoDB DEFAULT CHARSET=utf8mb4 COLLATE=utf8mb4_unicode_ci ROW_FORMAT=DYNAMIC;

### Dump table glpi_planningexternalevents

DROP TABLE IF EXISTS `glpi_planningexternalevents`;
CREATE TABLE `glpi_planningexternalevents` (
  `id` int NOT NULL AUTO_INCREMENT,
  `uuid` varchar(255) DEFAULT NULL,
  `planningexternaleventtemplates_id` int NOT NULL DEFAULT '0',
  `entities_id` int NOT NULL DEFAULT '0',
  `is_recursive` tinyint NOT NULL DEFAULT '1',
  `date` timestamp NULL DEFAULT NULL,
  `users_id` int NOT NULL DEFAULT '0',
  `users_id_guests` text,
  `groups_id` int NOT NULL DEFAULT '0',
  `name` varchar(255) DEFAULT NULL,
  `text` text,
  `begin` timestamp NULL DEFAULT NULL,
  `end` timestamp NULL DEFAULT NULL,
  `rrule` text,
  `state` int NOT NULL DEFAULT '0',
  `planningeventcategories_id` int NOT NULL DEFAULT '0',
  `background` tinyint NOT NULL DEFAULT '0',
  `date_mod` timestamp NULL DEFAULT NULL,
  `date_creation` timestamp NULL DEFAULT NULL,
  PRIMARY KEY (`id`),
  UNIQUE KEY `uuid` (`uuid`),
  KEY `planningexternaleventtemplates_id` (`planningexternaleventtemplates_id`),
  KEY `entities_id` (`entities_id`),
  KEY `is_recursive` (`is_recursive`),
  KEY `date` (`date`),
  KEY `begin` (`begin`),
  KEY `end` (`end`),
  KEY `users_id` (`users_id`),
  KEY `groups_id` (`groups_id`),
  KEY `state` (`state`),
  KEY `planningeventcategories_id` (`planningeventcategories_id`),
  KEY `date_mod` (`date_mod`),
  KEY `date_creation` (`date_creation`)
) ENGINE=InnoDB DEFAULT CHARSET=utf8mb4 COLLATE=utf8mb4_unicode_ci ROW_FORMAT=DYNAMIC;

### Dump table glpi_planningexternaleventtemplates

DROP TABLE IF EXISTS `glpi_planningexternaleventtemplates`;
CREATE TABLE `glpi_planningexternaleventtemplates` (
  `id` int NOT NULL AUTO_INCREMENT,
  `entities_id` int NOT NULL DEFAULT '0',
  `name` varchar(255) DEFAULT NULL,
  `text` text,
  `comment` text,
  `duration` int NOT NULL DEFAULT '0',
  `before_time` int NOT NULL DEFAULT '0',
  `rrule` text,
  `state` int NOT NULL DEFAULT '0',
  `planningeventcategories_id` int NOT NULL DEFAULT '0',
  `background` tinyint NOT NULL DEFAULT '0',
  `date_mod` timestamp NULL DEFAULT NULL,
  `date_creation` timestamp NULL DEFAULT NULL,
  PRIMARY KEY (`id`),
  KEY `entities_id` (`entities_id`),
  KEY `state` (`state`),
  KEY `planningeventcategories_id` (`planningeventcategories_id`),
  KEY `date_mod` (`date_mod`),
  KEY `date_creation` (`date_creation`)
) ENGINE=InnoDB DEFAULT CHARSET=utf8mb4 COLLATE=utf8mb4_unicode_ci ROW_FORMAT=DYNAMIC;

### Dump table glpi_planningeventcategories

DROP TABLE IF EXISTS `glpi_planningeventcategories`;
CREATE TABLE `glpi_planningeventcategories` (
  `id` int NOT NULL AUTO_INCREMENT,
  `name` varchar(255) DEFAULT NULL,
  `color` varchar(255) DEFAULT NULL,
  `comment` text,
  `date_mod` timestamp NULL DEFAULT NULL,
  `date_creation` timestamp NULL DEFAULT NULL,
  PRIMARY KEY (`id`),
  KEY `name` (`name`),
  KEY `date_mod` (`date_mod`),
  KEY `date_creation` (`date_creation`)
) ENGINE=InnoDB DEFAULT CHARSET=utf8mb4 COLLATE=utf8mb4_unicode_ci ROW_FORMAT=DYNAMIC;

### Dump table glpi_items_kanbans

DROP TABLE IF EXISTS `glpi_items_kanbans`;
CREATE TABLE `glpi_items_kanbans` (
  `id` int NOT NULL AUTO_INCREMENT,
  `itemtype` varchar(100) NOT NULL,
  `items_id` int DEFAULT NULL,
  `users_id` int NOT NULL,
  `state` text,
  `date_mod` timestamp NULL DEFAULT NULL,
  `date_creation` timestamp NULL DEFAULT NULL,
  PRIMARY KEY (`id`),
  UNIQUE KEY `unicity` (`itemtype`,`items_id`,`users_id`),
  KEY `users_id` (`users_id`),
  KEY `date_creation` (`date_creation`),
  KEY `date_mod` (`date_mod`)
) ENGINE=InnoDB DEFAULT CHARSET=utf8mb4 COLLATE=utf8mb4_unicode_ci ROW_FORMAT=DYNAMIC;

### Dump table glpi_vobjects

DROP TABLE IF EXISTS `glpi_vobjects`;
CREATE TABLE `glpi_vobjects` (
  `id` int NOT NULL AUTO_INCREMENT,
  `itemtype` varchar(100) DEFAULT NULL,
  `items_id` int NOT NULL DEFAULT '0',
  `data` text,
  `date_mod` timestamp NULL DEFAULT NULL,
  `date_creation` timestamp NULL DEFAULT NULL,
  PRIMARY KEY (`id`),
  UNIQUE KEY `unicity` (`itemtype`,`items_id`),
  KEY `item` (`itemtype`,`items_id`),
  KEY `date_mod` (`date_mod`),
  KEY `date_creation` (`date_creation`)
) ENGINE=InnoDB DEFAULT CHARSET=utf8mb4 COLLATE=utf8mb4_unicode_ci ROW_FORMAT=DYNAMIC;

DROP TABLE IF EXISTS `glpi_domaintypes`;
CREATE TABLE `glpi_domaintypes` (
  `id` int NOT NULL AUTO_INCREMENT,
  `name` varchar(255) DEFAULT NULL,
  `entities_id` int NOT NULL DEFAULT '0',
  `is_recursive` tinyint NOT NULL DEFAULT '0',
  `comment` text,
  PRIMARY KEY (`id`),
  KEY `name` (`name`),
  KEY `entities_id` (`entities_id`),
  KEY `is_recursive` (`is_recursive`)
) ENGINE=InnoDB DEFAULT CHARSET=utf8mb4 COLLATE=utf8mb4_unicode_ci ROW_FORMAT=DYNAMIC;

DROP TABLE IF EXISTS `glpi_domainrelations`;
CREATE TABLE `glpi_domainrelations` (
  `id` int NOT NULL AUTO_INCREMENT,
  `name` varchar(255) DEFAULT NULL,
  `entities_id` int NOT NULL DEFAULT '0',
  `is_recursive` tinyint NOT NULL DEFAULT '0',
  `comment` text,
  PRIMARY KEY (`id`),
  KEY `name` (`name`),
  KEY `entities_id` (`entities_id`),
  KEY `is_recursive` (`is_recursive`)
) ENGINE=InnoDB DEFAULT CHARSET=utf8mb4 COLLATE=utf8mb4_unicode_ci ROW_FORMAT=DYNAMIC;

DROP TABLE IF EXISTS `glpi_domains_items`;
CREATE TABLE `glpi_domains_items` (
  `id` int NOT NULL AUTO_INCREMENT,
  `domains_id` int NOT NULL DEFAULT '0',
  `items_id` int NOT NULL DEFAULT '0',
  `itemtype` varchar(100) NOT NULL,
  `domainrelations_id` int NOT NULL DEFAULT '0',
  PRIMARY KEY (`id`),
  UNIQUE KEY `unicity` (`domains_id`,`itemtype`,`items_id`),
  KEY `domainrelations_id` (`domainrelations_id`),
  KEY `item` (`itemtype`,`items_id`)
) ENGINE=InnoDB DEFAULT CHARSET=utf8mb4 COLLATE=utf8mb4_unicode_ci ROW_FORMAT=DYNAMIC;

DROP TABLE IF EXISTS `glpi_domainrecordtypes`;
CREATE TABLE `glpi_domainrecordtypes` (
  `id` int NOT NULL AUTO_INCREMENT,
  `name` varchar(255) DEFAULT NULL,
  `fields` text,
  `entities_id` int NOT NULL DEFAULT '0',
  `is_recursive` tinyint NOT NULL DEFAULT '0',
  `comment` text,
  PRIMARY KEY (`id`),
  KEY `name` (`name`),
  KEY `entities_id` (`entities_id`),
  KEY `is_recursive` (`is_recursive`)
) ENGINE=InnoDB DEFAULT CHARSET=utf8mb4 COLLATE=utf8mb4_unicode_ci ROW_FORMAT=DYNAMIC;

DROP TABLE IF EXISTS `glpi_domainrecords`;
CREATE TABLE `glpi_domainrecords` (
  `id` int NOT NULL AUTO_INCREMENT,
  `name` varchar(255) DEFAULT NULL,
  `data` text,
  `data_obj` text,
  `entities_id` int NOT NULL DEFAULT '0',
  `is_recursive` tinyint NOT NULL DEFAULT '0',
  `domains_id` int NOT NULL DEFAULT '0',
  `domainrecordtypes_id` int NOT NULL DEFAULT '0',
  `ttl` int NOT NULL,
  `users_id_tech` int NOT NULL DEFAULT '0',
  `groups_id_tech` int NOT NULL DEFAULT '0',
  `is_deleted` tinyint NOT NULL DEFAULT '0',
  `comment` text,
  `date_mod` timestamp NULL DEFAULT NULL,
  `date_creation` timestamp NULL DEFAULT NULL,
  PRIMARY KEY (`id`),
  KEY `name` (`name`),
  KEY `entities_id` (`entities_id`),
  KEY `is_recursive` (`is_recursive`),
  KEY `domains_id` (`domains_id`),
  KEY `domainrecordtypes_id` (`domainrecordtypes_id`),
  KEY `users_id_tech` (`users_id_tech`),
  KEY `groups_id_tech` (`groups_id_tech`),
  KEY `date_mod` (`date_mod`),
  KEY `is_deleted` (`is_deleted`),
  KEY `date_creation` (`date_creation`)
) ENGINE=InnoDB DEFAULT CHARSET=utf8mb4 COLLATE=utf8mb4_unicode_ci ROW_FORMAT=DYNAMIC;

DROP TABLE IF EXISTS `glpi_appliances`;
CREATE TABLE `glpi_appliances` (
  `id` int NOT NULL AUTO_INCREMENT,
  `entities_id` int NOT NULL DEFAULT '0',
  `is_recursive` tinyint NOT NULL DEFAULT '0',
  `name` varchar(255) NOT NULL DEFAULT '',
  `is_deleted` tinyint NOT NULL DEFAULT '0',
  `appliancetypes_id` int NOT NULL DEFAULT '0',
  `comment` text,
  `locations_id` int NOT NULL DEFAULT '0',
  `manufacturers_id` int NOT NULL DEFAULT '0',
  `applianceenvironments_id` int NOT NULL DEFAULT '0',
  `users_id` int NOT NULL DEFAULT '0',
  `users_id_tech` int NOT NULL DEFAULT '0',
  `groups_id` int NOT NULL DEFAULT '0',
  `groups_id_tech` int NOT NULL DEFAULT '0',
  `date_mod` timestamp NULL DEFAULT NULL,
  `states_id` int NOT NULL DEFAULT '0',
  `externalidentifier` varchar(255) DEFAULT NULL,
  `serial` varchar(255) DEFAULT NULL,
  `otherserial` varchar(255) DEFAULT NULL,
  `is_helpdesk_visible` tinyint NOT NULL DEFAULT '1',
  PRIMARY KEY (`id`),
  UNIQUE KEY `unicity` (`externalidentifier`),
  KEY `entities_id` (`entities_id`),
  KEY `is_recursive` (`is_recursive`),
  KEY `name` (`name`),
  KEY `is_deleted` (`is_deleted`),
  KEY `appliancetypes_id` (`appliancetypes_id`),
  KEY `locations_id` (`locations_id`),
  KEY `manufacturers_id` (`manufacturers_id`),
  KEY `applianceenvironments_id` (`applianceenvironments_id`),
  KEY `users_id` (`users_id`),
  KEY `users_id_tech` (`users_id_tech`),
  KEY `groups_id` (`groups_id`),
  KEY `groups_id_tech` (`groups_id_tech`),
  KEY `states_id` (`states_id`),
  KEY `serial` (`serial`),
  KEY `otherserial` (`otherserial`),
  KEY `is_helpdesk_visible` (`is_helpdesk_visible`),
  KEY `date_mod` (`date_mod`)
) ENGINE=InnoDB DEFAULT CHARSET=utf8mb4 COLLATE=utf8mb4_unicode_ci ROW_FORMAT=DYNAMIC;

DROP TABLE IF EXISTS `glpi_appliances_items`;
CREATE TABLE `glpi_appliances_items` (
  `id` int NOT NULL AUTO_INCREMENT,
  `appliances_id` int NOT NULL DEFAULT '0',
  `items_id` int NOT NULL DEFAULT '0',
  `itemtype` varchar(100) NOT NULL DEFAULT '',
  PRIMARY KEY (`id`),
  UNIQUE KEY `unicity` (`appliances_id`,`items_id`,`itemtype`),
  KEY `item` (`itemtype`,`items_id`)
) ENGINE=InnoDB DEFAULT CHARSET=utf8mb4 COLLATE=utf8mb4_unicode_ci ROW_FORMAT=DYNAMIC;

DROP TABLE IF EXISTS `glpi_appliancetypes`;
CREATE TABLE `glpi_appliancetypes` (
  `id` int NOT NULL AUTO_INCREMENT,
  `entities_id` int NOT NULL DEFAULT '0',
  `is_recursive` tinyint NOT NULL DEFAULT '0',
  `name` varchar(255) NOT NULL DEFAULT '',
  `comment` text,
  `externalidentifier` varchar(255) DEFAULT NULL,
  PRIMARY KEY (`id`),
  UNIQUE KEY `externalidentifier` (`externalidentifier`),
  KEY `name` (`name`),
  KEY `entities_id` (`entities_id`),
  KEY `is_recursive` (`is_recursive`)
) ENGINE=InnoDB DEFAULT CHARSET=utf8mb4 COLLATE=utf8mb4_unicode_ci ROW_FORMAT=DYNAMIC;

DROP TABLE IF EXISTS `glpi_applianceenvironments`;
CREATE TABLE `glpi_applianceenvironments` (
  `id` int NOT NULL AUTO_INCREMENT,
  `name` varchar(255) DEFAULT NULL,
  `comment` text,
  PRIMARY KEY (`id`),
  KEY `name` (`name`)
) ENGINE=InnoDB DEFAULT CHARSET=utf8mb4 COLLATE=utf8mb4_unicode_ci ROW_FORMAT=DYNAMIC;

DROP TABLE IF EXISTS `glpi_appliances_items_relations`;
CREATE TABLE `glpi_appliances_items_relations` (
  `id` int NOT NULL AUTO_INCREMENT,
  `appliances_items_id` int NOT NULL DEFAULT '0',
  `itemtype` varchar(100) NOT NULL,
  `items_id` int NOT NULL DEFAULT '0',
  PRIMARY KEY (`id`),
  KEY `appliances_items_id` (`appliances_items_id`),
  KEY `item` (`itemtype`,`items_id`)
) ENGINE=InnoDB DEFAULT CHARSET=utf8mb4 COLLATE=utf8mb4_unicode_ci ROW_FORMAT=DYNAMIC;

DROP TABLE IF EXISTS `glpi_agenttypes`;
CREATE TABLE `glpi_agenttypes` (
  `id` int NOT NULL AUTO_INCREMENT,
  `name` varchar(255) DEFAULT NULL,
  PRIMARY KEY (`id`),
  KEY `name` (`name`)
) ENGINE=InnoDB DEFAULT CHARSET=utf8mb4 COLLATE=utf8mb4_unicode_ci ROW_FORMAT=DYNAMIC;

DROP TABLE IF EXISTS `glpi_agents`;
CREATE TABLE `glpi_agents` (
  `id` int NOT NULL AUTO_INCREMENT,
  `deviceid` varchar(255) NOT NULL,
  `entities_id` int NOT NULL DEFAULT '0',
  `is_recursive` tinyint NOT NULL DEFAULT '0',
  `name` varchar(255) DEFAULT NULL,
  `agenttypes_id` int NOT NULL,
  `last_contact` timestamp NULL DEFAULT NULL,
  `version` varchar(255) DEFAULT NULL,
  `locked` tinyint NOT NULL DEFAULT '0',
  `itemtype` varchar(100) NOT NULL,
  `items_id` int NOT NULL,
  `useragent` varchar(255) DEFAULT NULL,
  `tag` varchar(255) DEFAULT NULL,
  `port` varchar(6) DEFAULT NULL,
  PRIMARY KEY (`id`),
  UNIQUE KEY `deviceid` (`deviceid`),
  KEY `name` (`name`),
  KEY `agenttypes_id` (`agenttypes_id`),
  KEY `entities_id` (`entities_id`),
  KEY `is_recursive` (`is_recursive`),
  KEY `item` (`itemtype`,`items_id`),
  CONSTRAINT `agenttypes_id` FOREIGN KEY (`agenttypes_id`) REFERENCES `glpi_agenttypes` (`id`) ON DELETE CASCADE ON UPDATE CASCADE
) ENGINE=InnoDB DEFAULT CHARSET=utf8mb4 COLLATE=utf8mb4_unicode_ci ROW_FORMAT=DYNAMIC;

DROP TABLE IF EXISTS `glpi_rulematchedlogs`;
CREATE TABLE `glpi_rulematchedlogs` (
  `id` int NOT NULL AUTO_INCREMENT,
  `date` timestamp NULL DEFAULT NULL,
  `items_id` int NOT NULL DEFAULT '0',
  `itemtype` varchar(100) DEFAULT NULL,
  `rules_id` int DEFAULT NULL,
  `agents_id` int NOT NULL DEFAULT '0',
  `method` varchar(255) DEFAULT NULL,
  PRIMARY KEY (`id`),
  KEY `agents_id` (`agents_id`),
  KEY `item` (`itemtype`,`items_id`),
  KEY `rules_id` (`rules_id`)
) ENGINE=InnoDB DEFAULT CHARSET=utf8mb4 COLLATE=utf8mb4_unicode_ci ROW_FORMAT=DYNAMIC;

DROP TABLE IF EXISTS `glpi_lockedfields`;
CREATE TABLE `glpi_lockedfields` (
  `id` int NOT NULL AUTO_INCREMENT,
  `itemtype` varchar(100) DEFAULT NULL,
  `items_id` int NOT NULL DEFAULT '0',
  `field` varchar(50) NOT NULL,
  `value` varchar(255) DEFAULT NULL,
  `date_creation` timestamp NULL DEFAULT NULL,
  PRIMARY KEY (`id`),
  UNIQUE KEY `unicity` (`itemtype`,`items_id`,`field`),
  KEY `date_creation` (`date_creation`)
) ENGINE=InnoDB DEFAULT CHARSET=utf8mb4 COLLATE=utf8mb4_unicode_ci ROW_FORMAT=DYNAMIC;

DROP TABLE IF EXISTS `glpi_unmanageds`;
CREATE TABLE `glpi_unmanageds` (
  `id` int NOT NULL AUTO_INCREMENT,
  `entities_id` int NOT NULL DEFAULT '0',
  `is_recursive` tinyint NOT NULL DEFAULT '0',
  `name` varchar(255) DEFAULT NULL,
  `serial` varchar(255) DEFAULT NULL,
  `otherserial` varchar(255) DEFAULT NULL,
  `contact` varchar(255) DEFAULT NULL,
  `contact_num` varchar(255) DEFAULT NULL,
  `date_mod` timestamp NULL DEFAULT NULL,
  `comment` text,
  `locations_id` int NOT NULL DEFAULT '0',
  `networks_id` int NOT NULL DEFAULT '0',
  `manufacturers_id` int NOT NULL DEFAULT '0',
  `is_deleted` tinyint NOT NULL DEFAULT '0',
  `users_id` int NOT NULL DEFAULT '0',
  `groups_id` int NOT NULL DEFAULT '0',
  `states_id` int NOT NULL DEFAULT '0',
  `is_dynamic` tinyint NOT NULL DEFAULT '0',
  `date_creation` timestamp NULL DEFAULT NULL,
  `autoupdatesystems_id` int NOT NULL DEFAULT '0',
  `sysdescr` text,
  `domains_id` int NOT NULL DEFAULT '0',
  `agents_id` int NOT NULL DEFAULT '0',
  `itemtype` varchar(100) DEFAULT NULL,
  `accepted` tinyint NOT NULL DEFAULT '0',
  `hub` tinyint NOT NULL DEFAULT '0',
  `ip` varchar(255) DEFAULT NULL,
  PRIMARY KEY (`id`),
  KEY `name` (`name`),
  KEY `entities_id` (`entities_id`),
  KEY `is_recursive` (`is_recursive`),
  KEY `manufacturers_id` (`manufacturers_id`),
  KEY `groups_id` (`groups_id`),
  KEY `users_id` (`users_id`),
  KEY `locations_id` (`locations_id`),
  KEY `networks_id` (`networks_id`),
  KEY `states_id` (`states_id`),
  KEY `is_deleted` (`is_deleted`),
  KEY `date_mod` (`date_mod`),
  KEY `is_dynamic` (`is_dynamic`),
  KEY `serial` (`serial`),
  KEY `otherserial` (`otherserial`),
  KEY `date_creation` (`date_creation`),
  KEY `autoupdatesystems_id` (`autoupdatesystems_id`),
  KEY `domains_id` (`domains_id`),
  KEY `agents_id` (`agents_id`)
) ENGINE=InnoDB DEFAULT CHARSET=utf8mb4 COLLATE=utf8mb4_unicode_ci ROW_FORMAT=DYNAMIC;

DROP TABLE IF EXISTS `glpi_networkporttypes`;
CREATE TABLE `glpi_networkporttypes` (
  `id` int NOT NULL AUTO_INCREMENT,
  `entities_id` int NOT NULL DEFAULT '0',
  `is_recursive` tinyint NOT NULL DEFAULT '0',
  `value_decimal` int NOT NULL,
  `name` varchar(255) DEFAULT NULL,
  `comment` text,
  `is_importable` tinyint NOT NULL DEFAULT '0',
  `instantiation_type` varchar(255) DEFAULT NULL,
  `date_creation` timestamp NULL DEFAULT NULL,
  `date_mod` timestamp NULL DEFAULT NULL,
  PRIMARY KEY (`id`),
  KEY `value_decimal` (`value_decimal`),
  KEY `name` (`name`),
  KEY `entities_id` (`entities_id`),
  KEY `is_recursive` (`is_recursive`),
  KEY `is_importable` (`is_importable`),
  KEY `date_mod` (`date_mod`),
  KEY `date_creation` (`date_creation`)
) ENGINE=InnoDB DEFAULT CHARSET=utf8mb4 COLLATE=utf8mb4_unicode_ci ROW_FORMAT=DYNAMIC;


DROP TABLE IF EXISTS `glpi_printerlogs`;
CREATE TABLE `glpi_printerlogs` (
  `id` int NOT NULL AUTO_INCREMENT,
  `printers_id` int NOT NULL,
  `total_pages` int NOT NULL DEFAULT '0',
  `bw_pages` int NOT NULL DEFAULT '0',
  `color_pages` int NOT NULL DEFAULT '0',
  `rv_pages` int NOT NULL DEFAULT '0',
  `prints` int NOT NULL DEFAULT '0',
  `bw_prints` int NOT NULL DEFAULT '0',
  `color_prints` int NOT NULL DEFAULT '0',
  `copies` int NOT NULL DEFAULT '0',
  `bw_copies` int NOT NULL DEFAULT '0',
  `color_copies` int NOT NULL DEFAULT '0',
  `scanned` int NOT NULL DEFAULT '0',
  `faxed` int NOT NULL DEFAULT '0',
  `date_creation` timestamp NULL DEFAULT NULL,
  PRIMARY KEY (`id`),
  KEY `printers_id` (`printers_id`),
  KEY `date_creation` (`date_creation`)
) ENGINE=InnoDB DEFAULT CHARSET=utf8mb4 COLLATE=utf8mb4_unicode_ci ROW_FORMAT=DYNAMIC;


DROP TABLE IF EXISTS `glpi_networkportconnectionlogs`;
CREATE TABLE `glpi_networkportconnectionlogs` (
  `id` int NOT NULL AUTO_INCREMENT,
  `date_creation` timestamp NULL DEFAULT NULL,
  `connected` tinyint NOT NULL DEFAULT '0',
  `networkports_id_source` int NOT NULL DEFAULT '0',
  `networkports_id_destination` int NOT NULL DEFAULT '0',
  PRIMARY KEY (`id`),
  KEY `date_creation` (`date_creation`),
  KEY `networkports_id_source` (`networkports_id_source`),
  KEY `networkports_id_destination` (`networkports_id_destination`)
) ENGINE=InnoDB DEFAULT CHARSET=utf8mb4 COLLATE=utf8mb4_unicode_ci ROW_FORMAT=DYNAMIC;


DROP TABLE IF EXISTS `glpi_networkportmetrics`;
CREATE TABLE `glpi_networkportmetrics` (
  `id` int NOT NULL AUTO_INCREMENT,
  `date_creation` timestamp NULL DEFAULT NULL,
  `ifinbytes` bigint NOT NULL DEFAULT '0',
  `ifinerrors` bigint NOT NULL DEFAULT '0',
  `ifoutbytes` bigint NOT NULL DEFAULT '0',
  `ifouterrors` bigint NOT NULL DEFAULT '0',
  `networkports_id` int NOT NULL DEFAULT '0',
  PRIMARY KEY (`id`),
  KEY `date_creation` (`date_creation`),
  KEY `networkports_id` (`networkports_id`)
) ENGINE=InnoDB DEFAULT CHARSET=utf8mb4 COLLATE=utf8mb4_unicode_ci ROW_FORMAT=DYNAMIC;

DROP TABLE IF EXISTS `glpi_refusedequipments`;
CREATE TABLE `glpi_refusedequipments` (
  `id` int NOT NULL AUTO_INCREMENT,
  `name` varchar(255) DEFAULT NULL,
  `itemtype` varchar(100) DEFAULT NULL,
  `entities_id` int NOT NULL DEFAULT '0',
  `ip` varchar(255) DEFAULT NULL,
  `mac` varchar(255) DEFAULT NULL,
  `rules_id` int NOT NULL DEFAULT '0',
  `method` varchar(255) DEFAULT NULL,
  `serial` varchar(255) DEFAULT NULL,
  `uuid` varchar(255) DEFAULT NULL,
  `agents_id` int NOT NULL DEFAULT '0',
  `date_creation` timestamp NULL DEFAULT NULL,
  `date_mod` timestamp NULL DEFAULT NULL,
  PRIMARY KEY (`id`),
  KEY `entities_id` (`entities_id`),
  KEY `agents_id` (`agents_id`),
  KEY `rules_id` (`rules_id`),
  KEY `date_creation` (`date_creation`),
  KEY `date_mod` (`date_mod`)
) ENGINE=InnoDB DEFAULT CHARSET=utf8mb4 COLLATE=utf8mb4_unicode_ci ROW_FORMAT=DYNAMIC;

DROP TABLE IF EXISTS `glpi_usbvendors`;
CREATE TABLE `glpi_usbvendors` (
  `id` int NOT NULL AUTO_INCREMENT,
  `entities_id` int NOT NULL DEFAULT '0',
  `is_recursive` tinyint NOT NULL DEFAULT '0',
  `vendorid` varchar(4) NOT NULL,
  `deviceid` varchar(4) DEFAULT NULL,
  `name` varchar(255) DEFAULT NULL,
  `comment` text,
  `date_creation` timestamp NULL DEFAULT NULL,
  `date_mod` timestamp NULL DEFAULT NULL,
  PRIMARY KEY (`id`),
  UNIQUE KEY `unicity` (`vendorid`,`deviceid`),
  KEY `deviceid` (`deviceid`),
  KEY `name` (`name`),
  KEY `entities_id` (`entities_id`),
  KEY `is_recursive` (`is_recursive`),
  KEY `date_mod` (`date_mod`),
  KEY `date_creation` (`date_creation`)
) ENGINE=InnoDB DEFAULT CHARSET=utf8mb4 COLLATE=utf8mb4_unicode_ci ROW_FORMAT=DYNAMIC;

DROP TABLE IF EXISTS `glpi_pcivendors`;
CREATE TABLE `glpi_pcivendors` (
  `id` int NOT NULL AUTO_INCREMENT,
  `entities_id` int NOT NULL DEFAULT '0',
  `is_recursive` tinyint NOT NULL DEFAULT '0',
  `vendorid` varchar(4) NOT NULL,
  `deviceid` varchar(4) DEFAULT NULL,
  `name` varchar(255) DEFAULT NULL,
  `comment` text,
  `date_creation` timestamp NULL DEFAULT NULL,
  `date_mod` timestamp NULL DEFAULT NULL,
  PRIMARY KEY (`id`),
  UNIQUE KEY `unicity` (`vendorid`,`deviceid`),
  KEY `deviceid` (`deviceid`),
  KEY `name` (`name`),
  KEY `entities_id` (`entities_id`),
  KEY `is_recursive` (`is_recursive`),
  KEY `date_mod` (`date_mod`),
  KEY `date_creation` (`date_creation`)
) ENGINE=InnoDB DEFAULT CHARSET=utf8mb4 COLLATE=utf8mb4_unicode_ci ROW_FORMAT=DYNAMIC;

DROP TABLE IF EXISTS `glpi_items_remotemanagements`;
CREATE TABLE `glpi_items_remotemanagements` (
  `id` int NOT NULL AUTO_INCREMENT,
  `itemtype` varchar(100) DEFAULT NULL,
  `items_id` int NOT NULL DEFAULT '0',
  `remoteid` varchar(255) DEFAULT NULL,
  `type` varchar(255) DEFAULT NULL,
  `is_dynamic` tinyint NOT NULL DEFAULT '0',
  PRIMARY KEY (`id`),
  KEY `is_dynamic` (`is_dynamic`),
  KEY `item` (`itemtype`,`items_id`)
) ENGINE=InnoDB DEFAULT CHARSET=utf8mb4 COLLATE=utf8mb4_unicode_ci ROW_FORMAT=DYNAMIC;

DROP TABLE IF EXISTS `glpi_manuallinks`;
CREATE TABLE `glpi_manuallinks` (
  `id` int NOT NULL AUTO_INCREMENT,
  `name` varchar(255) DEFAULT NULL,
  `url` varchar(8096) NOT NULL,
  `open_window` tinyint NOT NULL DEFAULT '1',
  `icon` varchar(255) DEFAULT NULL,
  `comment` text,
  `items_id` int NOT NULL DEFAULT '0',
  `itemtype` varchar(255) DEFAULT NULL,
  `date_creation` timestamp NULL DEFAULT NULL,
  `date_mod` timestamp NULL DEFAULT NULL,
  PRIMARY KEY (`id`),
  KEY `item` (`itemtype`,`items_id`),
  KEY `items_id` (`items_id`),
  KEY `date_creation` (`date_creation`),
  KEY `date_mod` (`date_mod`)
) ENGINE=InnoDB DEFAULT CHARSET=utf8mb4 COLLATE=utf8mb4_unicode_ci ROW_FORMAT=DYNAMIC;

SET FOREIGN_KEY_CHECKS=1;<|MERGE_RESOLUTION|>--- conflicted
+++ resolved
@@ -2555,17 +2555,12 @@
   UNIQUE KEY `unicity` (`documents_id`,`itemtype`,`items_id`,`timeline_position`),
   KEY `item` (`itemtype`,`items_id`,`entities_id`,`is_recursive`),
   KEY `users_id` (`users_id`),
-<<<<<<< HEAD
   KEY `entities_id` (`entities_id`),
   KEY `is_recursive` (`is_recursive`),
   KEY `date_creation` (`date_creation`),
-  KEY `date_mod` (`date_mod`)
-) ENGINE=InnoDB DEFAULT CHARSET=utf8mb4 COLLATE=utf8mb4_unicode_ci ROW_FORMAT=DYNAMIC;
-=======
-  KEY `date_creation` (`date_creation`),
+  KEY `date_mod` (`date_mod`),
   KEY `date` (`date`)
-) ENGINE=InnoDB DEFAULT CHARSET=utf8 COLLATE=utf8_unicode_ci;
->>>>>>> 488e2d01
+) ENGINE=InnoDB DEFAULT CHARSET=utf8mb4 COLLATE=utf8mb4_unicode_ci ROW_FORMAT=DYNAMIC;
 
 
 ### Dump table glpi_documenttypes
