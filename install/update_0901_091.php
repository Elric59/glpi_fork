--- conflicted
+++ resolved
@@ -72,7 +72,7 @@
    $migration->displayMessage(sprintf(__('Add of - %s to database'), 'Object Locks'));
 
 
-   /** ************ Lock Objects ************ */
+   /************** Lock Objects ************ */
    if (!TableExists('glpi_objectlocks')) {
       $query = "CREATE TABLE `glpi_objectlocks` (
                  `id` INT(11) NOT NULL AUTO_INCREMENT,
@@ -271,13 +271,12 @@
 
 
 
-   /** ************ Default Requester ************ */
+   /************** Default Requester ************ */
    Config::setConfigurationValues('core', array('set_default_requester' => 1));
    $migration->addField("glpi_users", "set_default_requester", "tinyint(1) NULL DEFAULT NULL");
 
-<<<<<<< HEAD
-
-   /** ************ Task's templates ************ */
+
+   /************** Task's templates ************ */
    if (!TableExists('glpi_tasktemplates')) {
       $query = "CREATE TABLE `glpi_tasktemplates` (
                   `id` int(11) NOT NULL AUTO_INCREMENT,
@@ -296,10 +295,10 @@
                 ) ENGINE=MyISAM DEFAULT CHARSET=utf8 COLLATE=utf8_unicode_ci;";
       $DB->queryOrDie($query, "0.84 add table glpi_tasktemplates");
    }
-=======
+
+   /************** Installation date for softwares ************ */
    $migration->addField("glpi_computers_softwareversions", "date_install", "DATE");
    $migration->addKey("glpi_computers_softwareversions", "date_install");
->>>>>>> 1ec1bdee
 
    // ************ Keep it at the end **************
    $migration->executeMigration();
