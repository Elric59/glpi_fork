<?php

/**
 * ---------------------------------------------------------------------
 * GLPI - Gestionnaire Libre de Parc Informatique
 * Copyright (C) 2015-2022 Teclib' and contributors.
 *
 * http://glpi-project.org
 *
 * based on GLPI - Gestionnaire Libre de Parc Informatique
 * Copyright (C) 2003-2014 by the INDEPNET Development Team.
 *
 * ---------------------------------------------------------------------
 *
 * LICENSE
 *
 * This file is part of GLPI.
 *
 * GLPI is free software; you can redistribute it and/or modify
 * it under the terms of the GNU General Public License as published by
 * the Free Software Foundation; either version 2 of the License, or
 * (at your option) any later version.
 *
 * GLPI is distributed in the hope that it will be useful,
 * but WITHOUT ANY WARRANTY; without even the implied warranty of
 * MERCHANTABILITY or FITNESS FOR A PARTICULAR PURPOSE.  See the
 * GNU General Public License for more details.
 *
 * You should have received a copy of the GNU General Public License
 * along with GLPI. If not, see <http://www.gnu.org/licenses/>.
 * ---------------------------------------------------------------------
 */

namespace tests\units;

use DbTestCase;
use GLPIKey;
use Group;
use Group_User;

/* Test for inc/authldap.class.php */

class AuthLDAP extends DbTestCase
{
    /**
     * @var \AuthLDAP
     */
    private $ldap;

    public function beforeTestMethod($method)
    {
        parent::beforeTestMethod($method);
        $this->ldap = getItemByTypeName('AuthLDAP', '_local_ldap');

       //make sure bootstrapped ldap is active and is default
        $this->boolean(
            $this->ldap->update([
                'id'                => $this->ldap->getID(),
                'is_active'         => 1,
                'is_default'        => 1,
                'responsible_field' => "manager",
            ])
        )->isTrue();
    }

    public function afterTestMethod($method)
    {
        unset($_SESSION['ldap_import']);

       //make sure bootstrapped ldap is not active and is default
        $this->boolean(
            $this->ldap->update([
                'id'           => $this->ldap->getID(),
                'is_active'    => 1,
                'is_default'   => 1
            ])
        )->isTrue();

        parent::afterTestMethod($method);
    }

    private function addLdapServers()
    {
        $ldap = new \AuthLDAP();
        $this->integer(
            (int)$ldap->add([
                'name'        => 'LDAP1',
                'is_active'   => 1,
                'is_default'  => 0,
                'basedn'      => 'ou=people,dc=mycompany',
                'login_field' => 'uid',
                'phone_field' => 'phonenumber'
            ])
        )->isGreaterThan(0);
        $this->integer(
            (int)$ldap->add([
                'name'         => 'LDAP2',
                'is_active'    => 0,
                'is_default'   => 0,
                'basedn'       => 'ou=people,dc=mycompany',
                'login_field'  => 'uid',
                'phone_field'  => 'phonenumber',
                'email1_field' => 'email'
            ])
        )->isGreaterThan(0);
        $this->integer(
            (int)$ldap->add([
                'name'        => 'LDAP3',
                'is_active'   => 1,
                'is_default'  => 1,
                'basedn'      => 'ou=people,dc=mycompany',
                'login_field' => 'email',
                'phone_field' => 'phonenumber',
                'email1_field' => 'email'
            ])
        )->isGreaterThan(0);
    }

    public function testGetTypeName()
    {
        $this->string(\AuthLDAP::getTypeName(1))->isIdenticalTo('LDAP directory');
        $this->string(\AuthLDAP::getTypeName(0))->isIdenticalTo('LDAP directories');
        $this->string(\AuthLDAP::getTypeName(\Session::getPluralNumber()))->isIdenticalTo('LDAP directories');
    }

    public function testPost_getEmpty()
    {
        $ldap = new \AuthLDAP();
        $ldap->post_getEmpty();
        $this->array($ldap->fields)->hasSize(25);
    }

    public function testUnsetUndisclosedFields()
    {
        $fields = ['login_field' => 'test', 'rootdn_passwd' => 'mypassword'];
        \AuthLDAP::unsetUndisclosedFields($fields);
        $this->array($fields)
         ->notHasKey('rootdn_passwd');
    }

    public function testPreconfig()
    {
        $ldap = new \AuthLDAP();
       //Use Active directory preconfiguration :
       //login_field and sync_field must be filled
        $ldap->preconfig('AD');
        $this->array($ldap->fields)
         ->string['login_field']->isIdenticalTo('samaccountname')
         ->string['sync_field']->isIdenticalTo('objectguid');

       //No preconfiguration model
        $ldap->preconfig('');
       //Login_field is set to uid (default)
        $this->string($ldap->fields['login_field'])->isIdenticalTo('uid');
        $this->variable($ldap->fields['sync_field'])->isNull();
    }

    public function testPrepareInputForUpdate()
    {
        $ldap   = new \mock\AuthLDAP();
        $this->calling($ldap)->isSyncFieldUsed = true;

       //------------ Password tests --------------------//
        $input  = ['name' => 'ldap', 'rootdn_passwd' => ''];
        $result = $ldap->prepareInputForUpdate($input);
       //empty rootdn_passwd set : should not appear in the response array
        $this->array($result)->notHasKey('rootdn_passwd');

       //no rootdn_passwd set : should not appear in the response array
        $input  = ['name' => 'ldap'];
        $result = $ldap->prepareInputForUpdate($input);
        $this->array($result)->notHasKey('rootdn_passwd');

       //Field name finishing with _field : set the value in lower case
        $input['_login_field'] = 'TEST';
        $result         = $ldap->prepareInputForUpdate($input);
        $this->string($result['_login_field'])->isIdenticalTo('test');

        $input['sync_field'] = 'sync_field';
        $result = $ldap->prepareInputForUpdate($input);
        $this->string($result['sync_field'])->isIdenticalTo('sync_field');

       //test sync_field update
        $ldap->fields['sync_field'] = 'sync_field';
        $result = $ldap->prepareInputForUpdate($input);
        $this->array($result)->notHasKey('sync_field');

        $this->calling($ldap)->isSyncFieldUsed = false;
        $result = $ldap->prepareInputForUpdate($input);
        $this->array($result)->hasKey('sync_field');
        $this->calling($ldap)->isSyncFieldUsed = true;

        $input['sync_field'] = 'another_field';
        $result = $ldap->prepareInputForUpdate($input);
        $this->boolean($result)->isFalse();
        $this->hasSessionMessages(ERROR, ['Synchronization field cannot be changed once in use.']);
    }

    public function testgetGroupSearchTypeName()
    {
       //Get all group search type values
        $search_type = \AuthLDAP::getGroupSearchTypeName();
        $this->array($search_type)->hasSize(3);

       //Give a wrong number value
        $search_type = \AuthLDAP::getGroupSearchTypeName(4);
        $this->string($search_type)->isIdenticalTo(NOT_AVAILABLE);

       //Give a wrong string value
        $search_type = \AuthLDAP::getGroupSearchTypeName('toto');
        $this->string($search_type)->isIdenticalTo(NOT_AVAILABLE);

       //Give a existing values
        $search_type = \AuthLDAP::getGroupSearchTypeName(0);
        $this->string($search_type)->isIdenticalTo('In users');

        $search_type = \AuthLDAP::getGroupSearchTypeName(1);
        $this->string($search_type)->isIdenticalTo('In groups');

        $search_type = \AuthLDAP::getGroupSearchTypeName(2);
        $this->string($search_type)->isIdenticalTo('In users and groups');
    }

    public function testGetSpecificValueToDisplay()
    {
        $ldap = new \AuthLDAP();

       //Value as an array
        $values = ['group_search_type' => 0];
        $result = $ldap->getSpecificValueToDisplay('group_search_type', $values);
        $this->string($result)->isIdenticalTo('In users');

       //Value as a single value
        $values = 1;
        $result = $ldap->getSpecificValueToDisplay('group_search_type', $values);
        $this->string($result)->isIdenticalTo('In groups');

       //Value as a single value
        $values = ['name' => 'ldap'];
        $result = $ldap->getSpecificValueToDisplay('name', $values);
        $this->string($result)->isEmpty();
    }

    public function testDefineTabs()
    {
        $ldap     = new \AuthLDAP();
        $tabs     = $ldap->defineTabs();
        $expected = ['AuthLDAP$main' => 'LDAP directory',
            'Log$1'         => 'Historical'
        ];
        $this->array($tabs)->isIdenticalTo($expected);
    }

    public function testGetSearchOptionsNew()
    {
        $ldap     = new \AuthLDAP();
        $options  = $ldap->rawSearchOptions();
        $this->array($options)->hasSize(34);
    }

    public function testGetSyncFields()
    {
        $ldap     = new \AuthLDAP();
        $values   = ['login_field' => 'value'];
        $result   = $ldap->getSyncFields($values);
        $this->array($result)->isIdenticalTo(['name' => 'value']);

        $result   = $ldap->getSyncFields([]);
        $this->array($result)->isEmpty();
    }

    public function testLdapStamp2UnixStamp()
    {
       //Good timestamp
        $result = \AuthLDAP::ldapStamp2UnixStamp('20161114100339Z');
        $this->integer($result)->isIdenticalTo(1479117819);

       //Bad timestamp format
        $result = \AuthLDAP::ldapStamp2UnixStamp(20161114100339);
        $this->string($result)->isEmpty();

       //Bad timestamp format
        $result = \AuthLDAP::ldapStamp2UnixStamp("201611141003");
        $this->string($result)->isEmpty();
    }

    public function testDate2ldapTimeStamp()
    {
        $result = \AuthLDAP::date2ldapTimeStamp("2017-01-01 22:35:00");
        $this->string($result)->isIdenticalTo("20170101223500.0Z");

       //Bad date => 01/01/1970
        $result = \AuthLDAP::date2ldapTimeStamp("2017-25-25 22:35:00");
        $this->string($result)->isIdenticalTo("19700101000000.0Z");
    }

    public function testDnExistsInLdap()
    {
        $ldap_infos = [ ['uid'      => 'jdoe',
            'cn'       => 'John Doe',
            'user_dn'  => 'uid=jdoe, ou=people, dc=mycompany'
        ],
            ['uid'      => 'asmith',
                'cn'       => 'Agent Smith',
                'user_dn'  => 'uid=asmith, ou=people, dc=mycompany'
            ]
        ];

       //Ask for a non existing user_dn : result is false
        $this->boolean(
            \AuthLDAP::dnExistsInLdap(
                $ldap_infos,
                'uid=jdupont, ou=people, dc=mycompany'
            )
        )->isFalse();

       //Ask for an dn that exists : result is the user's infos as an array
        $result = \AuthLDAP::dnExistsInLdap(
            $ldap_infos,
            'uid=jdoe, ou=people, dc=mycompany'
        );
        $this->array($result)->hasSize(3);
    }

    public function testGetLdapServers()
    {
        $this->addLdapServers();

       //The list of ldap server show the default server in first position
        $result = \AuthLDAP::getLdapServers();
        $this->array($result)
         ->hasSize(4);
        $this->array(current($result))
         ->string['name']->isIdenticalTo('LDAP3');
    }

    public function testUseAuthLdap()
    {
        global $DB;
        $this->addLdapServers();

        $this->boolean(\AuthLDAP::useAuthLdap())->isTrue();
        $DB->update('glpi_authldaps', ['is_active' => 0], [true]);
        $this->boolean(\AuthLDAP::useAuthLdap())->isFalse();
    }

    public function testGetNumberOfServers()
    {
        global $DB;
        $this->addLdapServers();

        $this->integer((int)\AuthLDAP::getNumberOfServers())->isIdenticalTo(3);
        $DB->update('glpi_authldaps', ['is_active' => 0], [true]);
        $this->integer((int)\AuthLDAP::getNumberOfServers())->isIdenticalTo(0);
    }

    public function testBuildLdapFilter()
    {
        $this->addLdapServers();

        $ldap = getItemByTypeName('AuthLDAP', 'LDAP3');
        $result = \AuthLDAP::buildLdapFilter($ldap);
        $this->string($result)->isIdenticalTo("(& (email=*) )");

        $_SESSION['ldap_import']['interface'] = \AuthLDAP::SIMPLE_INTERFACE;
        $_SESSION['ldap_import']['criterias'] = ['name'        => 'foo',
            'phone_field' => '+33454968584'
        ];
        $result = \AuthLDAP::buildLdapFilter($ldap);
        $this->string($result)->isIdenticalTo('(& (LDAP3=*foo*)(phonenumber=*+33454968584*) )');

        $_SESSION['ldap_import']['criterias']['name'] = '^foo';
        $result = \AuthLDAP::buildLdapFilter($ldap);
        $this->string($result)->isIdenticalTo('(& (LDAP3=foo*)(phonenumber=*+33454968584*) )');

        $_SESSION['ldap_import']['criterias']['name'] = 'foo$';
        $result = \AuthLDAP::buildLdapFilter($ldap);
        $this->string($result)->isIdenticalTo('(& (LDAP3=*foo)(phonenumber=*+33454968584*) )');

        $_SESSION['ldap_import']['criterias']['name'] = '^foo$';
        $result = \AuthLDAP::buildLdapFilter($ldap);
        $this->string($result)->isIdenticalTo('(& (LDAP3=foo)(phonenumber=*+33454968584*) )');

        $_SESSION['ldap_import']['criterias'] = ['name' => '^foo$'];
        $ldap->fields['condition'] = '(objectclass=inetOrgPerson)';
        $result = \AuthLDAP::buildLdapFilter($ldap);
        $ldap->fields['condition'] = '';
        $this->string($result)->isIdenticalTo('(& (LDAP3=foo) (objectclass=inetOrgPerson))');

        $_SESSION['ldap_import']['begin_date']        = '2017-04-20 00:00:00';
        $_SESSION['ldap_import']['end_date']          = '2017-04-22 00:00:00';
        $_SESSION['ldap_import']['criterias']['name'] = '^foo$';
        $result = \AuthLDAP::buildLdapFilter($ldap);
        $this->string($result)
         ->isIdenticalTo('(& (LDAP3=foo)(modifyTimestamp>=20170420000000.0Z)(modifyTimestamp<=20170422000000.0Z) )');
    }

    public function testAddTimestampRestrictions()
    {
        $result = \AuthLDAP::addTimestampRestrictions(
            '',
            '2017-04-22 00:00:00'
        );
        $this->string($result)
         ->isIdenticalTo("(modifyTimestamp<=20170422000000.0Z)");

        $result = \AuthLDAP::addTimestampRestrictions(
            '2017-04-20 00:00:00',
            ''
        );
        $this->string($result)
         ->isIdenticalTo("(modifyTimestamp>=20170420000000.0Z)");

        $result = \AuthLDAP::addTimestampRestrictions('', '');
        $this->string($result)->isEmpty();

        $result = \AuthLDAP::addTimestampRestrictions(
            '2017-04-20 00:00:00',
            '2017-04-22 00:00:00'
        );
        $this->string($result)
         ->isIdenticalTo("(modifyTimestamp>=20170420000000.0Z)(modifyTimestamp<=20170422000000.0Z)");
    }

    public function testGetDefault()
    {
        $this->integer((int)\AuthLDAP::getDefault())->isIdenticalTo((int)$this->ldap->getID());

       //Load ldap servers
        $this->addLdapServers();
        $ldap = getItemByTypeName('AuthLDAP', 'LDAP3');
        $this->integer((int)\AuthLDAP::getDefault())->isIdenticalTo((int)$ldap->getID());

        $ldap->update([
            'id'        => $ldap->getID(),
            'is_active' => 0
        ]);
        $this->integer((int)\AuthLDAP::getDefault())->isIdenticalTo(0);
    }

    public function testPost_updateItem()
    {
       //Load ldap servers
        $this->addLdapServers();

       //Get first lDAP server
        $ldap = getItemByTypeName('AuthLDAP', 'LDAP1');

       //Set it as default server
        $this->boolean(
            $ldap->update(['id' => $ldap->getID(), 'is_default' => 1])
        )->isTrue();

       //Get first lDAP server now
        $ldap = getItemByTypeName('AuthLDAP', 'LDAP1');
        $this->variable($ldap->fields['is_default'])->isEqualTo(1);

       //Get third ldap server (former default one)
        $ldap = getItemByTypeName('AuthLDAP', 'LDAP3');
       //Check that it's not the default server anymore
        $this->variable($ldap->fields['is_default'])->isEqualTo(0);
    }

    public function testPost_addItem()
    {
       //Load ldap servers
        $this->addLdapServers();

        $ldap     = new \AuthLDAP();
        $ldaps_id = $ldap->add([
            'name'        => 'LDAP4',
            'is_active'   => 1,
            'is_default'  => 1,
            'basedn'      => 'ou=people,dc=mycompany',
            'login_field' => 'email',
            'phone_field' => 'phonenumber'
        ]);
        $this->integer((int)$ldaps_id)->isGreaterThan(0);
        $this->boolean($ldap->getFromDB($ldaps_id))->isTrue();
        $this->variable($ldap->fields['is_default'])->isEqualTo(1);

       //Get third ldap server (former default one)
        $ldap = getItemByTypeName('AuthLDAP', 'LDAP3');
       //Check that it's not the default server anymore
        $this->variable($ldap->fields['is_default'])->isEqualTo(0);
    }

    public function testPrepareInputForAdd()
    {
        $ldap     = new \AuthLDAP();

        $ldaps_id = $ldap->add([
            'name'        => 'LDAP1',
            'is_active'   => 1,
            'basedn'      => 'ou=people,dc=mycompany',
            'login_field' => 'email',
            'rootdn_passwd' => 'password'
        ]);
        $this->integer((int)$ldaps_id)->isGreaterThan(0);
        $this->boolean($ldap->getFromDB($ldaps_id))->isTrue();
        $this->array($ldap->fields)
         ->variable['is_default']->isEqualTo(0)
         ->string['rootdn_passwd']->isNotEqualTo('password');
    }

    public function testGetServersWithImportByEmailActive()
    {
        $result = \AuthLDAP::getServersWithImportByEmailActive();
        $this->array($result)->hasSize(1);

        $this->addLdapServers();

       //Return two ldap server : because LDAP2 is disabled
        $result = \AuthLDAP::getServersWithImportByEmailActive();
        $this->array($result)->hasSize(2);

       //Enable LDAP2
        $ldap = getItemByTypeName('AuthLDAP', 'LDAP2');
        $this->boolean(
            $ldap->update([
                'id' => $ldap->getID(),
                'is_active' => 1
            ])
        )->isTrue();

       //Now there should be 2 enabled servers
        $result = \AuthLDAP::getServersWithImportByEmailActive();
        $this->array($result)->hasSize(3);
    }

    public function testgetTabNameForItem()
    {
        $this->login();
        $this->addLdapServers();

        $ldap   = getItemByTypeName('AuthLDAP', 'LDAP1');
        $result = $ldap->getTabNameForItem($ldap);
        $expected = [1 => 'Test',
            2 => 'Users',
            3 => 'Groups',
            5 => 'Advanced information',
            6 => 'Replicates'
        ];
        $this->array($result)->isIdenticalTo($expected);

        $result = $ldap->getTabNameForItem($ldap, 1);
        $this->string($result)->isEmpty;
    }

    public function testGetAllReplicateForAMaster()
    {
        $ldap      = new \AuthLDAP();
        $replicate = new \AuthLdapReplicate();

        $ldaps_id = $ldap->add([
            'name'        => 'LDAP1',
            'is_active'   => 1,
            'is_default'  => 0,
            'basedn'      => 'ou=people,dc=mycompany',
            'login_field' => 'uid',
            'phone_field' => 'phonenumber'
        ]);
        $this->integer((int)$ldaps_id)->isGreaterThan(0);

        $this->integer(
            (int)$replicate->add([
                'name'         => 'replicate1',
                'host'         => 'myhost1',
                'port'         => 3306,
                'authldaps_id' => $ldaps_id
            ])
        )->isGreaterThan(0);

        $this->integer(
            (int)$replicate->add([
                'name'         => 'replicate2',
                'host'         => 'myhost1',
                'port'         => 3306,
                'authldaps_id' => $ldaps_id
            ])
        )->isGreaterThan(0);

        $this->integer(
            (int)$replicate->add([
                'name'         => 'replicate3',
                'host'         => 'myhost1',
                'port'         => 3306,
                'authldaps_id' => $ldaps_id
            ])
        )->isGreaterThan(0);

        $result = $ldap->getAllReplicateForAMaster($ldaps_id);
        $this->array($result)->hasSize(3);

        $result = $ldap->getAllReplicateForAMaster(100);
        $this->array($result)->hasSize(0);
    }

    public function testIsValidGuid()
    {
        $this->boolean(\AuthLDAP::isValidGuid(''))->isFalse();
        $this->boolean(\AuthLDAP::isValidGuid('00000000-0000-0000-0000-000000000000'))->isTrue();
        $this->boolean(\AuthLDAP::isValidGuid('AB52DFB8-A352-BA53-CC58-ABFD5E9D200E'))->isTrue();
        $this->boolean(\AuthLDAP::isValidGuid('ZB52DFH8-AH52-BH53-CH58-ABFD5E9D200E'))->isFalse();
    }

    public function testGuidToHex()
    {
        $guid       = '891b903c-9982-4e64-9c2a-a6caff69f5b0';
        $expected   = '\3c\90\1b\89\82\99\64\4e\9c\2a\a6\ca\ff\69\f5\b0';
        $this->string(\AuthLDAP::guidToHex($guid))->isIdenticalTo($expected);
    }

    public function testGetFieldValue()
    {
        $infos = ['field' => 'value'];
        $this->string(\AuthLDAP::getFieldValue($infos, 'field'))->isIdenticalTo('value');

        $infos = ['objectguid' => 'value'];
        $this->string(\AuthLDAP::getFieldValue($infos, 'objectguid'))->isIdenticalTo('value');
    }

    public function testPassword()
    {
        $ldap = new \AuthLDAP();
        $id = (int)$ldap->add([
            'name'        => 'LDAPcrypted',
            'is_active'   => 1,
            'is_default'  => 0,
            'basedn'      => 'ou=people,dc=mycompany',
            'login_field' => 'uid',
            'phone_field' => 'phonenumber'
        ]);
        $this->integer($id)->isGreaterThan(0);

       //rootdn_passwd is set with a value (a password, not encrypted)
        $password = 'toto';
        $input    = ['id' => $id, 'name' => 'ldap', 'rootdn_passwd' => $password];
        $this->boolean($ldap->update($input))->isTrue();
        $this->boolean($ldap->getFromDB($id))->isTrue();

       //Expected value to be encrypted using current  key
        $this->string((new GLPIKey())->decrypt($ldap->fields['rootdn_passwd']))->isIdenticalTo($password);

        $password = 'tot\'o';
        $input    = ['id' => $id, 'name' => 'ldap', 'rootdn_passwd' => $password];
        $this->boolean($ldap->update($input))->isTrue();
        $this->boolean($ldap->getFromDB($id))->isTrue();

       //Expected value to be encrypted using current key
        $this->string((new GLPIKey())->decrypt($ldap->fields['rootdn_passwd']))->isIdenticalTo($password);

        $input['_blank_passwd'] = 1;
        $result   = $ldap->prepareInputForUpdate($input);
       //rootdn_passwd is set but empty
        $this->string($result['rootdn_passwd'])->isEmpty();
    }

    /**
     * Test LDAP connection
     *
     * @extensions ldap
     *
     * @return void
     */
    public function testTestLDAPConnection()
    {
        $this->boolean(\AuthLDAP::testLDAPConnection(-1))->isFalse();

        $ldap = getItemByTypeName('AuthLDAP', '_local_ldap');
        $this->boolean(\AuthLDAP::testLDAPConnection($ldap->getID()))->isTrue();

        $this->checkLdapConnection($ldap->connect());
    }

    /**
     * Test get users
     *
     * @extensions ldap
     *
     * @return void
     */
    public function testGetAllUsers()
    {
        $ldap = $this->ldap;
        $results = [];
        $limit = false;

        $users = \AuthLDAP::getAllUsers(
            [
                'authldaps_id' => $ldap->getID(),
                'ldap_filter'  => \AuthLDAP::buildLdapFilter($ldap),
                'mode'         => \AuthLDAP::ACTION_IMPORT
            ],
            $results,
            $limit
        );

        $this->array($users)->hasSize(910);
        $this->array($results)->hasSize(0);

        $_SESSION['ldap_import']['interface'] = \AuthLDAP::SIMPLE_INTERFACE;
        $_SESSION['ldap_import']['criterias'] = ['login_field' => 'brazil2'];

        $users = \AuthLDAP::getAllUsers(
            [
                'authldaps_id' => $ldap->getID(),
                'ldap_filter'  => \AuthLDAP::buildLdapFilter($ldap),
                'mode'         => \AuthLDAP::ACTION_IMPORT,
            ],
            $results,
            $limit
        );

        $this->array($users)->hasSize(12);
        $this->array($results)->hasSize(0);

        $_SESSION['ldap_import']['criterias'] = ['login_field' => 'remi'];

        $users = \AuthLDAP::getAllUsers(
            [
                'authldaps_id' => $ldap->getID(),
                'ldap_filter'  => \AuthLDAP::buildLdapFilter($ldap),
                'mode'         => \AuthLDAP::ACTION_IMPORT,
            ],
            $results,
            $limit
        );

        $this->array($users)->hasSize(1);
        $this->array($results)->hasSize(0);
    }

    /**
     * Test get groups
     *
     * @extensions ldap
     *
     * @return void
     */
    public function testGetAllGroups()
    {
        $ldap = $this->ldap;
        $limit = false;

        $groups = \AuthLDAP::getAllGroups(
            $ldap->getID(),
            \AuthLDAP::buildLdapFilter($ldap),
            '',
            0,
            $limit
        );

        $this->array($groups)->hasSize(910);

       /** TODO: filter search... I do not know how to do. */
    }

    /**
     * Test import user
     *
     * @extensions ldap
     *
     * @return void
     */
    public function testLdapImportUserByServerId()
    {
        $ldap = $this->ldap;
        $results = [];
        $limit = false;

       //get user to import
        $_SESSION['ldap_import']['interface'] = \AuthLDAP::SIMPLE_INTERFACE;
        $_SESSION['ldap_import']['criterias'] = ['login_field' => 'ecuador0'];

        $users = \AuthLDAP::getAllUsers(
            [
                'authldaps_id' => $ldap->getID(),
                'ldap_filter'  => \AuthLDAP::buildLdapFilter($ldap),
                'mode'         => \AuthLDAP::ACTION_IMPORT,
            ],
            $results,
            $limit
        );

        $this->array($users)->hasSize(1);
        $this->array($results)->hasSize(0);

        $import = \AuthLDAP::ldapImportUserByServerId(
            [
                'method' => \AuthLDAP::IDENTIFIER_LOGIN,
                'value'  => 'ecuador0'
            ],
            \AuthLDAP::ACTION_IMPORT,
            $ldap->getID(),
            true
        );
        $this->array($import)
         ->hasSize(2)
         ->integer['action']->isIdenticalTo(\AuthLDAP::USER_IMPORTED)
         ->integer['id']->isGreaterThan(0);

       //check created user
        $user = new \User();
        $this->boolean($user->getFromDB($import['id']))->isTrue();

        $this->array($user->fields)
         ->string['name']->isIdenticalTo('ecuador0')
         ->string['phone']->isIdenticalTo('034596780')
         ->string['realname']->isIdenticalTo('dor0')
         ->string['firstname']->isIdenticalTo('ecua0')
         ->string['language']->isIdenticalTo('es_ES')
         ->variable['is_active']->isEqualTo(true)
         ->variable['auths_id']->isEqualTo($ldap->getID())
         ->variable['authtype']->isEqualTo(\Auth::LDAP)
         ->string['user_dn']->isIdenticalTo('uid=ecuador0,ou=people,ou=ldap3,dc=glpi,dc=org');

        $this->integer((int)$user->fields['usertitles_id'])->isGreaterThan(0);
        $this->integer((int)$user->fields['usercategories_id'])->isGreaterThan(0);
    }

    /**
     * Test get groups
     *
     * @extensions ldap
     *
     * @return void
     */
    public function testGetGroupCNByDn()
    {
        $ldap = $this->ldap;

        $connection = $ldap->connect();
        $this->checkLdapConnection($connection);

        $cn = \AuthLDAP::getGroupCNByDn($connection, 'ou=not,ou=exists,dc=glpi,dc=org');
        $this->boolean($cn)->isFalse();

        $cn = \AuthLDAP::getGroupCNByDn($connection, 'cn=glpi2-group1,ou=groups,ou=usa,ou=ldap2, dc=glpi,dc=org');
        $this->string($cn)->isIdenticalTo('glpi2-group1');
    }

    /**
     * Test get user by dn
     *
     * @extensions ldap
     *
     * @return void
     */
    public function testGetUserByDn()
    {
        $ldap = $this->ldap;

        $user = \AuthLDAP::getUserByDn(
            $ldap->connect(),
            'uid=walid,ou=people,ou=france,ou=europe,ou=ldap1, dc=glpi,dc=org',
            []
        );

        $this->array($user)
         ->hasSize(12)
         ->hasKeys(['userpassword', 'uid', 'objectclass', 'sn']);
    }

    /**
     * Test get group
     *
     * @extensions ldap
     *
     * @return void
     */
    public function testGetGroupByDn()
    {
        $ldap = $this->ldap;

        $group = \AuthLDAP::getGroupByDn(
            $ldap->connect(),
            'cn=glpi2-group1,ou=groups,ou=usa,ou=ldap2, dc=glpi,dc=org'
        );

        $this->array($group)->isIdenticalTo([
            'cn'     => [
                'count'   => 1,
                0        => 'glpi2-group1',
            ],
            0        => 'cn',
            'count'  => 1,
            'dn'     => 'cn=glpi2-group1,ou=groups,ou=usa,ou=ldap2,dc=glpi,dc=org'
        ]);
    }

    /**
     * Test import group
     *
     * @extensions ldap
     *
     * @return void
     */
    public function testLdapImportGroup()
    {
        $ldap = $this->ldap;

        $import = \AuthLDAP::ldapImportGroup(
            'cn=glpi2-group1,ou=groups,ou=usa,ou=ldap2,dc=glpi,dc=org',
            [
                'authldaps_id' => $ldap->getID(),
                'entities_id'  => 0,
                'is_recursive' => true,
                'type'         => 'groups'
            ]
        );

        $this->integer($import)->isGreaterThan(0);

       //check group
        $group = new \Group();
        $this->boolean($group->getFromDB($import))->isTrue();

        $this->array($group->fields)
         ->string['name']->isIdenticalTo('glpi2-group1')
         ->string['completename']->isIdenticalTo('glpi2-group1')
         ->string['ldap_group_dn']->isIdenticalTo('cn=glpi2-group1,ou=groups,ou=usa,ou=ldap2,dc=glpi,dc=org');
    }

    /**
     * Test import group and user
     *
     * @extensions ldap
     *
     * @return void
     */
    public function testLdapImportUserGroup()
    {
        $ldap = $this->ldap;

        $import = \AuthLDAP::ldapImportGroup(
            'cn=glpi2-group1,ou=groups,ou=usa,ou=ldap2,dc=glpi,dc=org',
            [
                'authldaps_id' => $ldap->getID(),
                'entities_id'  => 0,
                'is_recursive' => true,
                'type'         => 'groups'
            ]
        );

        $this->integer($import)->isGreaterThan(0);

       //check group
        $group = new \Group();
        $this->boolean($group->getFromDB($import))->isTrue();

        $import = \AuthLDAP::ldapImportUserByServerId(
            [
                'method' => \AuthLDAP::IDENTIFIER_LOGIN,
                'value'  => 'remi'
            ],
            \AuthLDAP::ACTION_IMPORT,
            $ldap->getID(),
            true
        );
        $this->array($import)
         ->hasSize(2)
         ->integer['action']->isIdenticalTo(\AuthLDAP::USER_IMPORTED);
        $this->integer((int)$import['id'])->isGreaterThan(0);

       //check created user
        $user = new \User();
        $this->boolean($user->getFromDB($import['id']))->isTrue();

        $usergroups = \Group_User::getUserGroups($user->getID());
        $this->array($usergroups[0])
         ->variable['id']->isEqualTo($group->getID())
         ->string['name']->isIdenticalTo($group->fields['name']);
    }


    /**
     * Test sync user
     *
     * @extensions ldap
     *
     * @return void
     */
    public function testSyncUser()
    {
        $ldap = $this->ldap;
        $this->boolean($ldap->isSyncFieldEnabled())->isFalse();

        $import = \AuthLDAP::ldapImportUserByServerId(
            [
                'method' => \AuthLDAP::IDENTIFIER_LOGIN,
                'value'  => 'ecuador0'
            ],
            \AuthLDAP::ACTION_IMPORT,
            $ldap->getID(),
            true
        );
        $this->array($import)
         ->hasSize(2)
         ->integer['action']->isIdenticalTo(\AuthLDAP::USER_IMPORTED)
         ->integer['id']->isGreaterThan(0);

       //check created user
        $user = new \User();
        $this->boolean($user->getFromDB($import['id']))->isTrue();
        $this->array($user->fields)
         ->string['name']->isIdenticalTo('ecuador0')
         ->string['phone']->isIdenticalTo('034596780')
         ->string['user_dn']->isIdenticalTo('uid=ecuador0,ou=people,ou=ldap3,dc=glpi,dc=org');

       // update the user in ldap (change phone number)
        $this->boolean(
            ldap_modify(
                $ldap->connect(),
                'uid=ecuador0,ou=people,ou=ldap3,dc=glpi,dc=org',
                ['telephoneNumber' => '+33101010101']
            )
        )->isTrue();

        $synchro = $ldap->forceOneUserSynchronization($user);

       //reset entry before any test can fail
        $this->boolean(
            ldap_modify(
                $ldap->connect(),
                'uid=ecuador0,ou=people,ou=ldap3,dc=glpi,dc=org',
                ['telephoneNumber' => '034596780']
            )
        )->isTrue();

        $this->array($synchro)
         ->hasSize(2)
         ->integer['action']->isIdenticalTo(\AuthLDAP::USER_SYNCHRONIZED)
         ->variable['id']->isEqualTo($user->getID());

       // check phone number has been synced
        $this->boolean($user->getFromDB($user->getID()))->isTrue();
        $this->array($user->fields)
         ->string['name']->isIdenticalTo('ecuador0')
         ->string['phone']->isIdenticalTo('+33101010101')
         ->string['user_dn']->isIdenticalTo('uid=ecuador0,ou=people,ou=ldap3,dc=glpi,dc=org');

       // update sync field of user
        $this->boolean(
            $ldap->update([
                'id'           => $ldap->getID(),
                'sync_field'   => 'employeenumber'
            ])
        )->isTrue();

        $this->boolean($ldap->isSyncFieldEnabled())->isTrue();

       // add sync field attribute in ldap user
        $this->boolean(
            ldap_mod_add(
                $ldap->connect(),
                'uid=ecuador0,ou=people,ou=ldap3,dc=glpi,dc=org',
                ['employeeNumber' => '42']
            )
        )->isTrue();

        $synchro = $ldap->forceOneUserSynchronization($user);

        $this->boolean($user->getFromDB($user->getID()))->isTrue();
        $this->array($synchro)
         ->hasSize(2)
         ->integer['action']->isIdenticalTo(\AuthLDAP::USER_SYNCHRONIZED)
         ->variable['id']->isEqualTo($user->getID());

        $this->variable($user->fields['sync_field'])->isEqualTo(42);

       // rename the user (uid change, syncfield keep its value)
        $this->boolean(
            ldap_rename(
                $ldap->connect(),
                'uid=ecuador0,ou=people,ou=ldap3,dc=glpi,dc=org',
                'uid=testecuador',
                '',
                true
            )
        )->isTrue();

        $synchro = $ldap->forceOneUserSynchronization($user);

       //reset entry before any test can fail
        $this->boolean(
            ldap_rename(
                $ldap->connect(),
                'uid=testecuador,ou=people,ou=ldap3,dc=glpi,dc=org',
                'uid=ecuador0',
                '',
                true
            )
        )->isTrue();

        $this->boolean(
            ldap_mod_del(
                $ldap->connect(),
                'uid=ecuador0,ou=people,ou=ldap3,dc=glpi,dc=org',
                ['employeeNumber' => 42]
            )
        )->isTrue();

       // check the `name` field (corresponding to the uid) has been updated for the user
        $this->boolean($user->getFromDB($user->getID()))->isTrue();
        $this->array($synchro)
         ->hasSize(2)
         ->integer['action']->isIdenticalTo(\AuthLDAP::USER_SYNCHRONIZED)
         ->variable['id']->isEqualTo($user->getID());

        $this->variable($user->fields['sync_field'])->isEqualTo(42);
        $this->string($user->fields['name'])->isIdenticalTo('testecuador');

       // ## test we can sync the user when the syncfield is different but after we reset it manually
        $this->boolean(
            ldap_mod_add(
                $ldap->connect(),
                'uid=ecuador0,ou=people,ou=ldap3,dc=glpi,dc=org',
                ['employeeNumber' => '42']
            )
        )->isTrue();

        $synchro = $ldap->forceOneUserSynchronization($user);

        $this->boolean($user->getFromDB($user->getID()))->isTrue();
        $this->array($synchro)
         ->hasSize(2)
         ->integer['action']->isIdenticalTo(\AuthLDAP::USER_SYNCHRONIZED)
         ->variable['id']->isEqualTo($user->getID());

        $this->variable($user->fields['sync_field'])->isEqualTo(42);

        $this->boolean(
            ldap_mod_replace(
                $ldap->connect(),
                'uid=ecuador0,ou=people,ou=ldap3,dc=glpi,dc=org',
                ['employeeNumber' => '43']
            )
        )->isTrue();

       // do a simple sync
        $synchro = $ldap->forceOneUserSynchronization($user);
        $this->boolean($user->getFromDB($user->getID()))->isTrue();

       // the sync field should have been kept
       // but the user should now be in non synchronized state
        $this->variable($user->fields['sync_field'])->isEqualTo(42);
        $this->array($synchro)
         ->hasSize(2)
         ->integer['action']->isIdenticalTo(\AuthLDAP::USER_DELETED_LDAP)
         ->variable['id']->isEqualTo($user->getID());

       // sync after emptying the sync field
        $synchro2 = $ldap->forceOneUserSynchronization($user, true);
        $this->boolean($user->getFromDB($user->getID()))->isTrue();

       // the sync field should have changed
       // and the user is now synchronized again
        $this->variable($user->fields['sync_field'])->isEqualTo(43);
        $this->array($synchro2)
         ->hasSize(2)
         ->integer['action']->isIdenticalTo(\AuthLDAP::USER_SYNCHRONIZED)
         ->variable['id']->isEqualTo($user->getID());

       // reset attribute
        $this->boolean(
            ldap_mod_del(
                $ldap->connect(),
                'uid=ecuador0,ou=people,ou=ldap3,dc=glpi,dc=org',
                ['employeeNumber' => 43]
            )
        )->isTrue();

        global $DB;
        $DB->updateOrDie(
            'glpi_authldaps',
            ['sync_field' => null],
            ['id' => $ldap->getID()]
        );
    }

    /**
     * Test ldap authentication
     *
     * @extensions ldap
     *
     * @return void
     */
    public function testLdapAuth()
    {
       //try to login from a user that does not exists yet
        $auth = $this->login('brazil6', 'password', false);

        $user = new \User();
        $user->getFromDBbyName('brazil6');
        $this->array($user->fields)
         ->string['name']->isIdenticalTo('brazil6')
         ->string['user_dn']->isIdenticalTo('uid=brazil6,ou=people,ou=ldap3,dc=glpi,dc=org');
        $this->boolean($auth->user_present)->isFalse();
        $this->boolean($auth->user_dn)->isFalse();
        $this->checkLdapConnection($auth->ldap_connection);

       //import user; then try to login
        $ldap = $this->ldap;
        $this->boolean(
            $ldap->update([
                'id'           => $ldap->getID(),
                'sync_field'   => 'employeenumber'
            ])
        )->isTrue();
        $this->boolean($ldap->isSyncFieldEnabled())->isTrue();

       //try to import an user from its sync_field
        $import = \AuthLDAP::ldapImportUserByServerId(
            [
                'method' => \AuthLDAP::IDENTIFIER_LOGIN,
                'value'  => '10'
            ],
            \AuthLDAP::ACTION_IMPORT,
            $ldap->getID(),
            true
        );
        $this->array($import)
         ->hasSize(2)
         ->integer['action']->isIdenticalTo(\AuthLDAP::USER_IMPORTED)
         ->integer['id']->isGreaterThan(0);

       //check created user
        $user = new \User();
        $this->boolean($user->getFromDB($import['id']))->isTrue();
        $this->array($user->fields)
         ->string['name']->isIdenticalTo('brazil7')
         ->string['user_dn']->isIdenticalTo('uid=brazil7,ou=people,ou=ldap3,dc=glpi,dc=org');

        $auth = $this->login('brazil7', 'password', false, true);

        $this->boolean($auth->user_present)->isTrue();
        $this->string($auth->user_dn)->isIdenticalTo($user->fields['user_dn']);
        $this->checkLdapConnection($auth->ldap_connection);

       //change user login, and try again. Existing user should be updated.
        $this->boolean(
            ldap_rename(
                $ldap->connect(),
                'uid=brazil7,ou=people,ou=ldap3,dc=glpi,dc=org',
                'uid=brazil7test',
                '',
                true
            )
        )->isTrue();

        $this->login('brazil7', 'password', false, false);
        $auth = $this->login('brazil7test', 'password', false);

       //reset entry before any test can fail
        $this->boolean(
            ldap_rename(
                $ldap->connect(),
                'uid=brazil7test,ou=people,ou=ldap3,dc=glpi,dc=org',
                'uid=brazil7',
                '',
                true
            )
        )->isTrue();

        $this->boolean($user->getFromDB($user->getID()))->isTrue();
        $this->array($user->fields)
         ->string['name']->isIdenticalTo('brazil7test')
         ->string['user_dn']->isIdenticalTo('uid=brazil7test,ou=people,ou=ldap3,dc=glpi,dc=org');

        $this->boolean($auth->user_present)->isTrue();
        $this->checkLdapConnection($auth->ldap_connection);

       //ensure duplicated DN on different authldaps_id does not prevent login
        $this->boolean(
            $user->getFromDBByCrit(['user_dn' => 'uid=brazil6,ou=people,ou=ldap3,dc=glpi,dc=org'])
        )->isTrue();

        $dup = $user->fields;
        unset($dup['id']);
        unset($dup['date_creation']);
        unset($dup['date_mod']);
        $aid = $dup['auths_id'];
        $dup['auths_id'] = $aid + 1;

        $this->integer(
            (int)$user->add($dup)
        )->isGreaterThan(0);

        $auth = $this->login('brazil6', 'password', false);
        $this->array($auth->user->fields)
         ->integer['auths_id']->isIdenticalTo($aid)
         ->string['name']->isIdenticalTo('brazil6')
         ->string['user_dn']->isIdenticalTo('uid=brazil6,ou=people,ou=ldap3,dc=glpi,dc=org');

        global $DB;
        $DB->updateOrDie(
            'glpi_authldaps',
            ['sync_field' => null],
            ['id' => $ldap->getID()]
        );
    }

    /**
     * Test LDAP authentication when specify the auth source (local, LDAP...)
     *
     * @extensions ldap
     *
     * @return void
     */
    public function testLdapAuthSpecifyAuth()
    {
        $_SESSION['glpicronuserrunning'] = "cron_phpunit";
       // Add a local account with same name than a LDAP user ('brazil8')
        $input = [
            'name'         => 'brazil8',
            'password'     => 'passwordlocal',
            'password2'    => 'passwordlocal',
            '_profiles_id' => 1, // add manual right (is_dynamic = 0)
            'entities_id'  => 0
        ];
        $user = new \User();
        $user_id = $user->add($input);
        $this->integer($user_id)->isGreaterThan(0);

       // check user has at least one profile
        $pus = \Profile_User::getForUser($user_id);
        $this->array($pus)->size->isEqualTo(1);
        $pu = array_shift($pus);
        $this->integer($pu['profiles_id'])->isEqualTo(1);
        $this->integer($pu['entities_id'])->isEqualTo(0);
        $this->integer($pu['is_recursive'])->isEqualTo(0);
        $this->integer($pu['is_dynamic'])->isEqualTo(0);

       // first, login with ldap mode
        $auth = new \Auth();
        $this->boolean($auth->login('brazil8', 'password', false, false, 'ldap-' . $this->ldap->getID()))->isTrue();
        $user_ldap_id = $auth->user->fields['id'];
        $this->integer($user_ldap_id)->isNotEqualTo($user_id);

        $auth = new \Auth();
        $this->boolean($auth->login('brazil8', 'passwordlocal', false, false, 'ldap-' . $this->ldap->getID()))->isFalse();

       // Then, login with local GLPI DB mode
        $auth = new \Auth();
        $this->boolean($auth->login('brazil8', 'password', false, false, 'local'))->isFalse();

        $auth = new \Auth();
        $this->boolean($auth->login('brazil8', 'passwordlocal', false, false, 'local'))->isTrue();
        $this->integer($auth->user->fields['id'])->isNotEqualTo($user_ldap_id);
    }

    /**
     * Test get users
     *
     * @extensions ldap
     *
     * @return void
     */
    public function testGetUsers()
    {
        $ldap = $this->ldap;
        $results = [];
        $limit = false;

        $users = \AuthLDAP::getUsers(
            [
                'authldaps_id' => $ldap->getID(),
                'ldap_filter'  => \AuthLDAP::buildLdapFilter($ldap),
                'mode'         => \AuthLDAP::ACTION_IMPORT
            ],
            $results,
            $limit
        );

        $this->array($users)->hasSize(910);
        $this->array($results)->hasSize(0);

        $_SESSION['ldap_import']['interface'] = \AuthLDAP::SIMPLE_INTERFACE;
        $_SESSION['ldap_import']['criterias'] = ['login_field' => 'brazil2'];
        $_SESSION['ldap_import']['mode'] = 0;

        $users = \AuthLDAP::getUsers(
            [
                'authldaps_id' => $ldap->getID(),
                'ldap_filter'  => \AuthLDAP::buildLdapFilter($ldap),
                'mode'         => \AuthLDAP::ACTION_IMPORT,
            ],
            $results,
            $limit
        );

        $this->array($users)->hasSize(12);
        $this->array($results)->hasSize(0);

        $_SESSION['ldap_import']['criterias'] = ['login_field' => 'remi'];

        $users = \AuthLDAP::getUsers(
            [
                'authldaps_id' => $ldap->getID(),
                'ldap_filter'  => \AuthLDAP::buildLdapFilter($ldap),
                'mode'         => \AuthLDAP::ACTION_IMPORT,
            ],
            $results,
            $limit
        );

        $this->array($users)->hasSize(1);
        $this->array($results)->hasSize(0);

       //hardcode tsmap
        $users[0]['stamp'] = 1503470443;
        $this->array($users[0])->isIdenticalTo([
            'link'      => 'remi',
            'stamp'     => 1503470443,
            'date_sync' => '-----',
            'uid'       => 'remi'

        ]);
    }

    /**
     * Test removed users
     *
     * @extensions ldap
     *
     * @return void
     */
    public function testRemovedUser()
    {
        global $CFG_GLPI;

        $ldap = $this->ldap;

       //put deleted LDAP users in trashbin
        $CFG_GLPI['user_deleted_ldap'] = 1;

       //add a new user in directory
        $this->boolean(
            ldap_add(
                $ldap->connect(),
                'uid=toremovetest,ou=people,ou=ldap3,dc=glpi,dc=org',
                [
                    'uid'          => 'toremovetest',
                    'sn'           => 'A SN',
                    'cn'           => 'A CN',
                    'userpassword' => 'password',
                    'objectClass'  => [
                        'top',
                        'inetOrgPerson'
                    ]
                ]
            )
        )->isTrue();

       //import the user
        $import = \AuthLDAP::ldapImportUserByServerId(
            [
                'method' => \AuthLDAP::IDENTIFIER_LOGIN,
                'value'  => 'toremovetest'
            ],
            \AuthLDAP::ACTION_IMPORT,
            $ldap->getID(),
            true
        );
        $this->array($import)
         ->hasSize(2)
         ->integer['action']->isIdenticalTo(\AuthLDAP::USER_IMPORTED)
         ->integer['id']->isGreaterThan(0);

       //check created user
        $user = new \User();
        $this->boolean($user->getFromDB($import['id']))->isTrue();

       //check sync from an non reachable directory
        $host = $ldap->fields['host'];
        $port = $ldap->fields['port'];
        $this->boolean(
            $ldap->update([
                'id'     => $ldap->getID(),
                'host'   => 'server-does-not-exists.org',
                'port'   => '1234'
            ])
        )->isTrue();
        $ldap::$conn_cache = [];

        $synchro = $ldap->forceOneUserSynchronization($user);
        $this->boolean($synchro)->isFalse();

       //reset directory configuration
        $this->boolean(
            $ldap->update([
                'id'     => $ldap->getID(),
                'host'   => $host,
                'port'   => $port
            ])
        )->isTrue();

       //check that user still exists
        $uid = $import['id'];
        $this->boolean($user->getFromDB($uid))->isTrue();
        $this->boolean((bool)$user->fields['is_deleted'])->isFalse();

       //drop test user
        $this->boolean(
            ldap_delete(
                $ldap->connect(),
                'uid=toremovetest,ou=people,ou=ldap3,dc=glpi,dc=org'
            )
        )->isTrue();

        $synchro = $ldap->forceOneUserSynchronization($user);
        $this->array($synchro)
         ->hasSize(2)
         ->integer['action']->isIdenticalTo(\AuthLDAP::USER_DELETED_LDAP)
         ->variable['id']->isEqualTo($uid);
        $CFG_GLPI['user_deleted_ldap'] = 0;

       //check that user no longer exists
        $this->boolean($user->getFromDB($uid))->isTrue();
        $this->boolean((bool)$user->fields['is_deleted'])->isTrue();
    }

    /**
     * Test restoring users from LDAP
     *
     * @extensions ldap
     *
     * @return void
     */
    public function testRestoredUser()
    {
        global $CFG_GLPI;

        $ldap = $this->ldap;

       //add a new user in directory
        $this->boolean(
            ldap_add(
                $ldap->connect(),
                'uid=torestoretest,ou=people,ou=ldap3,dc=glpi,dc=org',
                [
                    'uid'          => 'torestoretest',
                    'sn'           => 'A SN',
                    'cn'           => 'A CN',
                    'userpassword' => 'password',
                    'objectClass'  => [
                        'top',
                        'inetOrgPerson'
                    ]
                ]
            )
        )->isTrue();

       //import the user
        $import = \AuthLDAP::ldapImportUserByServerId(
            [
                'method' => \AuthLDAP::IDENTIFIER_LOGIN,
                'value'  => 'torestoretest'
            ],
            \AuthLDAP::ACTION_IMPORT,
            $ldap->getID(),
            true
        );
        $this->array($import)
         ->hasSize(2)
         ->integer['action']->isIdenticalTo(\AuthLDAP::USER_IMPORTED)
         ->integer['id']->isGreaterThan(0);

       //check created user
        $user = new \User();
        $this->boolean($user->getFromDB($import['id']))->isTrue();
        $this->boolean((bool)$user->fields['is_deleted'])->isFalse();
        $this->boolean((bool)$user->fields['is_deleted_ldap'])->isFalse();

       // delete the user in LDAP
        $this->boolean(
            ldap_delete(
                $ldap->connect(),
                'uid=torestoretest,ou=people,ou=ldap3,dc=glpi,dc=org'
            )
        )->isTrue();

        $user_deleted_ldap_original = $CFG_GLPI['user_deleted_ldap'] ?? 0;
       //put deleted LDAP users in trashbin
        $CFG_GLPI['user_deleted_ldap'] = 1;
        $synchro = $ldap->forceOneUserSynchronization($user);
        $CFG_GLPI['user_deleted_ldap'] = $user_deleted_ldap_original;
        $this->array($synchro)
         ->hasSize(2)
         ->integer['action']->isIdenticalTo(\AuthLDAP::USER_DELETED_LDAP)
         ->variable['id']->isEqualTo($import['id']);

       //reload user from DB
        $this->boolean($user->getFromDB($import['id']))->isTrue();
        $this->boolean((bool)$user->fields['is_deleted'])->isTrue();
        $this->boolean((bool)$user->fields['is_deleted_ldap'])->isTrue();

       // manually re-add the user in LDAP to simulate a restore
        $this->boolean(
            ldap_add(
                $ldap->connect(),
                'uid=torestoretest,ou=people,ou=ldap3,dc=glpi,dc=org',
                [
                    'uid'          => 'torestoretest',
                    'sn'           => 'A SN',
                    'cn'           => 'A CN',
                    'userpassword' => 'password',
                    'objectClass'  => [
                        'top',
                        'inetOrgPerson'
                    ]
                ]
            )
        )->isTrue();

        $user_restored_ldap_original = $CFG_GLPI['user_restored_ldap'] ?? 0;
        $CFG_GLPI['user_restored_ldap'] = 1;
        $synchro = $ldap->forceOneUserSynchronization($user);
        $CFG_GLPI['user_restored_ldap'] = $user_restored_ldap_original;
        $this->array($synchro)
         ->hasSize(2)
         ->integer['action']->isIdenticalTo(\AuthLDAP::USER_RESTORED_LDAP)
         ->variable['id']->isEqualTo($import['id']);

       //reload user from DB
        $this->boolean($user->getFromDB($import['id']))->isTrue();
        $this->boolean((bool)$user->fields['is_deleted'])->isFalse();
    }

    protected function ssoVariablesProvider()
    {
        global $DB;

        $iterator = $DB->request(\SsoVariable::getTable());
        $sso_vars = [];
        foreach ($iterator as $current) {
            $sso_vars[] = [$current['id'], $current['name']];
        }

        return $sso_vars;
    }

    /**
     * @dataProvider ssoVariablesProvider
     */
    public function testOtherAuth($sso_field_id, $sso_field_name)
    {
        global $CFG_GLPI;

        $config_values = \Config::getConfigurationValues('core', ['ssovariables_id']);
        \Config::setConfigurationValues('core', [
            'ssovariables_id' => $sso_field_id
        ]);
        $CFG_GLPI['ssovariables_id'] = $sso_field_id;
        $_SERVER[$sso_field_name] = 'brazil6';

        unset($_SESSION['glpiname']);

        $auth = new \Auth();
        $this->boolean($auth->login("", ""))->isTrue();
        $this->string($_SESSION['glpiname'])->isEqualTo('brazil6');

       //reset config
        \Config::setConfigurationValues('core', [
            'ssovariables_id' => $config_values['ssovariables_id']
        ]);
    }

    public function testSyncLongDN()
    {
        $ldap = $this->ldap;

        $ldap_con = $ldap->connect();
        $this->boolean(
            ldap_add(
                $ldap_con,
                'ou=andyetanotheronetogetaveryhugednidentifier,ou=people,ou=ldap3,dc=glpi,dc=org',
                [
                    'ou'          => 'andyetanotheronetogetaveryhugednidentifier',
                    'objectClass'  => [
                        'organizationalUnit'
                    ]
                ]
            )
        )->isTrue(ldap_error($ldap_con));

        $this->boolean(
            ldap_add(
                $ldap_con,
                'ou=andyetanotherlongstring,ou=andyetanotheronetogetaveryhugednidentifier,ou=people,ou=ldap3,dc=glpi,dc=org',
                [
                    'ou'          => 'andyetanotherlongstring',
                    'objectClass'  => [
                        'organizationalUnit'
                    ]
                ]
            )
        )->isTrue(ldap_error($ldap_con));

        $this->boolean(
            ldap_add(
                $ldap_con,
                'ou=anotherlongstringtocheckforsynchronization,ou=andyetanotherlongstring,ou=andyetanotheronetogetaveryhugednidentifier,ou=people,ou=ldap3,dc=glpi,dc=org',
                [
                    'ou'          => 'anotherlongstringtocheckforsynchronization',
                    'objectClass'  => [
                        'organizationalUnit'
                    ]
                ]
            )
        )->isTrue(ldap_error($ldap_con));

        $this->boolean(
            ldap_add(
                $ldap_con,
                'ou=averylongstring,ou=anotherlongstringtocheckforsynchronization,ou=andyetanotherlongstring,ou=andyetanotheronetogetaveryhugednidentifier,ou=people,ou=ldap3,dc=glpi,dc=org',
                [
                    'ou'          => 'averylongstring',
                    'objectClass'  => [
                        'organizationalUnit'
                    ]
                ]
            )
        )->isTrue(ldap_error($ldap_con));

       //add a new user in directory
        $this->boolean(
            ldap_add(
                $ldap_con,
                'uid=verylongdn,ou=averylongstring,ou=anotherlongstringtocheckforsynchronization,ou=andyetanotherlongstring,ou=andyetanotheronetogetaveryhugednidentifier,ou=people,ou=ldap3,dc=glpi,dc=org',
                [
                    'uid'          => 'verylongdn',
                    'sn'           => 'A SN',
                    'cn'           => 'A CN',
                    'userpassword' => 'password',
                    'objectClass'  => [
                        'top',
                        'inetOrgPerson'
                    ]
                ]
            )
        )->isTrue(ldap_error($ldap_con));

        $import = \AuthLDAP::ldapImportUserByServerId(
            [
                'method' => \AuthLDAP::IDENTIFIER_LOGIN,
                'value'  => 'verylongdn'
            ],
            \AuthLDAP::ACTION_IMPORT,
            $ldap->getID(),
            true
        );
        $this->array($import)
         ->hasSize(2)
         ->integer['action']->isIdenticalTo(\AuthLDAP::USER_IMPORTED)
         ->integer['id']->isGreaterThan(0);

       //check created user
        $user = new \User();
        $this->boolean($user->getFromDB($import['id']))->isTrue();

        $this->array($user->fields)
         ->string['name']->isIdenticalTo('verylongdn')
         ->string['user_dn']->isIdenticalTo('uid=verylongdn,ou=averylongstring,ou=anotherlongstringtocheckforsynchronization,ou=andyetanotherlongstring,ou=andyetanotheronetogetaveryhugednidentifier,ou=people,ou=ldap3,dc=glpi,dc=org');

        $this->boolean(
            ldap_modify(
                $ldap->connect(),
                'uid=verylongdn,ou=averylongstring,ou=anotherlongstringtocheckforsynchronization,ou=andyetanotherlongstring,ou=andyetanotheronetogetaveryhugednidentifier,ou=people,ou=ldap3,dc=glpi,dc=org',
                ['telephoneNumber' => '+33102020202']
            )
        )->isTrue();

        $synchro = $ldap->forceOneUserSynchronization($user);
        $this->array($synchro)
         ->hasSize(2)
         ->integer['action']->isIdenticalTo(\AuthLDAP::USER_SYNCHRONIZED)
         ->variable['id']->isEqualTo($user->getID());

        $this->boolean($user->getFromDB($user->getID()))->isTrue();
        $this->array($user->fields)
         ->string['name']->isIdenticalTo('verylongdn')
         ->string['phone']->isIdenticalTo('+33102020202')
         ->string['user_dn']->isIdenticalTo('uid=verylongdn,ou=averylongstring,ou=anotherlongstringtocheckforsynchronization,ou=andyetanotherlongstring,ou=andyetanotheronetogetaveryhugednidentifier,ou=people,ou=ldap3,dc=glpi,dc=org');

       //drop test user
        $this->boolean(
            ldap_delete(
                $ldap->connect(),
                'uid=verylongdn,ou=averylongstring,ou=anotherlongstringtocheckforsynchronization,ou=andyetanotherlongstring,ou=andyetanotheronetogetaveryhugednidentifier,ou=people,ou=ldap3,dc=glpi,dc=org'
            )
        )->isTrue();
    }

    public function testSyncLongDNiCyrillic()
    {
        $ldap = $this->ldap;

        $ldap_con = $ldap->connect();

        $this->boolean(
            ldap_add(
                $ldap_con,
                'OU=Управление с очень очень длинным названием даже сложно запомнить насколько оно длинное и еле влезает в экран№123,ou=ldap3,DC=glpi,DC=org',
                [
                    'ou'          => 'Управление с очень очень длинным названием даже сложно запомнить насколько оно длинное и еле влезает в экран№123',
                    'objectClass'  => [
                        'organizationalUnit'
                    ]
                ]
            )
        )->isTrue(ldap_error($ldap_con));

        $this->boolean(
            ldap_add(
                $ldap_con,
                'OU=Отдел Тест,OU=Управление с очень очень длинным названием даже сложно запомнить насколько оно длинное и еле влезает в экран№123,ou=ldap3,DC=glpi,DC=org',
                [
                    'ou'          => 'Отдел Тест',
                    'objectClass'  => [
                        'organizationalUnit'
                    ]
                ]
            )
        )->isTrue(ldap_error($ldap_con));

       //add a new user in directory
        $this->boolean(
            ldap_add(
                $ldap_con,
                'uid=Тестов Тест Тестович,OU=Отдел Тест,OU=Управление с очень очень длинным названием даже сложно запомнить насколько оно длинное и еле влезает в экран№123,ou=ldap3,DC=glpi,DC=org',
                [
                    'uid'          => 'Тестов Тест Тестович',
                    'sn'           => 'A SN',
                    'cn'           => 'A CN',
                    'userpassword' => 'password',
                    'objectClass'  => [
                        'top',
                        'inetOrgPerson'
                    ]
                ]
            )
        )->isTrue(ldap_error($ldap_con));

        $import = \AuthLDAP::ldapImportUserByServerId(
            [
                'method' => \AuthLDAP::IDENTIFIER_LOGIN,
                'value'  => 'Тестов Тест Тестович'
            ],
            \AuthLDAP::ACTION_IMPORT,
            $ldap->getID(),
            true
        );
        $this->array($import)
         ->hasSize(2)
         ->integer['action']->isIdenticalTo(\AuthLDAP::USER_IMPORTED)
         ->integer['id']->isGreaterThan(0);

       //check created user
        $user = new \User();
        $this->boolean($user->getFromDB($import['id']))->isTrue();

        $this->array($user->fields)
         ->string['name']->isIdenticalTo('Тестов Тест Тестович')
         ->string['user_dn']->isIdenticalTo('uid=Тестов Тест Тестович,ou=Отдел Тест,ou=Управление с очень очень длинным названием даже сложно запомнить насколько оно длинное и еле влезает в экран№123,ou=ldap3,dc=glpi,dc=org');

        $this->boolean(
            ldap_modify(
                $ldap->connect(),
                'uid=Тестов Тест Тестович,ou=Отдел Тест,ou=Управление с очень очень длинным названием даже сложно запомнить насколько оно длинное и еле влезает в экран№123,ou=ldap3,dc=glpi,dc=org',
                ['telephoneNumber' => '+33103030303']
            )
        )->isTrue();

        $synchro = $ldap->forceOneUserSynchronization($user);
        $this->array($synchro)
         ->hasSize(2)
         ->integer['action']->isIdenticalTo(\AuthLDAP::USER_SYNCHRONIZED)
         ->variable['id']->isEqualTo($user->getID());

        $this->boolean($user->getFromDB($user->getID()))->isTrue();
        $this->array($user->fields)
         ->string['name']->isIdenticalTo('Тестов Тест Тестович')
         ->string['phone']->isIdenticalTo('+33103030303')
         ->string['user_dn']->isIdenticalTo('uid=Тестов Тест Тестович,ou=Отдел Тест,ou=Управление с очень очень длинным названием даже сложно запомнить насколько оно длинное и еле влезает в экран№123,ou=ldap3,dc=glpi,dc=org');

       //drop test user
        $this->boolean(
            ldap_delete(
                $ldap->connect(),
                'uid=Тестов Тест Тестович,OU=Отдел Тест,OU=Управление с очень очень длинным названием даже сложно запомнить насколько оно длинное и еле влезает в экран№123,ou=ldap3,DC=glpi,DC=org'
            )
        )->isTrue();
    }

    protected function testSyncWithManagerProvider()
    {
        $dns = [
            "Test Test",
            "Test - Test",
            "Test, Test",
            "Test'Test",
            "Test \ Test",
        ];

        $entry = [
            'sn'           => 'Test',
            'cn'           => 'Test',
            'userpassword' => 'password',
            'objectClass'  => [
                'top',
                'inetOrgPerson'
            ]
        ];

        return array_map(function ($dn, $key) use ($entry) {
            $ret = [
                'manager_dn' => $dn,
                'manager_entry' => $entry,
            ];

            $ret['manager_entry']['uid'] = "ttest$key";
            return $ret;
        }, $dns, array_keys($dns));
    }

    /**
     * @dataProvider testSyncWithManagerProvider
     */
    public function testSyncWithManager($manager_dn, array $manager_entry)
    {
       // Static conf
        $base_dn = "ou=people,ou=ldap3,dc=glpi,dc=org";
        $user_full_dn = "uid=userwithmanager,$base_dn";
        $escaped_manager_dn = ldap_escape($manager_dn, "", LDAP_ESCAPE_DN);
        $manager_full_dn = "cn=$escaped_manager_dn,$base_dn";
        $user_entry = [
            'uid'          => 'userwithmanager' . $manager_entry['uid'],
            'sn'           => 'A SN',
            'cn'           => 'A CN',
            'userpassword' => 'password',
            'manager'      => $manager_full_dn,
            'objectClass'  => [
                'top',
                'inetOrgPerson'
            ]
        ];

       // Init ldap
        $ldap = $this->ldap;
        $ldap_con = $ldap->connect();

       // Add the manager
        $this
         ->boolean(ldap_add($ldap_con, $manager_full_dn, $manager_entry))
         ->isTrue(ldap_error($ldap_con));

       // Add the user
        $this
         ->boolean(ldap_add($ldap_con, $user_full_dn, $user_entry))
         ->isTrue(ldap_error($ldap_con));

       // Import manager
        $import_manager = \AuthLdap::ldapImportUserByServerId(
            [
                'method' => \AuthLDAP::IDENTIFIER_LOGIN,
                'value'  => $manager_entry['uid']
            ],
            \AuthLDAP::ACTION_IMPORT,
            $ldap->getID(),
            true
        );
        $this
         ->array($import_manager)
         ->hasSize(2)
         ->integer['action']->isIdenticalTo(\AuthLDAP::USER_IMPORTED)
         ->integer['id']->isGreaterThan(0);

       // Import user
        $import_user = \AuthLdap::ldapImportUserByServerId(
            [
                'method' => \AuthLDAP::IDENTIFIER_LOGIN,
                'value'  => $user_entry['uid']
            ],
            \AuthLDAP::ACTION_IMPORT,
            $ldap->getID(),
            true
        );
        $this
         ->array($import_user)
         ->hasSize(2)
         ->integer['action']->isIdenticalTo(\AuthLDAP::USER_IMPORTED)
         ->integer['id']->isGreaterThan(0);

       // Check created manager
        $manager = new \User();
        $this->boolean($manager->getFromDB($import_manager['id']))->isTrue();

        $this
         ->array($manager->fields)
         ->string['name']->isIdenticalTo($manager_entry['uid']);

       // Compare dn in a case insensitive way as ldap_escape create filter in
       // lowercase ("," -> \2c) but some ldap software store them in uppercase
        $this
         ->string(strtolower($manager->fields['user_dn']))
         ->isIdenticalTo(strtolower($manager_full_dn));

       // Check created user
        $user = new \User();
        $this->boolean($user->getFromDB($import_user['id']))->isTrue();

        $this
         ->array($user->fields)
         ->string['name']->isIdenticalTo($user_entry['uid'])
         ->string['user_dn']->isIdenticalTo("$user_full_dn")
         ->integer['users_id_supervisor']->isIdenticalTo($manager->fields['id']);

<<<<<<< HEAD
       // Drop both
        $this->boolean(ldap_delete($ldap->connect(), $user_full_dn))->isTrue();
        $this->boolean(ldap_delete($ldap->connect(), $manager_full_dn))->isTrue();
        $this->boolean($user->delete(['id' => $user->fields['id']], 1))->isTrue();
        $this->boolean($user->delete(['id' => $manager->fields['id']], 1))->isTrue();
    }

    /**
     * Test if rules targeting ldap criteria are working
     *
     * @return void
     */
    public function testRuleRight()
    {
       //prepare rules
        $rules = new \RuleRight();
        $rules_id = $rules->add([
            'sub_type'     => 'RuleRight',
            'name'         => 'test ldap ruleright',
            'match'        => 'AND',
            'is_active'    => 1,
            'entities_id'  => 0,
            'is_recursive' => 1,
        ]);
        $criteria = new \RuleCriteria();
        $criteria->add([
            'rules_id'  => $rules_id,
            'criteria'  => 'LDAP_SERVER',
            'condition' => \Rule::PATTERN_IS,
            'pattern'   => $this->ldap->getID(),
        ]);
        $criteria->add([
            'rules_id'  => $rules_id,
            'criteria'  => 'employeenumber',
            'condition' => \Rule::PATTERN_IS,
            'pattern'   => 8,
        ]);
        $actions = new \RuleAction();
        $actions->add([
            'rules_id'    => $rules_id,
            'action_type' => 'assign',
            'field'       => 'profiles_id',
            'value'       => 5, // 'normal' profile
        ]);
        $actions->add([
            'rules_id'    => $rules_id,
            'action_type' => 'assign',
            'field'       => 'entities_id',
            'value'       => 1, // '_test_child_1' entity
        ]);

       // Test specific_groups_id rule
        $group = new Group();
        $group_id = $group->add(["name" => "testgroup"]);
        $this->integer($group_id);

        $actions->add([
            'rules_id'    => $rules_id,
            'action_type' => 'assign',
            'field'       => 'specific_groups_id',
            'value'       => $group_id, // '_test_child_1' entity
        ]);

       // login the user to force a real synchronisation and get it's glpi id
        $this->login('brazil6', 'password', false);
        $users_id = \User::getIdByName('brazil6');
        $this->integer($users_id);
       // check the user got the entity/profiles assigned
        $pu = \Profile_User::getForUser($users_id, true);
        $found = false;
        foreach ($pu as $right) {
            if (
                isset($right['entities_id']) && $right['entities_id'] == 1
                && isset($right['profiles_id']) && $right['profiles_id'] == 5
                && isset($right['is_dynamic']) && $right['is_dynamic'] == 1
            ) {
                $found = true;
                break;
            }
        }
        $this->boolean($found)->isTrue();

       // Check group
        $gu = new Group_User();
        $gus = $gu->find([
            'groups_id' => $group_id,
            'users_id' => $users_id,
        ]);
        $this->array($gus)->hasSize(1);
    }

    private function checkLdapConnection($ldap_connection)
    {
        if (version_compare(phpversion(), '8.1.0-dev', '<')) {
            $this->resource($ldap_connection)->isOfType('ldap link');
        } else {
            $this->object($ldap_connection)->isInstanceOf('\LDAP\Connection');
        }
    }
=======
      // Drop both
      $this->boolean(ldap_delete($ldap->connect(), $user_full_dn))->isTrue();
      $this->boolean(ldap_delete($ldap->connect(), $manager_full_dn))->isTrue();
      $this->boolean($user->delete(['id' => $user->fields['id']]))->isTrue();
      $this->boolean($user->delete(['id' => $manager->fields['id']]))->isTrue();
   }

   /**
    * Test if rules targeting ldap criteria are working
    *
    * @return void
    */
   public function testRuleRight() {
      //prepare rules
      $rules = new \RuleRight();
      $rules_id = $rules->add([
         'sub_type'     => 'RuleRight',
         'name'         => 'test ldap ruleright',
         'match'        => 'AND',
         'is_active'    => 1,
         'entities_id'  => 0,
         'is_recursive' => 1,
      ]);
      $criteria = new \RuleCriteria();
      $criteria->add([
         'rules_id'  => $rules_id,
         'criteria'  => 'LDAP_SERVER',
         'condition' => \Rule::PATTERN_IS,
         'pattern'   => $this->ldap->getID(),
      ]);
      $criteria->add([
         'rules_id'  => $rules_id,
         'criteria'  => 'employeenumber',
         'condition' => \Rule::PATTERN_IS,
         'pattern'   => 8,
      ]);
      $actions = new \RuleAction();
      $actions->add([
         'rules_id'    => $rules_id,
         'action_type' => 'assign',
         'field'       => 'profiles_id',
         'value'       => 5, // 'normal' profile
      ]);
      $actions->add([
         'rules_id'    => $rules_id,
         'action_type' => 'assign',
         'field'       => 'entities_id',
         'value'       => 1, // '_test_child_1' entity
      ]);

      // Test specific_groups_id rule
      $group = new Group();
      $group_id = $group->add(["name" => "testgroup"]);
      $this->integer($group_id);

      $actions->add([
         'rules_id'    => $rules_id,
         'action_type' => 'assign',
         'field'       => 'specific_groups_id',
         'value'       => $group_id, // '_test_child_1' entity
      ]);

      // login the user to force a real synchronisation and get it's glpi id
      $this->login('brazil6', 'password', false);
      $users_id = \User::getIdByName('brazil6');
      $this->integer($users_id);
      // check the user got the entity/profiles assigned
      $pu = \Profile_User::getForUser($users_id, true);
      $found = false;
      foreach ($pu as $right) {
         if (isset($right['entities_id']) && $right['entities_id'] == 1
             && isset($right['profiles_id']) && $right['profiles_id'] == 5
             && isset($right['is_dynamic']) && $right['is_dynamic'] == 1) {
            $found = true;
            break;
         }
      }
      $this->boolean($found)->isTrue();

      // Check group
      $gu = new Group_User();
      $gus = $gu->find([
         'groups_id' => $group_id,
         'users_id' => $users_id,
      ]);
      $this->array($gus)->hasSize(1);
   }

   public function testLdapUnavailable() {
       //Import user that doesn't exist yet
       $auth = $this->login('brazil5', 'password', false);

       $user = new \User();
       $user->getFromDBbyName('brazil5');
       $this->array($user->fields)
           ->string['name']->isIdenticalTo('brazil5')
           ->string['user_dn']->isIdenticalTo('uid=brazil5,ou=people,ou=ldap3,dc=glpi,dc=org');
       $this->boolean($auth->user_present)->isFalse();
       $this->boolean($auth->user_dn)->isFalse();
       $this->resource($auth->ldap_connection)->isOfType('ldap link');

       // Get original LDAP server port
       $original_port = $this->ldap->fields['port'];
       // Update LDAP to have inaccessible server
       $this->boolean(
           $this->ldap->update([
               'id'     => $this->ldap->getID(),
               'port'   => '1234',
           ])
       )->isTrue();

       $auth = $this->login('brazil5', 'password', false, false);

       // Restore original port
       $this->boolean(
           $this->ldap->update([
               'id'     => $this->ldap->getID(),
               'port'   => $original_port,
           ])
       )->isTrue();

       $user->getFromDBbyName('brazil5');
       // Verify trying to log in while LDAP unavailable does not disable user's GLPI account
       $this->integer($user->fields['is_active'])->isEqualTo(1);
       $this->integer($user->fields['is_deleted_ldap'])->isEqualTo(0);
   }
>>>>>>> 88fbd4b6
}<|MERGE_RESOLUTION|>--- conflicted
+++ resolved
@@ -2017,7 +2017,6 @@
          ->string['user_dn']->isIdenticalTo("$user_full_dn")
          ->integer['users_id_supervisor']->isIdenticalTo($manager->fields['id']);
 
-<<<<<<< HEAD
        // Drop both
         $this->boolean(ldap_delete($ldap->connect(), $user_full_dn))->isTrue();
         $this->boolean(ldap_delete($ldap->connect(), $manager_full_dn))->isTrue();
@@ -2109,6 +2108,46 @@
         $this->array($gus)->hasSize(1);
     }
 
+    public function testLdapUnavailable()
+    {
+        //Import user that doesn't exist yet
+        $auth = $this->login('brazil5', 'password', false);
+
+        $user = new \User();
+        $user->getFromDBbyName('brazil5');
+        $this->array($user->fields)
+            ->string['name']->isIdenticalTo('brazil5')
+            ->string['user_dn']->isIdenticalTo('uid=brazil5,ou=people,ou=ldap3,dc=glpi,dc=org');
+        $this->boolean($auth->user_present)->isFalse();
+        $this->boolean($auth->user_dn)->isFalse();
+        $this->checkLdapConnection($auth->ldap_connection);
+
+        // Get original LDAP server port
+        $original_port = $this->ldap->fields['port'];
+        // Update LDAP to have inaccessible server
+        $this->boolean(
+            $this->ldap->update([
+                'id'     => $this->ldap->getID(),
+                'port'   => '1234',
+            ])
+        )->isTrue();
+
+        $auth = $this->login('brazil5', 'password', false, false);
+
+        // Restore original port
+        $this->boolean(
+            $this->ldap->update([
+                'id'     => $this->ldap->getID(),
+                'port'   => $original_port,
+            ])
+        )->isTrue();
+
+        $user->getFromDBbyName('brazil5');
+        // Verify trying to log in while LDAP unavailable does not disable user's GLPI account
+        $this->integer($user->fields['is_active'])->isEqualTo(1);
+        $this->integer($user->fields['is_deleted_ldap'])->isEqualTo(0);
+    }
+
     private function checkLdapConnection($ldap_connection)
     {
         if (version_compare(phpversion(), '8.1.0-dev', '<')) {
@@ -2117,132 +2156,4 @@
             $this->object($ldap_connection)->isInstanceOf('\LDAP\Connection');
         }
     }
-=======
-      // Drop both
-      $this->boolean(ldap_delete($ldap->connect(), $user_full_dn))->isTrue();
-      $this->boolean(ldap_delete($ldap->connect(), $manager_full_dn))->isTrue();
-      $this->boolean($user->delete(['id' => $user->fields['id']]))->isTrue();
-      $this->boolean($user->delete(['id' => $manager->fields['id']]))->isTrue();
-   }
-
-   /**
-    * Test if rules targeting ldap criteria are working
-    *
-    * @return void
-    */
-   public function testRuleRight() {
-      //prepare rules
-      $rules = new \RuleRight();
-      $rules_id = $rules->add([
-         'sub_type'     => 'RuleRight',
-         'name'         => 'test ldap ruleright',
-         'match'        => 'AND',
-         'is_active'    => 1,
-         'entities_id'  => 0,
-         'is_recursive' => 1,
-      ]);
-      $criteria = new \RuleCriteria();
-      $criteria->add([
-         'rules_id'  => $rules_id,
-         'criteria'  => 'LDAP_SERVER',
-         'condition' => \Rule::PATTERN_IS,
-         'pattern'   => $this->ldap->getID(),
-      ]);
-      $criteria->add([
-         'rules_id'  => $rules_id,
-         'criteria'  => 'employeenumber',
-         'condition' => \Rule::PATTERN_IS,
-         'pattern'   => 8,
-      ]);
-      $actions = new \RuleAction();
-      $actions->add([
-         'rules_id'    => $rules_id,
-         'action_type' => 'assign',
-         'field'       => 'profiles_id',
-         'value'       => 5, // 'normal' profile
-      ]);
-      $actions->add([
-         'rules_id'    => $rules_id,
-         'action_type' => 'assign',
-         'field'       => 'entities_id',
-         'value'       => 1, // '_test_child_1' entity
-      ]);
-
-      // Test specific_groups_id rule
-      $group = new Group();
-      $group_id = $group->add(["name" => "testgroup"]);
-      $this->integer($group_id);
-
-      $actions->add([
-         'rules_id'    => $rules_id,
-         'action_type' => 'assign',
-         'field'       => 'specific_groups_id',
-         'value'       => $group_id, // '_test_child_1' entity
-      ]);
-
-      // login the user to force a real synchronisation and get it's glpi id
-      $this->login('brazil6', 'password', false);
-      $users_id = \User::getIdByName('brazil6');
-      $this->integer($users_id);
-      // check the user got the entity/profiles assigned
-      $pu = \Profile_User::getForUser($users_id, true);
-      $found = false;
-      foreach ($pu as $right) {
-         if (isset($right['entities_id']) && $right['entities_id'] == 1
-             && isset($right['profiles_id']) && $right['profiles_id'] == 5
-             && isset($right['is_dynamic']) && $right['is_dynamic'] == 1) {
-            $found = true;
-            break;
-         }
-      }
-      $this->boolean($found)->isTrue();
-
-      // Check group
-      $gu = new Group_User();
-      $gus = $gu->find([
-         'groups_id' => $group_id,
-         'users_id' => $users_id,
-      ]);
-      $this->array($gus)->hasSize(1);
-   }
-
-   public function testLdapUnavailable() {
-       //Import user that doesn't exist yet
-       $auth = $this->login('brazil5', 'password', false);
-
-       $user = new \User();
-       $user->getFromDBbyName('brazil5');
-       $this->array($user->fields)
-           ->string['name']->isIdenticalTo('brazil5')
-           ->string['user_dn']->isIdenticalTo('uid=brazil5,ou=people,ou=ldap3,dc=glpi,dc=org');
-       $this->boolean($auth->user_present)->isFalse();
-       $this->boolean($auth->user_dn)->isFalse();
-       $this->resource($auth->ldap_connection)->isOfType('ldap link');
-
-       // Get original LDAP server port
-       $original_port = $this->ldap->fields['port'];
-       // Update LDAP to have inaccessible server
-       $this->boolean(
-           $this->ldap->update([
-               'id'     => $this->ldap->getID(),
-               'port'   => '1234',
-           ])
-       )->isTrue();
-
-       $auth = $this->login('brazil5', 'password', false, false);
-
-       // Restore original port
-       $this->boolean(
-           $this->ldap->update([
-               'id'     => $this->ldap->getID(),
-               'port'   => $original_port,
-           ])
-       )->isTrue();
-
-       $user->getFromDBbyName('brazil5');
-       // Verify trying to log in while LDAP unavailable does not disable user's GLPI account
-       $this->integer($user->fields['is_active'])->isEqualTo(1);
-       $this->integer($user->fields['is_deleted_ldap'])->isEqualTo(0);
-   }
->>>>>>> 88fbd4b6
 }