--- conflicted
+++ resolved
@@ -1105,71 +1105,6 @@
       )->isTrue();
    }
 
-<<<<<<< HEAD
-   /**
-    * Test if rules targeting ldap criteria are working
-    *
-    * @return void
-    */
-   public function testRuleRight() {
-      //prepare rules
-      $rules = new \RuleRight();
-      $rules_id = $rules->add([
-         'sub_type'     => 'RuleRight',
-         'name'         => 'test ldap ruleright',
-         'match'        => 'AND',
-         'is_active'    => 1,
-         'entities_id'  => 0,
-         'is_recursive' => 1,
-      ]);
-
-      $criteria = new \RuleCriteria();
-      $criteria->add([
-         'rules_id'  => $rules_id,
-         'criteria'  => 'LDAP_SERVER',
-         'condition' => \Rule::PATTERN_IS,
-         'pattern'   => $this->ldap->getID(),
-      ]);
-      $criteria->add([
-         'rules_id'  => $rules_id,
-         'criteria'  => 'employeenumber',
-         'condition' => \Rule::PATTERN_IS,
-         'pattern'   => 8,
-      ]);
-
-      $actions = new \RuleAction();
-      $actions->add([
-         'rules_id'    => $rules_id,
-         'action_type' => 'assign',
-         'field'       => 'profiles_id',
-         'value'       => 5, // 'normal' profile
-      ]);
-      $actions->add([
-         'rules_id'    => $rules_id,
-         'action_type' => 'assign',
-         'field'       => 'entities_id',
-         'value'       => 1, // '_test_child_1' entity
-      ]);
-
-      // login the user to force a real synchronisation and get it's glpi id
-      $this->login('brazil6', 'password', false);
-      $users_id = \User::getIdByName('brazil6');
-      $this->integer($users_id);
-
-      // check the user got the entity/profiles assigned
-      $pu = \Profile_User::getForUser($users_id, true);
-
-      $found = false;
-      foreach ($pu as $right) {
-         if (isset($right['entities_id']) && $right['entities_id'] == 1
-             && isset($right['profiles_id']) && $right['profiles_id'] == 5
-             && isset($right['is_dynamic']) && $right['is_dynamic'] == 1) {
-            $found = true;
-            break;
-         }
-      }
-      $this->boolean($found)->isTrue();
-=======
    protected function testSyncWithManagerProvider() {
       $dns = [
          "Test Test",
@@ -1296,6 +1231,65 @@
       $this->boolean(ldap_delete($ldap->connect(), $manager_full_dn))->isTrue();
       $this->boolean($user->delete(['id' => $user->fields['id']]))->isTrue();
       $this->boolean($user->delete(['id' => $manager->fields['id']]))->isTrue();
->>>>>>> 20222445
+   }
+
+   /**
+    * Test if rules targeting ldap criteria are working
+    *
+    * @return void
+    */
+   public function testRuleRight() {
+      //prepare rules
+      $rules = new \RuleRight();
+      $rules_id = $rules->add([
+         'sub_type'     => 'RuleRight',
+         'name'         => 'test ldap ruleright',
+         'match'        => 'AND',
+         'is_active'    => 1,
+         'entities_id'  => 0,
+         'is_recursive' => 1,
+      ]);
+      $criteria = new \RuleCriteria();
+      $criteria->add([
+         'rules_id'  => $rules_id,
+         'criteria'  => 'LDAP_SERVER',
+         'condition' => \Rule::PATTERN_IS,
+         'pattern'   => $this->ldap->getID(),
+      ]);
+      $criteria->add([
+         'rules_id'  => $rules_id,
+         'criteria'  => 'employeenumber',
+         'condition' => \Rule::PATTERN_IS,
+         'pattern'   => 8,
+      ]);
+      $actions = new \RuleAction();
+      $actions->add([
+         'rules_id'    => $rules_id,
+         'action_type' => 'assign',
+         'field'       => 'profiles_id',
+         'value'       => 5, // 'normal' profile
+      ]);
+      $actions->add([
+         'rules_id'    => $rules_id,
+         'action_type' => 'assign',
+         'field'       => 'entities_id',
+         'value'       => 1, // '_test_child_1' entity
+      ]);
+      // login the user to force a real synchronisation and get it's glpi id
+      $this->login('brazil6', 'password', false);
+      $users_id = \User::getIdByName('brazil6');
+      $this->integer($users_id);
+      // check the user got the entity/profiles assigned
+      $pu = \Profile_User::getForUser($users_id, true);
+      $found = false;
+      foreach ($pu as $right) {
+         if (isset($right['entities_id']) && $right['entities_id'] == 1
+             && isset($right['profiles_id']) && $right['profiles_id'] == 5
+             && isset($right['is_dynamic']) && $right['is_dynamic'] == 1) {
+            $found = true;
+            break;
+         }
+      }
+      $this->boolean($found)->isTrue();
    }
 }