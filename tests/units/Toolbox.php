--- conflicted
+++ resolved
@@ -1071,7 +1071,6 @@
          ->exists();
    }
 
-<<<<<<< HEAD
    public function hasTraitProvider() {
       return [
          [\Computer::class, Clonable::class, true],
@@ -1093,7 +1092,8 @@
     */
    public function testHasTrait($class, $trait, $result) {
       $this->boolean(\Toolbox::hasTrait($class, $trait))->isIdenticalTo((bool)$result);
-=======
+   }
+
    protected function doubleEncodeEmailsProvider(): array {
       return [
          [
@@ -1112,6 +1112,5 @@
     */
    public function testDoubleEncodeEmails(string $source, string $result): void {
       $this->string(\Toolbox::doubleEncodeEmails($source))->isEqualTo($result);
->>>>>>> d84b06fc
    }
 }