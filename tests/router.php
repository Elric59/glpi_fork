<?php

/**
 * ---------------------------------------------------------------------
 * GLPI - Gestionnaire Libre de Parc Informatique
 * Copyright (C) 2015-2022 Teclib' and contributors.
 *
 * http://glpi-project.org
 *
 * based on GLPI - Gestionnaire Libre de Parc Informatique
 * Copyright (C) 2003-2014 by the INDEPNET Development Team.
 *
 * ---------------------------------------------------------------------
 *
 * LICENSE
 *
 * This file is part of GLPI.
 *
 * GLPI is free software; you can redistribute it and/or modify
 * it under the terms of the GNU General Public License as published by
 * the Free Software Foundation; either version 2 of the License, or
 * (at your option) any later version.
 *
 * GLPI is distributed in the hope that it will be useful,
 * but WITHOUT ANY WARRANTY; without even the implied warranty of
 * MERCHANTABILITY or FITNESS FOR A PARTICULAR PURPOSE.  See the
 * GNU General Public License for more details.
 *
 * You should have received a copy of the GNU General Public License
 * along with GLPI. If not, see <http://www.gnu.org/licenses/>.
 * ---------------------------------------------------------------------
 */

define('GLPI_CONFIG_DIR', __DIR__ . '/config');
define('GLPI_VAR_DIR', __DIR__ . '/files');

define(
    'PLUGINS_DIRECTORIES',
    [
        __DIR__ . '/fixtures/plugins',
    ]
);

// Avoid warnings because of missing globals
$DEBUG_SQL = [
    'queries' => [],
    'errors'  => [],
    'times'   => [],
];

<<<<<<< HEAD
ini_set("display_errors", "Off");
ini_set("error_log", "tests/web/error.log");
=======
ini_set("log_error", 1);
>>>>>>> 88fbd4b6

return false;<|MERGE_RESOLUTION|>--- conflicted
+++ resolved
@@ -48,11 +48,6 @@
     'times'   => [],
 ];
 
-<<<<<<< HEAD
-ini_set("display_errors", "Off");
-ini_set("error_log", "tests/web/error.log");
-=======
 ini_set("log_error", 1);
->>>>>>> 88fbd4b6
 
 return false;