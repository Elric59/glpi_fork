<?php
/**
 * ---------------------------------------------------------------------
 * GLPI - Gestionnaire Libre de Parc Informatique
 * Copyright (C) 2015-2020 Teclib' and contributors.
 *
 * http://glpi-project.org
 *
 * based on GLPI - Gestionnaire Libre de Parc Informatique
 * Copyright (C) 2003-2014 by the INDEPNET Development Team.
 *
 * ---------------------------------------------------------------------
 *
 * LICENSE
 *
 * This file is part of GLPI.
 *
 * GLPI is free software; you can redistribute it and/or modify
 * it under the terms of the GNU General Public License as published by
 * the Free Software Foundation; either version 2 of the License, or
 * (at your option) any later version.
 *
 * GLPI is distributed in the hope that it will be useful,
 * but WITHOUT ANY WARRANTY; without even the implied warranty of
 * MERCHANTABILITY or FITNESS FOR A PARTICULAR PURPOSE.  See the
 * GNU General Public License for more details.
 *
 * You should have received a copy of the GNU General Public License
 * along with GLPI. If not, see <http://www.gnu.org/licenses/>.
 * ---------------------------------------------------------------------
*/

namespace tests\units;

use DbTestCase;
use Group_User;
use RuleAction;
use RuleCriteria;
use TaskTemplate;
use TicketTask;
use Toolbox;

/* Test for inc/ruleticket.class.php */

class RuleTicket extends DbTestCase {

   public function testGetCriteria() {
      $rule = new \RuleTicket();
      $criteria = $rule->getCriterias();
      $this->array($criteria)->size->isGreaterThan(20);
   }

   public function testGetActions() {
      $rule = new \RuleTicket();
      $actions  = $rule->getActions();
      $this->array($actions)->size->isGreaterThan(20);
   }

   public function testDefaultRuleExists() {
      $this->integer(
         (int)countElementsInTable(
            'glpi_rules',
            [
               'name' => 'Ticket location from item',
               'is_active' => 0
            ]
         )
      )->isIdenticalTo(1);
      $this->integer(
         (int)countElementsInTable(
            'glpi_rules',
            [
               'name' => 'Ticket location from use',
               'is_active' => 1
            ]
         )
      )->isIdenticalTo(0);
   }

   public function testTriggerAdd() {
      $this->login();

      // prepare rule
      $this->_createTestTriggerRule(\RuleTicket::ONADD);

      // test create ticket (trigger on title)
      $ticket = new \Ticket;
      $tickets_id = $ticket->add($ticket_input = [
         'name'    => "test ticket, will trigger on rule (title)",
         'content' => "test"
      ]);
      $this->checkInput($ticket, $tickets_id, $ticket_input);
      $this->integer((int)$ticket->getField('urgency'))->isEqualTo(5);

      // test create ticket (trigger on user assign)
      $ticket = new \Ticket;
      $tickets_id = $ticket->add($ticket_input = [
         'name'             => "test ticket, will trigger on rule (user)",
         'content'          => "test",
         '_users_id_assign' => getItemByTypeName('User', "tech", true)
      ]);
      // _users_id_assign is stored in glpi_tickets_users table, so remove it
      unset($ticket_input['_users_id_assign']);
      $this->checkInput($ticket, $tickets_id, $ticket_input);
      $this->integer((int)$ticket->getField('urgency'))->isEqualTo(5);
   }

   public function testTriggerUpdate() {
      $this->login();
      $this->setEntity('Root entity', true);

      $users_id = (int) getItemByTypeName('User', 'tech', true);

      // prepare rule
      $this->_createTestTriggerRule(\RuleTicket::ONUPDATE);

      // test create ticket (for check triggering on title after update)
      $ticket = new \Ticket;
      $tickets_id = $ticket->add($ticket_input = [
         'name'    => "test ticket, will not trigger on rule",
         'content' => "test"
      ]);
      $this->checkInput($ticket, $tickets_id, $ticket_input);
      $this->integer((int)$ticket->getField('urgency'))->isEqualTo(3);

      // update ticket title and trigger rule on title updating
      $ticket->update([
         'id'   => $tickets_id,
         'name' => 'test ticket, will trigger on rule (title)'
      ]);
      $ticket->getFromDB($tickets_id);
      $this->integer((int)$ticket->getField('urgency'))->isEqualTo(5);

      // test create ticket (for check triggering on actor after update)
      $ticket = new \Ticket;
      $tickets_id = $ticket->add($ticket_input = [
         'name'    => "test ticket, will not trigger on rule (actor)",
         'content' => "test"
      ]);
      $this->checkInput($ticket, $tickets_id, $ticket_input);
      $this->integer((int)$ticket->getField('urgency'))->isEqualTo(3);

      // update ticket title and trigger rule on actor addition
      $ticket->update([
         'id'           => $tickets_id,
         'content'      => "updated",
         '_lgd'         => true,
         '_itil_assign' => [
            '_type'    => 'user',
            'users_id' => $users_id
         ]
      ]);
      $ticket->getFromDB($tickets_id);
      $ticket_user = new \Ticket_User;
      $actors = $ticket_user->getActors($tickets_id);
      $this->integer((int)$actors[2][1]['users_id'])->isEqualTo($users_id);
      $this->integer((int)$ticket->getField('urgency'))->isEqualTo(5);
   }

   private function _createTestTriggerRule($condition) {
      $ruleticket = new \RuleTicket;
      $rulecrit   = new \RuleCriteria;
      $ruleaction = new \RuleAction;

      $ruletid = $ruleticket->add($ruletinput = [
         'name'         => "test rule add",
         'match'        => 'OR',
         'is_active'    => 1,
         'sub_type'     => 'RuleTicket',
         'condition'    => $condition,
         'is_recursive' => 1
      ]);
      $this->checkInput($ruleticket, $ruletid, $ruletinput);
      $crit_id = $rulecrit->add($crit_input = [
         'rules_id'  => $ruletid,
         'criteria'  => 'name',
         'condition' => \Rule::PATTERN_CONTAIN,
         'pattern'   => "trigger on rule (title)"
      ]);
      $this->checkInput($rulecrit, $crit_id, $crit_input);
      $crit_id = $rulecrit->add($crit_input = [
         'rules_id'  => $ruletid,
         'criteria'  => '_users_id_assign',
         'condition' => \Rule::PATTERN_IS,
         'pattern'   => getItemByTypeName('User', "tech", true)
      ]);
      $this->checkInput($rulecrit, $crit_id, $crit_input);
      $act_id = $ruleaction->add($act_input = [
         'rules_id'    => $ruletid,
         'action_type' => 'assign',
         'field'       => 'urgency',
         'value'       => 5
      ]);
      $this->checkInput($ruleaction, $act_id, $act_input);
   }

   /**
    * Test status criterion in rules.
    */
   public function testStatusCriterion() {
      $this->login();

      // Create rule
      $ruleticket = new \RuleTicket();
      $rulecrit   = new \RuleCriteria();
      $ruleaction = new \RuleAction();

      $ruletid = $ruleticket->add($ruletinput = [
         'name'         => 'test status criterion',
         'match'        => 'AND',
         'is_active'    => 1,
         'sub_type'     => 'RuleTicket',
         'condition'    => \RuleTicket::ONADD,
         'is_recursive' => 1,
      ]);
      $this->checkInput($ruleticket, $ruletid, $ruletinput);

      $crit_id = $rulecrit->add($crit_input = [
         'rules_id'  => $ruletid,
         'criteria'  => 'status',
         'condition' => \Rule::PATTERN_IS,
         'pattern'   => \Ticket::INCOMING,
      ]);
      $this->checkInput($rulecrit, $crit_id, $crit_input);

      $crit_id = $rulecrit->add($crit_input = [
         'rules_id'  => $ruletid,
         'criteria'  => '_users_id_assign',
         'condition' => \Rule::PATTERN_IS,
         'pattern'   => getItemByTypeName('User', 'tech', true)
      ]);
      $this->checkInput($rulecrit, $crit_id, $crit_input);

      $act_id = $ruleaction->add($act_input = [
         'rules_id'    => $ruletid,
         'action_type' => 'assign',
         'field'       => 'status',
         'value'       => \Ticket::WAITING,
      ]);
      $this->checkInput($ruleaction, $act_id, $act_input);

      // Check ticket that trigger rule on creation
      $ticket = new \Ticket();
      $tickets_id = $ticket->add($ticket_input = [
         'name'             => 'change status to waiting if new and assigned to tech',
         'content'          => 'test',
         '_users_id_assign' => getItemByTypeName('User', 'tech', true)
      ]);
      unset($ticket_input['_users_id_assign']); // _users_id_assign is stored in glpi_tickets_users table, so remove it
      $this->checkInput($ticket, $tickets_id, $ticket_input);
      $this->integer((int)$ticket->getField('status'))->isEqualTo(\Ticket::WAITING);
   }

   /**
    * Test that new status setting by rules is not overrided when an actor is assigned at the same time.
    */
   public function testStatusAssignNewFromRule() {
      $this->login();

      // Create rule
      $ruleticket = new \RuleTicket();
      $rulecrit   = new \RuleCriteria();
      $ruleaction = new \RuleAction();

      $ruletid = $ruleticket->add($ruletinput = [
         'name'         => 'test assign new actor and keep new status',
         'match'        => 'OR',
         'is_active'    => 1,
         'sub_type'     => 'RuleTicket',
         'condition'    => \RuleTicket::ONADD | \RuleTicket::ONUPDATE,
         'is_recursive' => 1,
      ]);
      $this->checkInput($ruleticket, $ruletid, $ruletinput);

      $crit_id = $rulecrit->add($crit_input = [
         'rules_id'  => $ruletid,
         'criteria'  => 'name',
         'condition' => \Rule::PATTERN_CONTAIN,
         'pattern'   => 'assign to tech',
      ]);
      $this->checkInput($rulecrit, $crit_id, $crit_input);

      $act_id = $ruleaction->add($act_input = [
         'rules_id'    => $ruletid,
         'action_type' => 'assign',
         'field'       => '_users_id_assign',
         'value'       => getItemByTypeName('User', 'tech', true),
      ]);
      $this->checkInput($ruleaction, $act_id, $act_input);

      $act_id = $ruleaction->add($act_input = [
         'rules_id'    => $ruletid,
         'action_type' => 'assign',
         'field'       => 'status',
         'value'       => \Ticket::INCOMING,
      ]);
      $this->checkInput($ruleaction, $act_id, $act_input);

      // Check ticket that trigger rule on creation
      $ticket = new \Ticket();
      $tickets_id = $ticket->add($ticket_input = [
         'name'    => 'assign to tech (on creation)',
         'content' => 'test'
      ]);
      $this->checkInput($ticket, $tickets_id, $ticket_input);
      $this->integer((int)$ticket->getField('status'))->isEqualTo(\Ticket::INCOMING);
      $this->integer(countElementsInTable(
         \Ticket_User::getTable(),
         ['tickets_id' => $tickets_id, 'type' => \CommonITILActor::ASSIGN]
      ))->isEqualTo(1);

      // Remove assign self as default tech from session
      $default_tech = $_SESSION['glpiset_default_tech'];
      $_SESSION['glpiset_default_tech'] = false;

      // Check ticket that trigger rule on update
      $ticket = new \Ticket();
      $tickets_id = $ticket->add($ticket_input = [
         'name'    => 'some ticket',
         'content' => 'test'
      ]);
      $this->checkInput($ticket, $tickets_id, $ticket_input);
      $this->integer((int)$ticket->getField('status'))->isEqualTo(\Ticket::INCOMING);
      $this->integer(countElementsInTable(
         \Ticket_User::getTable(),
         ['tickets_id' => $tickets_id, 'type' => \CommonITILActor::ASSIGN]
      ))->isEqualTo(0);

      $this->boolean($ticket->update([
         'id'      => $tickets_id,
         'name'    => 'assign to tech (on update)',
         'content' => 'test'
      ]))->isTrue();
      $this->boolean($ticket->getFromDB($tickets_id))->isTrue();
      $this->integer((int)$ticket->getField('status'))->isEqualTo(\Ticket::INCOMING);
      $this->integer(countElementsInTable(
         \Ticket_User::getTable(),
         ['tickets_id' => $tickets_id, 'type' => \CommonITILActor::ASSIGN]
      ))->isEqualTo(1);

      // Restore assign self as default tech in session
      $_SESSION['glpiset_default_tech'] = $default_tech;
   }

   public function testITILCategoryAssignFromRule() {
      $this->login();

      // Create ITILCategory with code
      $ITILCategoryForAdd = new \ITILCategory();
      $ITILCategoryForAddId = $ITILCategoryForAdd->add($categoryinput = [
         "name" => "ITIL Category",
         "code" => "itil_category_for_add",
      ]);

      $this->integer((int)$ITILCategoryForAddId)->isGreaterThan(0);

      // Create ITILCategory with code
      $ITILCategoryForUpdate = new \ITILCategory();
      $ITILCategoryForUpdateId = $ITILCategoryForUpdate->add($categoryinput = [
         "name" => "ITIL Category",
         "code" => "itil_category_for_update",
      ]);

      $this->integer((int)$ITILCategoryForUpdateId)->isGreaterThan(0);

      // Create rule
      $ruleticket = new \RuleTicket();
      $rulecrit   = new \RuleCriteria();
      $ruleaction = new \RuleAction();

      $ruletid = $ruleticket->add($ruletinput = [
         'name'         => 'test to assign ITILCategory',
         'match'        => 'OR',
         'is_active'    => 1,
         'sub_type'     => 'RuleTicket',
         'condition'    => \RuleTicket::ONADD | \RuleTicket::ONUPDATE,
         'is_recursive' => 1,
      ]);
      $this->checkInput($ruleticket, $ruletid, $ruletinput);

      $crit_id = $rulecrit->add($crit_input = [
         'rules_id'  => $ruletid,
         'criteria'  => 'content',
         'condition' => \Rule::REGEX_MATCH,
         'pattern'   => '/#(.*?)#/',
      ]);
      $this->checkInput($rulecrit, $crit_id, $crit_input);

      $act_id = $ruleaction->add($act_input = [
         'rules_id'    => $ruletid,
         'action_type' => 'regex_result',
         'field'       => '_affect_itilcategory_by_code',
         'value'       => '#0',
      ]);
      $this->checkInput($ruleaction, $act_id, $act_input);

      // Check ticket that trigger rule on add
      $ticket = new \Ticket();
      $tickets_id = $ticket->add($ticket_input = [
         'name'    => 'some ticket (on insert)',
         'content' => 'some text #itil_category_for_add# some text'
      ]);

      $this->checkInput($ticket, $tickets_id, $ticket_input);
      $this->integer((int)$ticket->getField('itilcategories_id'))->isEqualTo($ITILCategoryForAddId);

      $this->boolean($ticket->update($ticket_input = [
         'id'      => $tickets_id,
         'name'    => 'some ticket (on update)',
         'content' => 'some text #itil_category_for_update# some text'
      ]))->isTrue();

      $this->checkInput($ticket, $tickets_id, $ticket_input);
      $this->integer((int)$ticket->getField('itilcategories_id'))->isEqualTo($ITILCategoryForUpdateId);

   }

   public function testITILSolutionAssignFromRule() {
      $this->login();

      // Create solution template
      $solutionTemplate = new \SolutionTemplate();
      $solutionTemplate_id = $solutionTemplate->add($solutionInput = [
         'content' => Toolbox::addslashes_deep("content of solution template  white ' quote")
      ]);
      $this->integer((int)$solutionTemplate_id)->isGreaterThan(0);

      // Create rule
      $ruleticket = new \RuleTicket();
      $rulecrit   = new \RuleCriteria();
      $ruleaction = new \RuleAction();

      $ruletid = $ruleticket->add($ruletinput = [
         'name'         => "test to assign ITILSolution",
         'match'        => 'OR',
         'is_active'    => 1,
         'sub_type'     => 'RuleTicket',
         'condition'    => \RuleTicket::ONUPDATE,
         'is_recursive' => 1,
      ]);
      $this->checkInput($ruleticket, $ruletid, $ruletinput);

      $crit_id = $rulecrit->add($crit_input = [
         'rules_id'  => $ruletid,
         'criteria'  => 'content',
         'condition' => \Rule::REGEX_MATCH,
         'pattern'   => '/(.*?)/',
      ]);
      $this->checkInput($rulecrit, $crit_id, $crit_input);

      $act_id = $ruleaction->add($act_input = [
         'rules_id'    => $ruletid,
         'action_type' => 'assign',
         'field'       => 'solution_template',
         'value'       => $solutionTemplate_id,
      ]);
      $this->checkInput($ruleaction, $act_id, $act_input);

      $ticket = new \Ticket();
      $tickets_id = $ticket->add($ticket_input = [
         'name'    => 'some ticket',
         'content' => 'some text some text'
      ]);

      $this->checkInput($ticket, $tickets_id, $ticket_input);
      $this->integer((int)$tickets_id)->isGreaterThan(0);

      // update ticket content and trigger rule on content updating
      $ticket->update([
         'id'   => $tickets_id,
         'content' => 'test ticket, will trigger on rule (content)'
      ]);

      //load ITILSolution
      $itilSolution = new \ITILSolution();
      $this->boolean($itilSolution->getFromDBByCrit(['items_id'            => $tickets_id,
                                                   'itemtype'              => 'Ticket',
                                                   'content'               => Toolbox::addslashes_deep("content of solution template  white ' quote")]))->isTrue();

      $this->integer((int)$itilSolution->getID())->isGreaterThan(0);

      //reload and check ticket status
      $ticket->getFromDB($tickets_id);
      $this->integer((int)$ticket->getField('status'))->isEqualTo(\CommonITILObject::SOLVED);

   }

   public function testGroupRequesterAssignFromDefaultUser() {
      $this->login();

      // Create rule
      $ruleticket = new \RuleTicket();
      $rulecrit   = new \RuleCriteria();
      $ruleaction = new \RuleAction();

      $ruletid = $ruleticket->add($ruletinput = [
         'name'         => 'test group requester criterion',
         'match'        => 'AND',
         'is_active'    => 1,
         'sub_type'     => 'RuleTicket',
         'condition'    => \RuleTicket::ONADD,
         'is_recursive' => 1,
      ]);
      $this->checkInput($ruleticket, $ruletid, $ruletinput);

      //create criteria to check if group requester already define
      $crit_id = $rulecrit->add($crit_input = [
         'rules_id'  => $ruletid,
         'criteria'  => '_groups_id_requester',
         'condition' => \Rule::PATTERN_DOES_NOT_EXISTS,
         'pattern'   => 1,
      ]);
      $this->checkInput($rulecrit, $crit_id, $crit_input);

      //create action to put default user group as group requester
      $action_id = $ruleaction->add($action_input = [
         'rules_id'    => $ruletid,
         'action_type' => 'defaultfromuser',
         'field'       => '_groups_id_requester',
         'value'       => 1,
      ]);
      $this->checkInput($ruleaction, $action_id, $action_input);

      //create new group
      $group = new \Group();
      $group_id = $group->add($group_input = [
         "name" => "group1",
         "is_requester" => true
      ]);
      $this->checkInput($group, $group_id, $group_input);

      //Load user tech
      $user = new \User();
      $user->getFromDB(getItemByTypeName('User', 'tech', true));

      //add user to group
      $group_user = new Group_User();
      $group_user_id = $group_user->add($group_user_input = [
         "groups_id" => $group_id,
         "users_id"  => $user->fields['id']
      ]);
      $this->checkInput($group_user, $group_user_id, $group_user_input);

      //add default group to user
      $user->fields['groups_id'] = $group_id;
      $this->boolean($user->update($user->fields))->isTrue();

      // Check ticket that trigger rule on creation
      $ticket = new \Ticket();
      $tickets_id = $ticket->add($ticket_input = [
         'name'             => 'Add group requester if requester have default group',
         'content'          => 'test',
         '_users_id_requester' => $user->fields['id']
      ]);
      unset($ticket_input['_users_id_requester']); // _users_id_requester is stored in glpi_tickets_users table, so remove it
      $this->checkInput($ticket, $tickets_id, $ticket_input);

      //load TicketGroup
      $ticketGroup = new \Group_Ticket();
      $this->boolean(
         $ticketGroup->getFromDBByCrit([
            'tickets_id'         => $tickets_id,
            'groups_id'          => $group_id,
            'type'               => \CommonITILActor::REQUESTER
         ])
      )->isTrue();
   }

<<<<<<< HEAD
   public function testTaskTemplateAssignFromRule() {
      $this->login();

      // Create solution template
      $task_template = new TaskTemplate();
      $task_template_id = $task_template->add([
         'content' => "test content"
      ]);
      $this->integer($task_template_id)->isGreaterThan(0);

      // Create rule
      $rule_ticket_em = new \RuleTicket();
      $rule_ticket_id = $rule_ticket_em->add($ruletinput = [
         'name'         => "test to assign ITILSolution",
         'match'        => 'OR',
         'is_active'    => 1,
         'sub_type'     => 'RuleTicket',
         'condition'    => \RuleTicket::ONADD + \RuleTicket::ONUPDATE,
         'is_recursive' => 1,
      ]);
      $this->integer($rule_ticket_id)->isGreaterThan(0);

      // Add condition (priority = 5) to rule
      $rule_criteria_em = new RuleCriteria();
      $rule_criteria_id = $rule_criteria_em->add($crit_input = [
         'rules_id'  => $rule_ticket_id,
         'criteria'  => 'priority',
         'condition' => \Rule::PATTERN_IS,
         'pattern'   => 5,
      ]);
      $this->integer($rule_criteria_id)->isGreaterThan(0);

      // Add action to rule
      $rule_action_em = new RuleAction();
      $rule_action_id = $rule_action_em->add($act_input = [
         'rules_id'    => $rule_ticket_id,
         'action_type' => 'assign',
         'field'       => 'task_template',
         'value'       => $task_template_id,
      ]);
      $this->integer($rule_action_id)->isGreaterThan(0);

      // Test on creation
      $ticket_em = new \Ticket();
      $ticket_id = $ticket_em->add([
         'name'     => 'test',
         'content'  => 'test',
         'priority' => 5,
      ]);
      $this->integer($ticket_id)->isGreaterThan(0);

      $ticket_task_em = new TicketTask();
      $ticket_tasks = $ticket_task_em->find([
         'tickets_id' => $ticket_id
      ]);

      $this->array($ticket_tasks)->hasSize(1);
      $task_data = array_pop($ticket_tasks);
      $this->array($task_data)->hasKey('content');
      $this->string($task_data['content'])->isEqualTo('test content');

      // Test on update
      $ticket_em = new \Ticket();
      $ticket_id = $ticket_em->add([
         'name'     => 'test',
         'content'  => 'test',
         'priority' => 4,
      ]);
      $this->integer($ticket_id)->isGreaterThan(0);

      $ticket_task_em = new TicketTask();
      $ticket_tasks = $ticket_task_em->find([
         'tickets_id' => $ticket_id
      ]);

      $this->array($ticket_tasks)->hasSize(0);

      $ticket_em->update([
         'id' => $ticket_id,
         'priority' => 5,
      ]);
      $ticket_tasks = $ticket_task_em->find([
         'tickets_id' => $ticket_id
      ]);

      $this->array($ticket_tasks)->hasSize(1);
      $task_data = array_pop($ticket_tasks);
      $this->array($task_data)->hasKey('content');
      $this->string($task_data['content'])->isEqualTo('test content');
   }

   public function testGroupRequesterAssignFromUserGroupsAndRegex() {
=======
   public function testITILCategoryCode() {
>>>>>>> 9dd88068
      $this->login();

      // Create rule
      $ruleticket = new \RuleTicket();
      $rulecrit   = new \RuleCriteria();
      $ruleaction = new \RuleAction();

      $ruletid = $ruleticket->add($ruletinput = [
<<<<<<< HEAD
         'name'         => 'test regex group requester criterion',
=======
         'name'         => 'test category code',
>>>>>>> 9dd88068
         'match'        => 'AND',
         'is_active'    => 1,
         'sub_type'     => 'RuleTicket',
         'condition'    => \RuleTicket::ONADD,
<<<<<<< HEAD
         'is_recursive' => 0,
      ]);
      $this->checkInput($ruleticket, $ruletid, $ruletinput);

      //create criteria to check if group requester match regex
      $crit_id = $rulecrit->add($crit_input = [
         'rules_id'  => $ruletid,
         'criteria'  => '_groups_id_of_requester',
         'condition' => \Rule::REGEX_MATCH,
         'pattern'   => Toolbox::addslashes_deep('/(.+\([^()]*\))/'),   //retrieve groupe with '(' and ')'
      ]);
      //change value because of addslashes
      $crit_input['pattern'] = '/(.+\([^()]*\))/';
      $this->checkInput($rulecrit, $crit_id, $crit_input);

      //create action to put  group matching on criteria
      $action_id = $ruleaction->add($action_input = [
         'rules_id'    => $ruletid,
         'action_type' => 'regex_result',
         'field'       => '_groups_id_requester',
         'value'       => '#0',
      ]);
      $this->checkInput($ruleaction, $action_id, $action_input);

      //create 2 new group
      $group = new \Group();
      $group_id1 = $group->add($group_input = [
         "name"         => "group1 (5215)",
         "is_requester" => true
      ]);
      $this->checkInput($group, $group_id1, $group_input);

      //create new group
      $group_id2 = $group->add($group_input = [
         "name"         => "group2 (13)",
         "is_requester" => true
      ]);
      $this->checkInput($group, $group_id2, $group_input);

      //Load user post_only
      $user = new \User();
      $user->getFromDB(getItemByTypeName('User', 'post-only', true));

      //add user to groups
      $group_user = new Group_User();
      $group_user_id1 = $group_user->add($group_user_input = [
         "groups_id" => $group_id1,
         "users_id"  => $user->fields['id']
      ]);
      $this->checkInput($group_user, $group_user_id1, $group_user_input);

      $group_user = new Group_User();
      $group_user_id2 = $group_user->add($group_user_input = [
         "groups_id" => $group_id2,
         "users_id"  => $user->fields['id']
      ]);
      $this->checkInput($group_user, $group_user_id2, $group_user_input);

      // create ticket that trigger rule on creation
      $ticket = new \Ticket();
      $ticket->getEmpty();
      $tickets_id = $ticket->add($ticket_input = [
         'name'                  => 'Add group requester',
         'id'                    => 0, //pass id = 0 because in IHM it's passed as POST
         'content'               => 'test',
         '_users_id_requester'   => $user->fields['id']
      ]);
      unset($ticket_input['_users_id_requester']);
      $ticket_input['id'] = $tickets_id; //force id to $input
      $this->checkInput($ticket, $tickets_id, $ticket_input);

      //link between groupe1 and ticket will exist
      $ticketGroup = new \Group_Ticket();
      $this->boolean(
         $ticketGroup->getFromDBByCrit([
            'tickets_id'         => $tickets_id,
            'groups_id'          => $group_id1,
            'type'               => \CommonITILActor::REQUESTER
         ])
      )->isTrue();

      //link between groupe2 and ticket will not exist
      $this->boolean(
         $ticketGroup->getFromDBByCrit([
            'tickets_id'         => $tickets_id,
            'groups_id'          => $group_id2,
            'type'               => \CommonITILActor::REQUESTER
         ])
      )->isTrue();
=======
         'is_recursive' => 1,
      ]);
      $this->checkInput($ruleticket, $ruletid, $ruletinput);

      // Create criteria to check if category code is R
      $crit_id = $rulecrit->add($crit_input = [
         'rules_id'  => $ruletid,
         'criteria'  => 'itilcategories_id_code',
         'condition' => \Rule::PATTERN_IS,
         'pattern'   => 'R',
      ]);
      $this->checkInput($rulecrit, $crit_id, $crit_input);

      // Create action to put impact to very low
      $action_id = $ruleaction->add($action_input = [
         'rules_id'    => $ruletid,
         'action_type' => 'assign',
         'field'       => 'impact',
         'value'       => 1,
      ]);
      $this->checkInput($ruleaction, $action_id, $action_input);

      // Create new group
      $category = new \ITILCategory();
      $category_id = $category->add($category_input = [
         "name" => "group1",
         "code" => "R"
      ]);
      $this->checkInput($category, $category_id, $category_input);

      // Check ticket that trigger rule on creation
      $ticket = new \Ticket();
      $tickets_id = $ticket->add($ticket_input = [
         'name'              => 'test category code',
         'content'           => 'test category code',
         'itilcategories_id' => $category_id
      ]);
      $this->checkInput($ticket, $tickets_id, $ticket_input);

      // Check that the rule was executed
      $this->boolean($ticket->getFromDB($tickets_id))->isTrue();
      $this->integer($ticket->fields['impact'])->isEqualTo(1);

      // Create another ticket that doesn't match the rule
      $tickets_id = $ticket->add($ticket_input = [
         'name'              => 'test category code',
         'content'           => 'test category code',
         'itilcategories_id' => 0
      ]);
      $this->checkInput($ticket, $tickets_id, $ticket_input);

      // Check that the rule was NOT executed
      $this->boolean($ticket->getFromDB($tickets_id))->isTrue();
      $this->integer($ticket->fields['impact'])->isNotEqualTo(1);
>>>>>>> 9dd88068
   }
}<|MERGE_RESOLUTION|>--- conflicted
+++ resolved
@@ -566,7 +566,6 @@
       )->isTrue();
    }
 
-<<<<<<< HEAD
    public function testTaskTemplateAssignFromRule() {
       $this->login();
 
@@ -659,9 +658,6 @@
    }
 
    public function testGroupRequesterAssignFromUserGroupsAndRegex() {
-=======
-   public function testITILCategoryCode() {
->>>>>>> 9dd88068
       $this->login();
 
       // Create rule
@@ -670,16 +666,11 @@
       $ruleaction = new \RuleAction();
 
       $ruletid = $ruleticket->add($ruletinput = [
-<<<<<<< HEAD
          'name'         => 'test regex group requester criterion',
-=======
-         'name'         => 'test category code',
->>>>>>> 9dd88068
          'match'        => 'AND',
          'is_active'    => 1,
          'sub_type'     => 'RuleTicket',
          'condition'    => \RuleTicket::ONADD,
-<<<<<<< HEAD
          'is_recursive' => 0,
       ]);
       $this->checkInput($ruleticket, $ruletid, $ruletinput);
@@ -769,7 +760,22 @@
             'type'               => \CommonITILActor::REQUESTER
          ])
       )->isTrue();
-=======
+   }
+
+   public function testITILCategoryCode() {
+      $this->login();
+
+      // Create rule
+      $ruleticket = new \RuleTicket();
+      $rulecrit   = new \RuleCriteria();
+      $ruleaction = new \RuleAction();
+
+      $ruletid = $ruleticket->add($ruletinput = [
+         'name'         => 'test category code',
+         'match'        => 'AND',
+         'is_active'    => 1,
+         'sub_type'     => 'RuleTicket',
+         'condition'    => \RuleTicket::ONADD,
          'is_recursive' => 1,
       ]);
       $this->checkInput($ruleticket, $ruletid, $ruletinput);
@@ -824,6 +830,5 @@
       // Check that the rule was NOT executed
       $this->boolean($ticket->getFromDB($tickets_id))->isTrue();
       $this->integer($ticket->fields['impact'])->isNotEqualTo(1);
->>>>>>> 9dd88068
    }
 }