--- conflicted
+++ resolved
@@ -34,12 +34,8 @@
 
 use DbTestCase;
 use PHPMailer\PHPMailer\PHPMailer;
-<<<<<<< HEAD
-=======
-use \DbTestCase;
 use Log;
 use Session;
->>>>>>> d0e71d5e
 
 /* Test for inc/config.class.php */
 
