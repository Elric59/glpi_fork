--- conflicted
+++ resolved
@@ -359,23 +359,8 @@
          ]
       ]);
 
-<<<<<<< HEAD
-      // check for sql error (data key missing or empty)
-      $this->array($data)
-         ->hasKey('data')
-            ->array['last_errors']->isIdenticalTo([])
-            ->array['data']->isNotEmpty();
-
-      // Check sql generation
-      $this->array($data)
-         ->hasKey('sql')
-            ->array['sql']
-               ->hasKey('search');
-
       $default_charset = DBConnection::getDefaultCharset();
 
-=======
->>>>>>> 11220407
       $this->string($data['sql']['search'])
          ->contains("`glpi_computers`.`is_deleted` = 0")
          ->contains("AND `glpi_computers`.`is_template` = 0")
