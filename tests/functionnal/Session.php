<?php
/**
 * ---------------------------------------------------------------------
 * GLPI - Gestionnaire Libre de Parc Informatique
 * Copyright (C) 2015-2018 Teclib' and contributors.
 *
 * http://glpi-project.org
 *
 * based on GLPI - Gestionnaire Libre de Parc Informatique
 * Copyright (C) 2003-2014 by the INDEPNET Development Team.
 *
 * ---------------------------------------------------------------------
 *
 * LICENSE
 *
 * This file is part of GLPI.
 *
 * GLPI is free software; you can redistribute it and/or modify
 * it under the terms of the GNU General Public License as published by
 * the Free Software Foundation; either version 2 of the License, or
 * (at your option) any later version.
 *
 * GLPI is distributed in the hope that it will be useful,
 * but WITHOUT ANY WARRANTY; without even the implied warranty of
 * MERCHANTABILITY or FITNESS FOR A PARTICULAR PURPOSE.  See the
 * GNU General Public License for more details.
 *
 * You should have received a copy of the GNU General Public License
 * along with GLPI. If not, see <http://www.gnu.org/licenses/>.
 * ---------------------------------------------------------------------
*/

namespace tests\units;

/* Test for inc/session.class.php */

class Session extends \DbTestCase {

   public function testAddMessageAfterRedirect() {
      $err_msg = 'Something is broken. Weird.';
      $warn_msg = 'There was a warning. Be carefull.';
      $info_msg = 'All goes well. Or not... Who knows ;)';

      $this->array($_SESSION['MESSAGE_AFTER_REDIRECT'])->isEmpty();

      //test add message in cron mode
      $_SESSION['glpicronuserrunning'] = 'cron_phpunit';
      \Session::addMessageAfterRedirect($err_msg, false, ERROR);
      //adding a message in "cron mode" does not add anything in the session
      $this->array($_SESSION['MESSAGE_AFTER_REDIRECT'])->isEmpty();

      //set not running from cron
      unset($_SESSION['glpicronuserrunning']);

      //test all messages types
      \Session::addMessageAfterRedirect($err_msg, false, ERROR);
      \Session::addMessageAfterRedirect($warn_msg, false, WARNING);
      \Session::addMessageAfterRedirect($info_msg, false, INFO);

      $expected = [
        ERROR   => [$err_msg],
        WARNING => [$warn_msg],
        INFO    => [$info_msg]
      ];
      $this->array($_SESSION['MESSAGE_AFTER_REDIRECT'])->isIdenticalTo($expected);

      $this->output(
         function () {
            \Html::displayMessageAfterRedirect();
         }
      )
         ->matches('/' . str_replace('.', '\.', $err_msg)  . '/')
         ->matches('/' . str_replace('.', '\.', $warn_msg)  . '/')
         ->matches('/' . str_replace(['.', ')'], ['\.', '\)'], $info_msg)  . '/');

      $this->array($_SESSION['MESSAGE_AFTER_REDIRECT'])->isEmpty();

      //test multiple messages of same type
      \Session::addMessageAfterRedirect($err_msg, false, ERROR);
      \Session::addMessageAfterRedirect($err_msg, false, ERROR);
      \Session::addMessageAfterRedirect($err_msg, false, ERROR);

      $expected = [
        ERROR   => [$err_msg, $err_msg, $err_msg]
      ];
      $this->array($_SESSION['MESSAGE_AFTER_REDIRECT'])->isIdenticalTo($expected);

      $this->output(
         function () {
            \Html::displayMessageAfterRedirect();
         }
      )->matches('/' . str_replace('.', '\.', $err_msg)  . '/');

      $this->array($_SESSION['MESSAGE_AFTER_REDIRECT'])->isEmpty();

      //test message deduplication
      $err_msg_bis = $err_msg . ' not the same';
      \Session::addMessageAfterRedirect($err_msg, true, ERROR);
      \Session::addMessageAfterRedirect($err_msg_bis, true, ERROR);
      \Session::addMessageAfterRedirect($err_msg, true, ERROR);
      \Session::addMessageAfterRedirect($err_msg, true, ERROR);

      $expected = [
        ERROR   => [$err_msg, $err_msg_bis]
      ];
      $this->array($_SESSION['MESSAGE_AFTER_REDIRECT'])->isIdenticalTo($expected);

      $this->output(
         function () {
            \Html::displayMessageAfterRedirect();
         }
      )
         ->matches('/' . str_replace('.', '\.', $err_msg)  . '/')
         ->matches('/' . str_replace('.', '\.', $err_msg_bis)  . '/');

      $this->array($_SESSION['MESSAGE_AFTER_REDIRECT'])->isEmpty();

      //test with reset
      \Session::addMessageAfterRedirect($err_msg, false, ERROR);
      \Session::addMessageAfterRedirect($warn_msg, false, WARNING);
      \Session::addMessageAfterRedirect($info_msg, false, INFO, true);

      $expected = [
         INFO   => [$info_msg]
      ];
      $this->array($_SESSION['MESSAGE_AFTER_REDIRECT'])->isIdenticalTo($expected);

      $this->output(
         function () {
            \Html::displayMessageAfterRedirect();
         }
      )->matches('/' . str_replace(['.', ')'], ['\.', '\)'], $info_msg)  . '/');

      $this->array($_SESSION['MESSAGE_AFTER_REDIRECT'])->isEmpty();
   }

<<<<<<< HEAD
   public function testLocalI18n() {
      //load locales
      \Session::loadLanguage('en_GB');
      $this->string(__('Login'))->isIdenticalTo('Login');

      //create directory for local i18n
      if (!file_exists(GLPI_LOCAL_I18N_DIR.'/core')) {
         mkdir(GLPI_LOCAL_I18N_DIR.'/core');
      }

      //write local MO file with i18n override
      copy(
         __DIR__ . '/../local_en_GB.mo',
         GLPI_LOCAL_I18N_DIR.'/core/en_GB.mo'
      );
      \Session::loadLanguage('en_GB');

      $this->string(__('Login'))->isIdenticalTo('Login from local gettext');
      $this->string(__('Password'))->isIdenticalTo('Password');

      //write local PHP file with i18n override
      file_put_contents(
         GLPI_LOCAL_I18N_DIR.'/core/en_GB.php',
         "<?php\n\$lang['Login'] = 'Login from local PHP';\n\$lang['Password'] = 'Password from local PHP';\nreturn \$lang;"
      );
      \Session::loadLanguage('en_GB');

      $this->string(__('Login'))->isIdenticalTo('Login from local gettext');
      $this->string(__('Password'))->isIdenticalTo('Password from local PHP');

      //cleanup -- keep at the end
      unlink(GLPI_LOCAL_I18N_DIR.'/core/en_GB.php');
      unlink(GLPI_LOCAL_I18N_DIR.'/core/en_GB.mo');
=======
   public function testLoadGroups() {

      $entid_root = getItemByTypeName('Entity', '_test_root_entity', true);
      $entid_1 = getItemByTypeName('Entity', '_test_child_1', true);
      $entid_2 = getItemByTypeName('Entity', '_test_child_2', true);

      $entities_ids = [$entid_root, $entid_1, $entid_2];

      $uid = (int)getItemByTypeName('User', 'normal', true);

      $group = new \Group();
      $group_user = new \Group_User();

      $user_groups = [];

      foreach ($entities_ids as $entid) {
         $group_1 = [
            'name'         => "Test group {$entid} recursive=no",
            'entities_id'  => $entid,
            'is_recursive' => 0,
         ];
         $gid_1 = (int)$group->add($group_1);
         $this->integer($gid_1)->isGreaterThan(0);
         $this->integer((int)$group_user->add(['groups_id' => $gid_1, 'users_id'  => $uid]))->isGreaterThan(0);
         $group_1['id'] = $gid_1;
         $user_groups[] = $group_1;

         $group_2 = [
            'name'         => "Test group {$entid} recursive=yes",
            'entities_id'  => $entid,
            'is_recursive' => 1,
         ];
         $gid_2 = (int)$group->add($group_2);
         $this->integer($gid_2)->isGreaterThan(0);
         $this->integer((int)$group_user->add(['groups_id' => $gid_2, 'users_id'  => $uid]))->isGreaterThan(0);
         $group_2['id'] = $gid_2;
         $user_groups[] = $group_2;

         $group_3 = [
            'name'         => "Test group {$entid} not attached to user",
            'entities_id'  => $entid,
            'is_recursive' => 1,
         ];
         $gid_3 = (int)$group->add($group_3);
         $this->integer($gid_3)->isGreaterThan(0);
      }

      $this->login('normal', 'normal');

      // Test groups from whole entity tree
      $session_backup = $_SESSION;
      $_SESSION['glpiactiveentities'] = $entities_ids;
      \Session::loadGroups();
      $groups = $_SESSION['glpigroups'];
      $_SESSION = $session_backup;
      $expected_groups = array_map(
         function ($group) {
            return (string)$group['id'];
         },
         $user_groups
      );
      $this->array($groups)->isEqualTo($expected_groups);

      foreach ($entities_ids as $entid) {
         // Test groups from a given entity
         $expected_groups = [];
         foreach ($user_groups as $user_group) {
            if (($user_group['entities_id'] == $entid_root && $user_group['is_recursive'] == 1)
                || $user_group['entities_id'] == $entid) {
               $expected_groups[] = (string)$user_group['id'];
            }
         }

         $session_backup = $_SESSION;
         $_SESSION['glpiactiveentities'] = [$entid];
         \Session::loadGroups();
         $groups = $_SESSION['glpigroups'];
         $_SESSION = $session_backup;
         $this->array($groups)->isEqualTo($expected_groups);
      }
>>>>>>> a5585c00
   }
}<|MERGE_RESOLUTION|>--- conflicted
+++ resolved
@@ -134,41 +134,6 @@
       $this->array($_SESSION['MESSAGE_AFTER_REDIRECT'])->isEmpty();
    }
 
-<<<<<<< HEAD
-   public function testLocalI18n() {
-      //load locales
-      \Session::loadLanguage('en_GB');
-      $this->string(__('Login'))->isIdenticalTo('Login');
-
-      //create directory for local i18n
-      if (!file_exists(GLPI_LOCAL_I18N_DIR.'/core')) {
-         mkdir(GLPI_LOCAL_I18N_DIR.'/core');
-      }
-
-      //write local MO file with i18n override
-      copy(
-         __DIR__ . '/../local_en_GB.mo',
-         GLPI_LOCAL_I18N_DIR.'/core/en_GB.mo'
-      );
-      \Session::loadLanguage('en_GB');
-
-      $this->string(__('Login'))->isIdenticalTo('Login from local gettext');
-      $this->string(__('Password'))->isIdenticalTo('Password');
-
-      //write local PHP file with i18n override
-      file_put_contents(
-         GLPI_LOCAL_I18N_DIR.'/core/en_GB.php',
-         "<?php\n\$lang['Login'] = 'Login from local PHP';\n\$lang['Password'] = 'Password from local PHP';\nreturn \$lang;"
-      );
-      \Session::loadLanguage('en_GB');
-
-      $this->string(__('Login'))->isIdenticalTo('Login from local gettext');
-      $this->string(__('Password'))->isIdenticalTo('Password from local PHP');
-
-      //cleanup -- keep at the end
-      unlink(GLPI_LOCAL_I18N_DIR.'/core/en_GB.php');
-      unlink(GLPI_LOCAL_I18N_DIR.'/core/en_GB.mo');
-=======
    public function testLoadGroups() {
 
       $entid_root = getItemByTypeName('Entity', '_test_root_entity', true);
@@ -249,6 +214,40 @@
          $_SESSION = $session_backup;
          $this->array($groups)->isEqualTo($expected_groups);
       }
->>>>>>> a5585c00
+   }
+
+   public function testLocalI18n() {
+      //load locales
+      \Session::loadLanguage('en_GB');
+      $this->string(__('Login'))->isIdenticalTo('Login');
+
+      //create directory for local i18n
+      if (!file_exists(GLPI_LOCAL_I18N_DIR.'/core')) {
+         mkdir(GLPI_LOCAL_I18N_DIR.'/core');
+      }
+
+      //write local MO file with i18n override
+      copy(
+         __DIR__ . '/../local_en_GB.mo',
+         GLPI_LOCAL_I18N_DIR.'/core/en_GB.mo'
+      );
+      \Session::loadLanguage('en_GB');
+
+      $this->string(__('Login'))->isIdenticalTo('Login from local gettext');
+      $this->string(__('Password'))->isIdenticalTo('Password');
+
+      //write local PHP file with i18n override
+      file_put_contents(
+         GLPI_LOCAL_I18N_DIR.'/core/en_GB.php',
+         "<?php\n\$lang['Login'] = 'Login from local PHP';\n\$lang['Password'] = 'Password from local PHP';\nreturn \$lang;"
+      );
+      \Session::loadLanguage('en_GB');
+
+      $this->string(__('Login'))->isIdenticalTo('Login from local gettext');
+      $this->string(__('Password'))->isIdenticalTo('Password from local PHP');
+
+      //cleanup -- keep at the end
+      unlink(GLPI_LOCAL_I18N_DIR.'/core/en_GB.php');
+      unlink(GLPI_LOCAL_I18N_DIR.'/core/en_GB.mo');
    }
 }