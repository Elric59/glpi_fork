--- conflicted
+++ resolved
@@ -33,16 +33,12 @@
 
 namespace tests\units;
 
-<<<<<<< HEAD
 use DbTestCase;
+use Generator;
 use Glpi\Socket;
 use Glpi\Toolbox\Sanitizer;
 use Session;
 use State;
-=======
-use \DbTestCase;
-use Generator;
->>>>>>> e68d6e4d
 
 /* Test for inc/dropdown.class.php */
 
@@ -1431,7 +1427,6 @@
         );
         $this->integer($state_2_id)->isGreaterThan(0);
 
-<<<<<<< HEAD
         $state_2_1_id = $state->add(
             [
                 'name'      => 'State 2.1',
@@ -1577,98 +1572,109 @@
             ]
         );
     }
-=======
-   private function generateIdor(array $params = []) {
-      $idor_add_params = [];
-      if (isset($params['entity_restrict'])) {
-         $idor_add_params['entity_restrict'] = $params['entity_restrict'];
-      }
-      return \Session::getNewIDORToken(($params['itemtype'] ?? ''), $idor_add_params);
-   }
-
-   /**
-    * Data provider for testDropdownNumber
-    *
-    * @return Generator
-    */
-   protected function testDropdownNumberProvider(): Generator {
-      yield [
-         'params' => [
-            'min'  => 1,
-            'max'  => 4,
-            'step' => 1,
-            'unit' => "",
-         ],
-         'expected' => [1, 2, 3, 4]
-      ];
-
-      yield [
-         'params' => [
-            'min'  => 1,
-            'max'  => 4,
-            'step' => 0.5,
-            'unit' => "",
-         ],
-         'expected' => [1, 1.5, 2, 2.5, 3, 3.5, 4]
-      ];
-
-      yield [
-         'params' => [
-            'min'  => 1,
-            'max'  => 4,
-            'step' => 2,
-            'unit' => "",
-         ],
-         'expected' => [1, 3]
-      ];
-
-      yield [
-         'params' => [
-            'min'  => 1,
-            'max'  => 4,
-            'step' => 2.5,
-            'unit' => "",
-         ],
-         'expected' => [1, 3.5]
-      ];
-
-      yield [
-         'params' => [
-            'min'  => 1,
-            'max'  => 4,
-            'step' => 5.5,
-            'unit' => "",
-         ],
-         'expected' => [1]
-      ];
-   }
-
-   /**
-    * Tests for Dropdown::DropdownNumber()
-    *
-    * @dataprovider testDropdownNumberProvider
-    *
-    * @param array $params
-    * @param array $expected
-    *
-    * @return void
-    */
-   public function testDropdownNumber(array $params, array $expected): void {
-      $params['display'] = false;
-
-      $data = \Dropdown::getDropdownNumber($params, false);
-      $this->array($data)->hasKey("results");
-      $this->array($data['results'])->hasSize(count($expected));
-      $this->integer($data['count'])->isEqualTo(count($expected));
-
-      foreach ($data['results'] as $key => $dropdown_entry) {
-         $this->array($dropdown_entry)->hasKeys(["id", "text"]);
-
-         $numeric_text_value = floatval($dropdown_entry['text']);
-         $this->variable($dropdown_entry['id'])->isEqualTo($numeric_text_value);
-
-         $this->variable($dropdown_entry['id'])->isEqualTo($expected[$key]);
-      }
-   }
->>>>>>> e68d6e4d
+
+    /**
+     * Data provider for testDropdownNumber
+     *
+     * @return Generator
+     */
+    protected function testDropdownNumberProvider(): Generator
+    {
+        yield [
+            'params' => [
+                'min'  => 1,
+                'max'  => 4,
+                'step' => 1,
+                'unit' => "",
+            ],
+            'expected' => [1, 2, 3, 4]
+        ];
+        yield [
+            'params' => [
+                'min' => 1,
+                'max' => 4,
+                'step' => 0.5,
+                'unit' => ""
+            ],
+            'expected' => [
+                1,
+                1.5,
+                2,
+                2.5,
+                3,
+                3.5,
+                4
+            ]
+        ];
+
+        yield [
+            'params' => [
+                'min' => 1,
+                'max' => 4,
+                'step' => 2,
+                'unit' => ""
+            ],
+            'expected' => [
+                1,
+                3
+            ]
+        ];
+
+        yield [
+            'params' => [
+                'min' => 1,
+                'max' => 4,
+                'step' => 2.5,
+                'unit' => ""
+            ],
+            'expected' => [
+                1,
+                3.5
+            ]
+        ];
+
+        yield [
+            'params' => [
+                'min' => 1,
+                'max' => 4,
+                'step' => 5.5,
+                'unit' => ""
+            ],
+            'expected' => [
+                1
+            ]
+        ];
+    }
+
+    /**
+     * Tests for Dropdown::DropdownNumber()
+     *
+     * @dataprovider testDropdownNumberProvider
+     *
+     * @param array $params
+     * @param array $expected
+     *
+     * @return void
+     */
+    public function testDropdownNumber(array $params, array $expected): void
+    {
+        $params['display'] = false;
+
+        $data = \Dropdown::getDropdownNumber($params, false);
+        $this->array($data)->hasKey("results");
+        $this->array($data['results'])->hasSize(count($expected));
+        $this->integer($data['count'])->isEqualTo(count($expected));
+
+        foreach ($data['results'] as $key => $dropdown_entry) {
+            $this->array($dropdown_entry)->hasKeys([
+                "id",
+                "text"
+            ]);
+
+            $numeric_text_value = floatval($dropdown_entry['text']);
+            $this->variable($dropdown_entry['id'])->isEqualTo($numeric_text_value);
+
+            $this->variable($dropdown_entry['id'])->isEqualTo($expected[$key]);
+        }
+    }
 }