--- conflicted
+++ resolved
@@ -3,7 +3,6 @@
 The present file will list all changes made to the project; according to the
 [Keep a Changelog](http://keepachangelog.com/) project.
 
-<<<<<<< HEAD
 ## [10.0.0] unreleased
 
 ### Added
@@ -17,19 +16,6 @@
 
 ### Removed
 - Usage of alternative DB connection encoding (`DB::$dbenc` property).
-=======
-## [9.5.6] unreleased
-
-### API changes
-
-#### Deprecated
-
-- Usage of "followups" option in `CommonITILObject::showShort()`
-- `CommonITILTask::showInObjectSumnary()`
-- `ITILFollowup::showShortForITILObject()`
-
-## [9.5.5] 2021-04-13
->>>>>>> 54071a0e
 
 ### API changes
 
@@ -126,6 +112,24 @@
 - `Reservation::displayReservationDay()`
 - `Reservation::displayReservationsForAnItem()`
 
+## [9.5.6] unreleased
+
+### API changes
+
+#### Deprecated
+
+- Usage of "followups" option in `CommonITILObject::showShort()`
+- `CommonITILTask::showInObjectSumnary()`
+- `ITILFollowup::showShortForITILObject()`
+
+## [9.5.5] 2021-04-13
+
+### API changes
+
+#### Changed
+
+- Remove deprecation of `Search::getMetaReferenceItemtype()`
+
 ## [9.5.4] 2021-03-02
 
 ### Changed
@@ -137,14 +141,6 @@
 #### Deprecated
 
 - `Search::getMetaReferenceItemtype()`
-
-## [9.5.5] unreleased
-
-### API changes
-
-#### Changed
-
-- Remove deprecation of `Search::getMetaReferenceItemtype()`
 
 ## [9.5.3] 2020-11-25
 
