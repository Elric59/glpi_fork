/**
 * ---------------------------------------------------------------------
 * GLPI - Gestionnaire Libre de Parc Informatique
 * Copyright (C) 2015-2021 Teclib' and contributors.
 *
 * http://glpi-project.org
 *
 * based on GLPI - Gestionnaire Libre de Parc Informatique
 * Copyright (C) 2003-2014 by the INDEPNET Development Team.
 *
 * ---------------------------------------------------------------------
 *
 * LICENSE
 *
 * This file is part of GLPI.
 *
 * GLPI is free software; you can redistribute it and/or modify
 * it under the terms of the GNU General Public License as published by
 * the Free Software Foundation; either version 2 of the License, or
 * (at your option) any later version.
 *
 * GLPI is distributed in the hope that it will be useful,
 * but WITHOUT ANY WARRANTY; without even the implied warranty of
 * MERCHANTABILITY or FITNESS FOR A PARTICULAR PURPOSE.  See the
 * GNU General Public License for more details.
 *
 * You should have received a copy of the GNU General Public License
 * along with GLPI. If not, see <http://www.gnu.org/licenses/>.
 * ---------------------------------------------------------------------
 */

/**
 * Kanban rights structure
 * @since x.x.x
 */
class GLPIKanbanRights {
   constructor(rights) {
      /**
       * If true, then a button will be added to each column to allow new items to be added.
       * When an item is added, a request is made via AJAX to create the item in the DB.
       * Permissions are re-checked server-side during this request.
       * Users will still be limited by the {@link create_card_limited_columns} right both client-side and server-side.
       * @since 9.5.0
       * @since x.x.x Moved to new rights class
       * @type {boolean}
       */
      this.create_item = rights['create_item'] || false;

      /**
       * If true, then a button will be added to each card to allow deleting them and the underlying item directly from the kanban.
       * When a card is deleted, a request is made via AJAX to delete the item in the DB.
       * Permissions are re-checked server-side during this request.
       * @since x.x.x
       * @type {boolean}
       */
      this.delete_item = rights['delete_item'] || false;

      /**
       * If true, then a button will be added to the add column form that lets the user create a new column.
       * For Projects as an example, it would create a new project state.
       * Permissions are re-checked server-side during this request.
       * @since 9.5.0
       * @since x.x.x Moved to new rights class
       * @type {boolean}
       */
      this.create_column = rights['create_column'] || false;

      /**
       * Global permission for being able to modify the Kanban state/view.
       * This includes the order of cards in the columns.
       * @since 9.5.0
       * @since x.x.x Moved to new rights class
       * @type {boolean}
       */
      this.modify_view = rights['modify_view'] || false;

      /**
       * Limits the columns that the user can add cards to.
       * By default, it is empty which allows cards to be added to all columns.
       * If you don't want the user to add cards to any column, {@link rights.create_item} should be false.
       * @since 9.5.0
       * @since x.x.x Moved to new rights class
       * @type {Array}
       */
      this.create_card_limited_columns = rights['create_card_limited_columns'] || [];

      /**
       * Global right for ordering cards.
       * @since 9.5.0
       * @since x.x.x Moved to new rights class
       * @type {boolean}
       */
      this.order_card = rights['order_card'] || false;
   }

   /** @see this.create_item */
   canCreateItem() {
      return this.create_item;
   }

   /** @see this.delete_item */
   canDeleteItem() {
      return this.delete_item;
   }

   /** @see this.create_column */
   canCreateColumn() {
      return this.create_column;
   }

   /** @see this.modify_view */
   canModifyView() {
      return this.modify_view;
   }

   /** @see this.order_card */
   canOrderCard() {
      return this.order_card;
   }

   /** @see this.create_card_limited_columns */
   getAllowedColumnsForNewCards() {
      return this.create_card_limited_columns;
   }
}

(function(){
   window.GLPIKanban = function() {
      /**
       * Self-reference for property access in functions.
       */
      const self = this;

      /**
       * Selector for the parent Kanban element. This is specified in PHP and passed in the GLPIKanban constructor.
       * @since 9.5.0
       * @type {string}
       */
      this.element = "";

      /**
       * The original column state when the Kanban was built or refreshed.
       * It should not be considered up to date beyond the initial build/refresh.
       * @since 9.5.0
       * @type {Array}
       */
      this.columns = {};

      /**
       * The AJAX directory.
       * @since 9.5.0
       * @type {string}
       */
      this.ajax_root = CFG_GLPI.root_doc + "/ajax/";

      /**
       * The maximum number of badges able to be shown before an overflow badge is added.
       * @since 9.5.0
       * @type {number}
       */
      this.max_team_images = 3;

      /**
       * The size in pixels for the team badges.
       * @since 9.5.0
       * @type {number}
       */
      this.team_image_size = 24;

      /**
       * The parent item for this Kanban. In the future, this may be null for personal/unrelated Kanbans. For now, it is expected to be defined.
       * @since 9.5.0
       * @type {Object|{itemtype: string, items_id: number}}
       */
      this.item = null;

      /**
       * Object of itemtypes that can be used as items in the Kanban. They should be in the format:
       * itemtype => [
       *    'name' => Localized itemtype name
       *    'fields' => [
       *       field_name   => [
       *          'placeholder' => placeholder text (optional) = blank,
       *          'type' => input type (optional) default = text,
       *          'value' => value (optional) default = blank
       *       ]
       *    ]
       * ]
       * @since 9.5.0
       * @type {Object}
       */
      this.supported_itemtypes = {};

      /**
       * User rights object
       * @type {GLPIKanbanRights}
       */
      this.rights = new GLPIKanbanRights({});

      /** @deprecated x.x.x Use rights.canCreateItem() instead */
      this.allow_add_item = false;
      /** @deprecated x.x.x Use rights.canDeleteItem() instead */
      this.allow_delete_item = false;
      /** @deprecated x.x.x Use rights.canCreateColumn() instead */
      this.allow_create_column = false;
      /** @deprecated x.x.x Use rights.canModifyView() instead */
      this.allow_modify_view = false;
      /** @deprecated x.x.x Use rights.getAllowedColumnsForNewCards() instead */
      this.limit_addcard_columns = [];
      /** @deprecated x.x.x Use rights.canOrderCard() instead */
      this.allow_order_card = false;

      /**
       * Specifies if the user's current palette is a dark theme (darker for example).
       * This will help determine the colors of the generated badges.
       * @since 9.5.0
       * @type {boolean}
       */
      this.dark_theme = false;

      /**
       * Name of the DB field used to specify columns and any extra fields needed to create the column (Ex: color).
       * For example, Projects organize items by the state of the sub-Projects and sub-Tasks.
       * Therefore, the column_field id is 'projectstates_id' with any additional fields needed being specified in extra_fields..
       * @since 9.5.0
       * @type {{id: string, extra_fields: Object}}
       */
      this.column_field = {id: '', extra_fields: {}};

      /**
       * Specifies if the Kanban's toolbar (switcher, filters, etc) should be shown.
       * This is true by default, but may be set to false if used on a fullscreen display for example.
       * @since 9.5.0
       * @type {boolean}
       */
      this.show_toolbar = true;

      /**
       * Filters being applied to the Kanban view.
       * For now, only a simple/regex text filter is supported.
       * This can be extended in the future to support more specific filters specified per itemtype.
       * The name of internal filters like the text filter begin with an underscore.
       * @since 9.5.0
       * @type {{_text: string}}
       */
      this.filters = {
         _text: ''
      };

      /**
       * The ID of the add column form.
       * @since 9.5.0
       * @type {string}
       */
      this.add_column_form = '';

      /**
       * The ID of the create column form.
       * @since 9.5.0
       * @type {string}
       */
      this.create_column_form = '';

      /**
       * Cache for images to reduce network requests and keep the same generated image between cards.
       * @since 9.5.0
       * @type {{Group: {}, User: {}, Supplier: {}, Contact: {}}}
       */
      this.team_badge_cache = {
         User: {},
         Group: {},
         Supplier: {},
         Contact: {}
      };

      /**
       * If greater than zero, this specifies the amount of time in minutes between background refreshes,
       * During a background refresh, items are added/moved/removed based on the data in the DB.
       * It does not affect items in the process of being created.
       * When sorting an item or column, the background refresh is paused to avoid a disruption or incorrect data.
       * @since 9.5.0
       * @type {number} Time in minutes between background refreshes.
       */
      this.background_refresh_interval = 0;

      /**
       * Internal refresh function
       * @since 9.5.0
       * @type {function}
       * @private
       */
      let _backgroundRefresh = null;

      /**
       * Reference for the background refresh timer
       * @type {null}
       * @private
       */
      var _backgroundRefreshTimer = null;

      /**
       * The user's state object.
       * This contains an up to date list of columns that should be shown, the order they are in, and if they are folded.
       * @since 9.5.0
       * @type {{
       *    is_dirty: {boolean},
       *    state: {(order_index:{column: {number}, folded:{boolean}, cards:{array}}
       * }}
       * The is_dirty flag indicates if the state was changed and needs saved.
       */
      this.user_state = {is_dirty: false, state: {}};

      /**
       * The last time the Kanban was refreshed. This is used by the server to determine if the state needs sent to the client again.
       * The state will only be sent if there was a change since this time.
       * @type {?string}
       */
      this.last_refresh = null;

      /**
       * Global sorting active state.
       * @since 9.5.0
       * @type {boolean}
       */
      this.is_sorting_active = false;

      /**
       * Parse arguments and assign them to the object's properties
       * @since 9.5.0
       * @param {Object} args Object arguments
       */
      const initParams = function(args) {
         const overridableParams = [
            'element', 'max_team_images', 'team_image_size', 'item',
            'supported_itemtypes', 'allow_add_item', 'allow_add_column', 'dark_theme', 'background_refresh_interval',
            'column_field', 'allow_modify_view', 'limit_addcard_columns', 'allow_order_card', 'allow_create_column',
            'allow_delete_item'
         ];
         if (args.length === 1) {
            for (let i = 0; i < overridableParams.length; i++) {
               const param = overridableParams[i];
               if (args[0][param] !== undefined) {
                  self[param] = args[0][param];
               }
            }
         }
         // Set rights
         if (args[0]['rights'] !== undefined) {
            self.rights = new GLPIKanbanRights(args[0]['rights']);
         } else {
            // 9.5.0 style compatibility
            self.rights = new GLPIKanbanRights({
               create_item: self.allow_add_item,
               delete_item: self.allow_delete_item,
               create_column: self.allow_create_column,
               modify_view: self.allow_modify_view,
               create_card_limited_columns: self.limit_addcard_columns,
               order_card: self.allow_order_card
            });
         }
         if (self.filters._text === undefined) {
            self.filters._text = '';
         }
         self.filter();
      };

      /**
       * Build DOM elements and defer registering event listeners for when the document is ready.
       * @since 9.5.0
      **/
      const build = function() {
         if (self.show_toolbar) {
            buildToolbar();
         }
         const kanban_container = $("<div class='kanban-container'><div class='kanban-columns'></div></div>").appendTo($(self.element));

         // Dropdown for single additions
         let add_itemtype_dropdown = "<ul id='kanban-add-dropdown' class='kanban-dropdown' style='display: none'>";
         Object.keys(self.supported_itemtypes).forEach(function(itemtype) {
            add_itemtype_dropdown += "<li id='kanban-add-" + itemtype + "'><span>" + self.supported_itemtypes[itemtype]['name'] + '</span></li>';
         });
         add_itemtype_dropdown += '</ul>';
         kanban_container.append(add_itemtype_dropdown);

         // Dropdown for overflow (Column)
         let column_overflow_dropdown = "<ul id='kanban-overflow-dropdown' class='kanban-dropdown' style='display: none'>";
         let add_itemtype_bulk_dropdown = "<ul id='kanban-bulk-add-dropdown' class='' style='display: none'>";
         Object.keys(self.supported_itemtypes).forEach(function(itemtype) {
            add_itemtype_bulk_dropdown += "<li id='kanban-bulk-add-" + itemtype + "'><span>" + self.supported_itemtypes[itemtype]['name'] + '</span></li>';
         });
         add_itemtype_bulk_dropdown += '</ul>';
         const add_itemtype_bulk_link = '<a href="#">' + '<i class="fas fa-list"></i>' + __('Bulk add') + '</a>';
         column_overflow_dropdown += '<li class="dropdown-trigger">' + add_itemtype_bulk_link + add_itemtype_bulk_dropdown + '</li>';
         if (self.rights.canModifyView()) {
            column_overflow_dropdown += "<li class='kanban-remove' data-forbid-protected='true'><span>"  + '<i class="fas fa-trash-alt"></i>' + __('Delete') + "</span></li>";
         }
         column_overflow_dropdown += '</ul>';
         kanban_container.append(column_overflow_dropdown);

         // Dropdown for overflow (Card)
         let card_overflow_dropdown = "<ul id='kanban-item-overflow-dropdown' class='kanban-dropdown' style='display: none'>";
         if (self.rights.canDeleteItem()) {
            card_overflow_dropdown += `
                <li class='kanban-item-goto'>
                   <a href="#"><i class="fas fa-share"></i>${__('Go to')}</a>
                </li>
                <li class='kanban-item-remove'>
                   <span>
                      <i class="fas fa-trash-alt"></i>${__('Delete')}
                   </span>
                </li>`;
         }
         card_overflow_dropdown += '</ul>';
         kanban_container.append(card_overflow_dropdown);

         $('#kanban-overflow-dropdown li.dropdown-trigger > a').on("click", function(e) {
            $(this).parent().toggleClass('active');
            $(this).parent().find('ul').toggle();
            e.stopPropagation();
            e.preventDefault();
         });

         $('#kanban-item-overflow-dropdown li.dropdown-trigger > a').on("click", function(e) {
            $(this).parent().toggleClass('active');
            $(this).parent().find('ul').toggle();
            e.stopPropagation();
            e.preventDefault();
         });

         const on_refresh = function() {
            if (Object.keys(self.user_state.state).length === 0) {
               // Save new state since none was stored for the user
               saveState(true, true);
            }
         };
         self.refresh(on_refresh, null, null, true);

         if (self.rights.canModifyView()) {
            buildAddColumnForm();
            if (self.rights.canCreateColumn()) {
               buildCreateColumnForm();
            }
         }
      };

      const buildToolbar = function() {
         let toolbar = $("<div class='kanban-toolbar'></div>").appendTo(self.element);
         $("<select name='kanban-board-switcher'></select>").appendTo(toolbar);
         let filter_input = $("<input name='filter' type='text' placeholder='" + __('Search or filter results') + "'/>").appendTo(toolbar);
         if (self.rights.canModifyView()) {
            let add_column = "<input type='button' class='kanban-add-column submit' value='" + __('Add column') + "'/>";
            toolbar.append(add_column);
         }
         filter_input.on('input', function() {
            let text = $(this).val();
            if (text === null) {
               text = '';
            }
            self.filters._text = text;
            self.filter();
         });
      };

      const getColumnElementFromID = function(column_id) {
         return '#column-' + self.column_field.id + '-' + column_id;
      };

      const getColumnIDFromElement = function(column_el) {
         let element_id = [column_el];
         if (typeof column_el !== 'string') {
            element_id = $(column_el).prop('id').split('-');
         } else {
            element_id = column_el.split('-');
         }
         return element_id[element_id.length - 1];
      };

      const preserveNewItemForms = function() {
         self.temp_forms = {};
         let columns = $(self.element + " .kanban-column");
         $.each(columns, function(i, column) {
            let forms = $(column).find('.kanban-add-form');
            if (forms.length > 0) {
               self.temp_forms[column.id] = [];
               $.each(forms, function(i2, form) {
                  self.temp_forms[column.id].push($(form).clone());
               });
            }
         });
      };

      const restoreNewItemForms = function() {
         if (self.temp_forms !== undefined && Object.keys(self.temp_forms).length > 0) {
            $.each(self.temp_forms, function(column_id, forms) {
               let column = $('#' + column_id);
               if (column.length > 0) {
                  let column_body = column.find('.kanban-body').first();
                  $.each(forms, function(i, form) {
                     $(form).appendTo(column_body);
                  });
               }
            });
            self.temp_forms = {};
         }
      };

      const preserveScrolls = function() {
         self.temp_kanban_scroll = {
            left: $(self.element + ' .kanban-container').scrollLeft(),
            top: $(self.element + ' .kanban-container').scrollTop()
         };
         self.temp_column_scrolls = {};
         let columns = $(self.element + " .kanban-column");
         $.each(columns, function(i, column) {
            let column_body = $(column).find('.kanban-body');
            if (column_body.scrollTop() !== 0) {
               self.temp_column_scrolls[column.id] = column_body.scrollTop();
            }
         });
      };

      const restoreScrolls = function() {
         if (self.temp_kanban_scroll !== null) {
            $(self.element + ' .kanban-container').scrollLeft(self.temp_kanban_scroll.left);
            $(self.element + ' .kanban-container').scrollTop(self.temp_kanban_scroll.top);
         }
         if (self.temp_column_scrolls !== null) {
            $.each(self.temp_column_scrolls, function(column_id, scroll) {
               $('#' + column_id + ' .kanban-body').scrollTop(scroll);
            });
         }
         self.temp_kanban_scroll = {};
         self.temp_column_scrolls = {};
      };

      /**
       * Clear all columns from the Kanban.
       * Should be used in conjunction with {@link fillColumns()} to refresh the Kanban.
       * @since 9.5.0
       */
      const clearColumns = function() {
         preserveScrolls();
         preserveNewItemForms();
         $(self.element + " .kanban-column").remove();
      };

      /**
       * Add all columns to the kanban. This does not clear the existing columns first.
       *    If you are refreshing the Kanban, you should call {@link clearColumns()} first.
       * @since 9.5.0
       * @param {Object} columns_container JQuery Object of columns container. Not required.
       *    If not specified, a new object will be created to reference this Kanban's columns container.
       */
      const fillColumns = function(columns_container) {
         if (columns_container === undefined) {
            columns_container = $(self.element + " .kanban-container .kanban-columns").first();
         }

         let already_processed = [];
         $.each(self.user_state.state, function(position, column) {
            if (column['visible'] !== false && column !== 'false') {
               appendColumn(column['column'], self.columns[column['column']], columns_container);
            }
            already_processed.push(column['column']);
         });
         $.each(self.columns, function(column_id, column) {
            if (!already_processed.includes(column_id)) {
               if (column['id'] === undefined) {
                  appendColumn(column_id, column, columns_container);
               }
            }
         });
         restoreNewItemForms();
         restoreScrolls();
      };

      /**
       * Add all event listeners. At this point, all elements should have been added to the DOM.
       * @since 9.5.0
       */
      const registerEventListeners = function() {
         const add_dropdown = $('#kanban-add-dropdown');
         const column_overflow_dropdown = $('#kanban-overflow-dropdown');
         const card_overflow_dropdown = $('#kanban-item-overflow-dropdown');

         refreshSortables();

         if (Object.keys(self.supported_itemtypes).length > 0) {
            $(self.element + ' .kanban-container').on('click', '.kanban-add', function(e) {
               const button = $(e.target);
               //Keep menu open if clicking on another add button
               const force_stay_visible = $(add_dropdown.data('trigger-button')).prop('id') !== button.prop('id');
               add_dropdown.css({
                  position: 'fixed',
                  left: button.offset().left,
                  top: button.offset().top + button.outerHeight(true),
                  display: (add_dropdown.css('display') === 'none' || force_stay_visible) ? 'inline' : 'none'
               });
               add_dropdown.data('trigger-button', button);
            });
         }
         $(window).on('click', function(e) {
            if (!$(e.target).hasClass('kanban-add')) {
               add_dropdown.css({
                  display: 'none'
               });
            }
            if (self.rights.canModifyView()) {
               if (!$.contains($(self.add_column_form)[0], e.target)) {
                  $(self.add_column_form).css({
                     display: 'none'
                  });
               }
               if (self.rights.canCreateColumn()) {
                  if (!$.contains($(self.create_column_form)[0], e.target) && !$.contains($(self.add_column_form)[0], e.target)) {
                     $(self.create_column_form).css({
                        display: 'none'
                     });
                  }
               }
            }
         });

         if (Object.keys(self.supported_itemtypes).length > 0) {
            $(self.element + ' .kanban-container').on('click', '.kanban-column-overflow-actions', function(e) {
               const button = $(e.target);
               //Keep menu open if clicking on another add button
               const force_stay_visible = $(column_overflow_dropdown.data('trigger-button')).prop('id') !== button.prop('id');
               column_overflow_dropdown.css({
                  position: 'fixed',
                  left: button.offset().left,
                  top: button.offset().top + button.outerHeight(true),
                  display: (column_overflow_dropdown.css('display') === 'none' || force_stay_visible) ? 'inline' : 'none'
               });
               // Hide sub-menus by default when opening the overflow menu
               column_overflow_dropdown.find('ul').css({
                  display: 'none'
               });
               column_overflow_dropdown.find('li').removeClass('active');
               // If this is a protected column, hide any items with data-forbid-protected='true'. Otherwise show them.
               const column = $(e.target.closest('.kanban-column'));
               if (column.hasClass('kanban-protected')) {
                  column_overflow_dropdown.find('li[data-forbid-protected="true"]').hide();
               } else {
                  column_overflow_dropdown.find('li[data-forbid-protected="true"]').show();
               }
               column_overflow_dropdown.data('trigger-button', button);
            });
         }
         $(self.element + ' .kanban-container').on('click', '.kanban-item-overflow-actions', function(e) {
            const button = $(e.target);
            //Keep menu open if clicking on another add button
            const force_stay_visible = $(card_overflow_dropdown.data('trigger-button')).prop('id') !== button.prop('id');
            card_overflow_dropdown.css({
               position: 'fixed',
               left: button.offset().left,
               top: button.offset().top + button.outerHeight(true),
               display: (card_overflow_dropdown.css('display') === 'none' || force_stay_visible) ? 'inline' : 'none'
            });
            // Hide sub-menus by default when opening the overflow menu
            card_overflow_dropdown.find('ul').css({
               display: 'none'
            });
            card_overflow_dropdown.find('li').removeClass('active');
            card_overflow_dropdown.data('trigger-button', button);
            const card = $(button.closest('.kanban-item'));

            const form_link = card.data('form_link');
            $(card_overflow_dropdown.find('.kanban-item-goto a')).attr('href', form_link);

            let delete_action = $(card_overflow_dropdown.find('.kanban-item-remove'));
            if (card.hasClass('deleted')) {
               delete_action.html('<span><i class="fas fa-trash-alt"></i>'+__('Purge')+'</span>');
            } else {
               delete_action.html('<span><i class="fas fa-trash-alt"></i>'+__('Delete')+'</span>');
            }
         });

         $(window).on('click', function(e) {
            if (!$(e.target).hasClass('kanban-column-overflow-actions')) {
               column_overflow_dropdown.css({
                  display: 'none'
               });
            }
            if (!$(e.target).hasClass('kanban-item-overflow-actions')) {
               card_overflow_dropdown.css({
                  display: 'none'
               });
            }
            if (self.rights.canModifyView()) {
               if (!$.contains($(self.add_column_form)[0], e.target)) {
                  $(self.add_column_form).css({
                     display: 'none'
                  });
               }
               if (self.rights.canCreateColumn()) {
                  if (!$.contains($(self.create_column_form)[0], e.target) && !$.contains($(self.add_column_form)[0], e.target)) {
                     $(self.create_column_form).css({
                        display: 'none'
                     });
                  }
               }
            }
         });

         $(self.element + ' .kanban-container').on('click', '.kanban-remove', function(e) {
            // Get root dropdown, then the button that triggered it, and finally the column that the button is in
            const column = $(e.target.closest('.kanban-dropdown')).data('trigger-button').closest('.kanban-column');
            // Hide that column
            hideColumn(getColumnIDFromElement(column));
         });
         $(self.element + ' .kanban-container').on('click', '.kanban-item-remove', function(e) {
            // Get root dropdown, then the button that triggered it, and finally the card that the button is in
            const card = $(e.target.closest('.kanban-dropdown')).data('trigger-button').closest('.kanban-item').prop('id');
            // Try to delete that card item
            deleteCard(card, undefined, undefined);
         });
         $(self.element + ' .kanban-container').on('click', '.kanban-collapse-column', function(e) {
            self.toggleCollapseColumn(e.target.closest('.kanban-column'));
         });
         $(self.element).on('click', '.kanban-add-column', function() {
            refreshAddColumnForm();
         });
         $(self.add_column_form).on('input', "input[name='column-name-filter']", function() {
            const filter_input = $(this);
            $(self.add_column_form + ' li').hide();
            $(self.add_column_form + ' li').filter(function() {
               return $(this).text().toLowerCase().includes(filter_input.val().toLowerCase());
            }).show();
         });
         $(self.add_column_form).on('change', "input[type='checkbox']", function() {
            const column_id = $(this).parent().data('list-id');
            if (column_id !== undefined) {
               if ($(this).is(':checked')) {
                  showColumn(column_id);
               } else {
                  hideColumn(column_id);
               }
            }
         });
         $(self.add_column_form).on('submit', 'form', function(e) {
            e.preventDefault();
         });
         $(self.add_column_form).on('click', '.kanban-create-column', function() {
            const toolbar = $(self.element + ' .kanban-toolbar');
            $(self.add_column_form).css({
               display: 'none'
            });
            $(self.create_column_form).css({
               display: 'block',
               position: 'fixed',
               left: toolbar.offset().left + toolbar.outerWidth(true) - $(self.create_column_form).outerWidth(true),
               top: toolbar.offset().top + toolbar.outerHeight(true)
            });
         });
         $(self.create_column_form).on('submit', 'form', function(e) {
            e.preventDefault();

            const toolbar = $(self.element + ' .kanban-toolbar');

            $(self.create_column_form).css({
               display: 'none'
            });
            const name = $(self.create_column_form + " input[name='name']").val();
            $(self.create_column_form + " input[name='name']").val("");
            const color = $(self.create_column_form + " input[name='color']").val();
            createColumn(name, {color: color}, function() {
               // Refresh add column list
               refreshAddColumnForm();
               $(self.add_column_form).css({
                  display: 'block',
                  position: 'fixed',
                  left: toolbar.offset().left + toolbar.outerWidth(true) - $(self.add_column_form).outerWidth(true),
                  top: toolbar.offset().top + toolbar.outerHeight(true)
               });
            });
         });
         $('#kanban-add-dropdown li').on('click', function(e) {
            e.preventDefault();
            const selection = $(e.target);
            // The add dropdown is a single-level dropdown, so the parent is the ul element
            const dropdown = selection.parent();
            // Get the button that triggered the dropdown and then get the column that it is a part of
            // This is because the dropdown exists outside all columns and is not recreated each time it is opened
            const column = $($(dropdown.data('trigger-button')).closest('.kanban-column'));
            // kanban-add-ITEMTYPE (We want the ITEMTYPE token at position 2)
            const itemtype = selection.prop('id').split('-')[2];
            self.clearAddItemForms(column);
            self.showAddItemForm(column, itemtype);
            delayRefresh();
         });
         $('#kanban-bulk-add-dropdown li').on('click', function(e) {
            e.preventDefault();
            const selection = $(e.target);
            // Traverse all the way up to the top-level overflow dropdown
            const dropdown = selection.closest('.kanban-dropdown');
            // Get the button that triggered the dropdown and then get the column that it is a part of
            // This is because the dropdown exists outside all columns and is not recreated each time it is opened
            const column = $($(dropdown.data('trigger-button')).closest('.kanban-column'));
            // kanban-bulk-add-ITEMTYPE (We want the ITEMTYPE token at position 3)
            const itemtype = selection.prop('id').split('-')[3];

            // Force-close the full dropdown
            dropdown.css({'display': 'none'});

            self.clearAddItemForms(column);
            self.showBulkAddItemForm(column, itemtype);
            delayRefresh();
         });
         const switcher = $("select[name='kanban-board-switcher']").first();
         $(self.element + ' .kanban-toolbar').on('select2:select', switcher, function(e) {
            const items_id = e.params.data.id;
            $.ajax({
               type: "GET",
               url: (self.ajax_root + "kanban.php"),
               data: {
                  action: "get_url",
                  itemtype: self.item.itemtype,
                  items_id: items_id
               },
               contentType: 'application/json',
               success: function(url) {
                  window.location = url;
               }
            });
         });

         $(self.element).on('input', '.kanban-add-form input, .kanban-add-form textarea', function() {
            delayRefresh();
         });

         if (!self.rights.canOrderCard()) {
            $(self.element).on(
               'mouseenter',
               '.kanban-column',
               function () {
                  if (self.is_sorting_active) {
                     return; // Do not change readonly states if user is sorting elements
                  }
                  // If user cannot order cards, make items temporarily readonly except for current column.
                  $(this).find('.kanban-body > li').removeClass('temporarily-readonly');
                  $(this).siblings().find('.kanban-body > li').addClass('temporarily-readonly');
               }
            );
            $(self.element).on(
               'mouseleave',
               '.kanban-column',
               function () {
                  if (self.is_sorting_active) {
                     return; // Do not change readonly states if user is sorting elements
                  }
                  $(self.element).find('.kanban-body > li').removeClass('temporarily-readonly');
               }
            );
         }

         $(self.element + ' .kanban-container').on('submit', '.kanban-add-form:not(.kanban-bulk-add-form)', function(e) {
            e.preventDefault();
            const form = $(e.target);
            const data = {
               inputs: form.serialize(),
               itemtype: form.prop('id').split('_')[2],
               action: 'add_item'
            };

            $.ajax({
               method: 'POST',
               url: (self.ajax_root + "kanban.php"),
               data: data
            }).done(function() {
               self.refresh();
            });
         });

         $(self.element + ' .kanban-container').on('click', '.kanban-item .kanban-item-title', function(e) {
            e.preventDefault();
            const card = $(e.target).closest('.kanban-item');
            const [itemtype, items_id] = card.prop('id').split('-');
            if ($('#kanban-dialog').length === 0) {
               $(self.element).append('<div id="kanban-dialog"></div>');
               // After initializing the dialog, it gets moved automatically outside the Kanban container. That's why it has an ID instead of a class.
               $(self.element + ' #kanban-dialog').dialog({
                  autoOpen: false,
                  modal: true,
                  resizable: true,
                  draggable: true,
                  height: 700,
                  width: 800
               });
            }
            $('#kanban-dialog').load((self.ajax_root + "kanban.php?action=show_card_edit_form&itemtype="+itemtype+"&card=" + items_id)).dialog("open");
         });
      };

      /**
       * (Re-)Create the list of columns that can be shown/hidden.
       * This involves fetching the list of valid columns from the server.
       * @since 9.5.0
       */
      const refreshAddColumnForm = function() {
         let columns_used = [];
         $(self.element + ' .kanban-columns .kanban-column').each(function() {
            const column_id = this.id.split('-');
            columns_used.push(column_id[column_id.length - 1]);
         });
         const column_dialog = $(self.add_column_form);
         const toolbar = $(self.element + ' .kanban-toolbar');
         $.ajax({
            method: 'GET',
            url: (self.ajax_root + "kanban.php"),
            data: {
               action: "list_columns",
               itemtype: self.item.itemtype,
               column_field: self.column_field.id
            }
         }).done(function(data) {
            const form_content = $(self.add_column_form + " .kanban-item-content");
            form_content.empty();
            form_content.append("<input type='text' name='column-name-filter' placeholder='" + __('Search') + "'/>");
            let list = "<ul class='kanban-columns-list'>";
            $.each(data, function(column_id, column) {
               let list_item = "<li data-list-id='"+column_id+"'>";
               if (columns_used.includes(column_id)) {
                  list_item += "<input type='checkbox' checked='true'/>";
               } else {
                  list_item += "<input type='checkbox'/>";
               }
               list_item += "<span class='kanban-color-preview' style='background-color: "+column['header_color']+"'></span>";
               list_item += column['name'] + "</li>";
               list += list_item;
            });
            list += "</ul>";
            form_content.append(list);
            form_content.append();

            column_dialog.css({
               display: 'block',
               position: 'fixed',
               left: toolbar.offset().left + toolbar.outerWidth(true) - column_dialog.outerWidth(true),
               top: toolbar.offset().top + toolbar.outerHeight(true)
            });
         });
      };

      /**
       * (Re-)Initialize JQuery sortable for all items and columns.
       * This should be called every time a new column or item is added to the board.
       * @since 9.5.0
       */
      const refreshSortables = function() {
         // Make sure all items in the columns can be sorted
         const bodies = $(self.element + ' .kanban-body');
         $.each(bodies, function(b) {
            const body = $(b);
            if (body.data('sortable')) {
               body.sortable('destroy');
            }
         });

         bodies.sortable({
            connectWith: '.kanban-body',
            containment: '.kanban-container',
            appendTo: '.kanban-container',
            items: '.kanban-item:not(.readonly):not(.temporarily-readonly)',
            placeholder: "sortable-placeholder",
            start: function(event, ui) {
               self.is_sorting_active = true;

               const card = ui.item;
               // Track the column and position the card was picked up from
               const current_column = card.closest('.kanban-column').attr('id');
               card.data('source-col', current_column);
               card.data('source-pos', card.index());
            },
            update: function(event, ui) {
               if (this === ui.item.parent()[0]) {
                  return self.onKanbanCardSort(ui, this);
               }
            },
            change: function(event, ui) {
               const card = ui.item;
               const source_column = card.data('source-col');
               const source_position = card.data('source-pos');
               const current_column = ui.placeholder.closest('.kanban-column').attr('id');

               // Compute current position based on list of sortable elements without current card.
               // Indeed, current card is still in DOM (but invisible), making placeholder index in DOM
               // not always corresponding to its position inside list of visible ements.
               const sortable_elements = $('#' + current_column + ' ul.ui-sortable > li:not([id="' + card.attr('id') + '"])');
               const current_position = sortable_elements.index(ui.placeholder);
               card.data('current-pos', current_position);

               if (!self.rights.canOrderCard()) {
                  if (current_column === source_column) {
                     if (current_position !== source_position) {
                        ui.placeholder.addClass('invalid-position');
                     } else {
                        ui.placeholder.removeClass('invalid-position');
                     }
                  } else {
                     if (!$(ui.placeholder).is(':last-child')) {
                        ui.placeholder.addClass('invalid-position');
                     } else {
                        ui.placeholder.removeClass('invalid-position');
                     }
                  }
               }
            },
            stop: function(event, ui) {
               self.is_sorting_active = false;
               ui.item.closest('.kanban-column').trigger('mouseenter'); // force readonly states refresh
            }
         });

         if (self.rights.canModifyView()) {
            // Enable column sorting
            $(self.element + ' .kanban-columns').sortable({
               connectWith: self.element + ' .kanban-columns',
               appendTo: '.kanban-container',
               items: '.kanban-column:not(.kanban-protected)',
               placeholder: "sortable-placeholder",
               handle: '.kanban-column-header',
               tolerance: 'pointer',
               stop: function(event, ui) {
                  const column = $(ui.item[0]);
                  updateColumnPosition(getColumnIDFromElement(ui.item[0]), column.index());
               }
            });
            $(self.element + ' .kanban-columns .kanban-column:not(.kanban-protected) .kanban-column-header').addClass('grab');
         }
      };

      /**
       * Construct and return the toolbar HTML for a specified column.
       * @since 9.5.0
       * @param {Object} column Column object that this toolbar will be made for.
       * @returns {string} HTML coded for the toolbar.
       */
      const getColumnToolbarElement = function(column) {
         let toolbar_el = "<span class='kanban-column-toolbar'>";
         const column_id = parseInt(getColumnIDFromElement(column['id']));
         if (self.rights.canCreateItem() && (self.rights.getAllowedColumnsForNewCards().length === 0 || self.rights.getAllowedColumnsForNewCards().includes(column_id))) {
            toolbar_el += "<i id='kanban_add_" + column['id'] + "' class='kanban-add pointer fas fa-plus' title='" + __('Add') + "'></i>";
            toolbar_el += "<i id='kanban_column_overflow_actions_" + column['id'] +"' class='kanban-column-overflow-actions pointer fas fa-ellipsis-h' title='" + __('More') + "'></i>";
         }
         toolbar_el += "</span>";
         return toolbar_el;
      };

      /**
       * Hide all columns that don't have a card in them.
       * @since 9.5.0
      **/
      this.hideEmpty = function() {
         const bodies = $(".kanban-body");
         bodies.each(function(index, item) {
            if (item.childElementCount === 0) {
               item.parentElement.style.display = "none";
            }
         });
      };

      /**
       * Show all columns that don't have a card in them.
       * @since 9.5.0
      **/
      this.showEmpty = function() {
         const columns = $(".kanban-column");
         columns.each(function(index, item) {
            item.style.display = "block";
         });
      };

      /**
       * Callback function for when a kanban item is moved.
       * @since 9.5.0
       * @param {Object}  ui       ui value directly from JQuery sortable function.
       * @param {Element} sortable Sortable object
       * @returns {Boolean}       Returns false if the sort was cancelled.
      **/
      this.onKanbanCardSort = function(ui, sortable) {
         const target = sortable.parentElement;
         const source = $(ui.sender);
         const card = $(ui.item[0]);
         const el_params = card.attr('id').split('-');
         const target_params = $(target).attr('id').split('-');
         const column_id = target_params[target_params.length - 1];

         if (el_params.length === 2 && source !== null && !(!self.rights.canOrderCard() && source.length === 0)) {
            $.ajax({
               type: "POST",
               url: (self.ajax_root + "kanban.php"),
               data: {
                  action: "update",
                  itemtype: el_params[0],
                  items_id: el_params[1],
                  column_field: self.column_field.id,
                  column_value: column_id
               },
               contentType: 'application/json',
               error: function() {
                  $(sortable).sortable('cancel');
                  return false;
               },
               success: function() {
                  let pos = card.data('current-pos');
                  if (!self.rights.canOrderCard()) {
                     card.appendTo($(target).find('.kanban-body').first());
                     pos = card.index();
                  }
                  // Update counters. Always pass the column element instead of the kanban body (card container)
                  self.updateColumnCount($(source).closest('.kanban-column'));
                  self.updateColumnCount($(target).closest('.kanban-column'));
                  card.removeData('source-col');
                  updateCardPosition(card.attr('id'), target.id, pos);
                  return true;
               }
            });
         } else {
            $(sortable).sortable('cancel');
            return false;
         }
      };

      /**
       * Send the new card position to the server.
       * @since 9.5.0
       * @param {string} card The ID of the card being moved.
       * @param {string|number} column The ID or element of the column the card resides in.
       * @param {number} position The position in the column that the card is at.
       * @param {function} error Callback function called when the server reports an error.
       * @param {function} success Callback function called when the server processes the request successfully.
       */
      const updateCardPosition = function(card, column, position, error, success) {
         if (typeof column === 'string' && column.lastIndexOf('column', 0) === 0) {
            column = getColumnIDFromElement(column);
         }
         $.ajax({
            type: "POST",
            url: (self.ajax_root + "kanban.php"),
            data: {
               action: "move_item",
               card: card,
               column: column,
               position: position,
               kanban: self.item
            },
            contentType: 'application/json',
            error: function() {
               if (error) {
                  error();
               }
            },
            success: function() {
               if (success) {
                  success();
               }
            }
         });
      };

      /**
       * Delete a card
       * @since x.x.x
       * @param {string} card The ID of the card being deleted.
       * @param {function} error Callback function called when the server reports an error.
       * @param {function} success Callback function called when the server processes the request successfully.
       */
      const deleteCard = function(card, error, success) {
         const [itemtype, items_id] = card.split('-', 2);
         const card_obj = $('#'+card);
         const force = card_obj.hasClass('deleted');
         $.ajax({
            type: "POST",
            url: (self.ajax_root + "kanban.php"),
            data: {
               action: "delete_item",
               itemtype: itemtype,
               items_id: items_id,
               force: force ? 1 : 0
            },
            contentType: 'application/json',
            error: function() {
               if (error) {
                  error();
               }
            },
            success: function() {
               const column = card_obj.closest('.kanban-column');
               card_obj.remove();
               self.updateColumnCount(column);
               if (success) {
                  success();
               }
            }
         });
      };

      /**
       * Show the column and notify the server of the change.
       * @since 9.5.0
       * @param {number} column The ID of the column.
       */
      const showColumn = function(column) {
         $.ajax({
            type: "POST",
            url: (self.ajax_root + "kanban.php"),
            data: {
               action: "show_column",
               column: column,
               kanban: self.item
            },
            contentType: 'application/json',
            complete: function() {
               $.each(self.user_state.state, function(i, c) {
                  if (parseInt(c['column']) === parseInt(column)) {
                     self.user_state.state[i]['visible'] = true;
                     return false;
                  }
               });
               loadColumn(column, false, true);
               $(self.element + " .kanban-add-column-form li[data-list-id='" + column + "']").prop('checked', true);
            }
         });
      };

      /**
       * Hide the column and notify the server of the change.
       * @since 9.5.0
       * @param {number} column The ID of the column.
       */
      const hideColumn = function(column) {
         $.ajax({
            type: "POST",
            url: (self.ajax_root + "kanban.php"),
            data: {
               action: "hide_column",
               column: column,
               kanban: self.item
            },
            contentType: 'application/json',
            complete: function() {
               $(getColumnElementFromID(column)).remove();
               $.each(self.user_state.state, function(i, c) {
                  if (parseInt(c['column']) === parseInt(column)) {
                     self.user_state.state[i]['visible'] = false;
                     return false;
                  }
               });
               $(self.element + " .kanban-add-column-form li[data-list-id='" + column + "']").prop('checked', false);
            }
         });
      };

      /**
       * Notify the server that the column's position has changed.
       * @since 9.5.0
       * @param {number} column The ID of the column.
       * @param {number} position The position of the column.
       */
      const updateColumnPosition = function(column, position) {
         $.ajax({
            type: "POST",
            url: (self.ajax_root + "kanban.php"),
            data: {
               action: "move_column",
               column: column,
               position: position,
               kanban: self.item
            },
            contentType: 'application/json'
         });
      };

      /**
       * Get or create team member badge
       * @since 9.5.0
       * @param {array} teammember
       * @returns {string} HTML image or icon
       * @see generateUserBadge()
       * @see generateOtherBadge()
      **/
      const getTeamBadge = function(teammember) {
         const itemtype = teammember["itemtype"];
         const items_id = teammember["items_id"];

         if (self.team_badge_cache[itemtype] === undefined ||
                 self.team_badge_cache[itemtype][items_id] === undefined) {
            if (itemtype === 'User') {
               let user_img = null;
               $.ajax({
                  url: (self.ajax_root + "getUserPicture.php"),
                  async: false,
                  data: {
                     users_id: [items_id],
                     size: self.team_image_size,
                  },
                  contentType: 'application/json',
                  dataType: 'json'
               }).done(function(data) {
                  if (data[items_id] !== undefined) {
                     user_img = data[items_id];
                  } else {
                     user_img = null;
                  }
               });

               if (user_img) {
                  self.team_badge_cache[itemtype][items_id] = "<span>" + user_img + "</span>";
               } else {
                  self.team_badge_cache[itemtype][items_id] = generateUserBadge(teammember);
               }
            } else {
               switch (itemtype) {
                  case 'Group':
                     self.team_badge_cache[itemtype][items_id] = generateOtherBadge(teammember, 'fa-users');
                     break;
                  case 'Supplier':
                     self.team_badge_cache[itemtype][items_id] = generateOtherBadge(teammember, 'fa-briefcase');
                     break;
                  case 'Contact':
                     self.team_badge_cache[itemtype][items_id] = generateOtherBadge(teammember, 'fa-user');
                     break;
                  default:
                     self.team_badge_cache[itemtype][items_id] = generateOtherBadge(teammember, 'fa-user');
               }
            }
         }
         return self.team_badge_cache[itemtype][items_id];
      };

      /**
       * Attempt to get and cache user badges in a single AJAX request to reduce time wasted when using multiple requests.
       * Most time spent on the request is latency so it takes about the same amount of time for 1 or 50 users.
       * If no image is returned from the server, a badge is generated based on the user's initials.
       * @since 9.5.0
       * @param {Object} options Object of options for this function. Supports:
       *    trim_cache - boolean indicating if unused user images should be removed from the cache.
       *       This is useful for refresh scenarios.
       * @see generateUserBadge()
      **/
      const preloadBadgeCache = function(options) {
         let users = [];
         $.each(self.columns, function(column_id, column) {
            if (column['items'] !== undefined) {
               $.each(column['items'], function(card_id, card) {
                  if (card["_team"] !== undefined) {
                     Object.values(card["_team"]).slice(0, self.max_team_images).forEach(function(teammember) {
                        if (teammember['itemtype'] === 'User') {
                           if (self.team_badge_cache['User'][teammember['items_id']] === undefined) {
                              users[teammember['items_id']] = teammember;
                           }
                        }
                     });
                  }
               });
            }
         });
         if (users.length === 0) {
            return;
         }
         $.ajax({
            url: (self.ajax_root + "getUserPicture.php"),
            async: false,
            data: {
               users_id: Object.keys(users),
               size: self.team_image_size
            },
            contentType: 'application/json',
            dataType: 'json'
         }).done(function(data) {
            Object.keys(users).forEach(function(user_id) {
               const teammember = users[user_id];
               if (data[user_id] !== undefined) {
                  self.team_badge_cache['User'][user_id] = "<span>" + data[user_id] + "</span>";
               } else {
                  self.team_badge_cache['User'][user_id] = generateUserBadge(teammember);
               }
            });
            if (options !== undefined && options['trim_cache'] !== undefined) {
               let cached_colors = JSON.parse(window.sessionStorage.getItem('badge_colors'));
               Object.keys(self.team_badge_cache['User']).forEach(function(user_id) {
                  if (users[user_id] === undefined) {
                     delete self.team_badge_cache['User'][user_id];
                     delete cached_colors['User'][user_id];
                  }
               });
               window.sessionStorage.setItem('badge_colors', JSON.stringify(cached_colors));
            }
         });
      };

      /**
       * Convert the given H, S, L values into a color hex code (with prepended hash symbol).
       * @param {number} h Hue
       * @param {number} s Saturation
       * @param {number} l Lightness
       * @returns {string} Hex code color value
       */
      const hslToHexColor = function(h, s, l) {
         let r, g, b;

         if (s === 0) {
            r = g = b = l;
         } else {
            const hue2rgb = function hue2rgb(p, q, t){
               if (t < 0)
                  t += 1;
               if (t > 1)
                  t -= 1;
               if (t < 1/6)
                  return p + (q - p) * 6 * t;
               if (t < 1/2)
                  return q;
               if (t < 2/3)
                  return p + (q - p) * (2/3 - t) * 6;
               return p;
            };

            const q = l < 0.5 ? l * (1 + s) : l + s - l * s;
            const p = 2 * l - q;
            r = hue2rgb(p, q, h + 1/3);
            g = hue2rgb(p, q, h);
            b = hue2rgb(p, q, h - 1/3);
         }

         r = ('0' + (r * 255).toString(16)).substr(-2);
         g = ('0' + (g * 255).toString(16)).substr(-2);
         b = ('0' + (b * 255).toString(16)).substr(-2);
         return '#' + r + g + b;
      };

      /**
       * Compute a new badge color or retrieve the cached color from session storage.
       * @since 9.5.0
       * @param {Object} teammember The teammember this badge is for.
       * @returns {string} Hex code color value
       */
      const getBadgeColor = function(teammember) {
         let cached_colors = JSON.parse(window.sessionStorage.getItem('badge_colors'));
         const itemtype = teammember['itemtype'];
         const baseColor = Math.random();
         const lightness = (Math.random() * 10) + (self.dark_theme ? 25 : 70);
         //var bg_color = "hsl(" + baseColor + ", 100%," + lightness + "%,1)";
         let bg_color = hslToHexColor(baseColor, 1, lightness / 100);

         if (cached_colors !== null && cached_colors[itemtype] !== null && cached_colors[itemtype][teammember['id']]) {
            bg_color = cached_colors[itemtype][teammember['id']];
         } else {
            if (cached_colors === null) {
               cached_colors = {
                  User: {},
                  Group: {},
                  Supplier: {},
                  Contact: {},
                  _dark_theme: self.dark_theme
               };
            }
            cached_colors[itemtype][teammember['id']] = bg_color;
            window.sessionStorage.setItem('badge_colors', JSON.stringify(cached_colors));
         }

         return bg_color;
      };

      /**
       * Generate a user image based on the user's initials.
       * @since 9.5.0
       * @param {string} teammember The teammember array/object that represents the user.
       * @return {string} HTML image of the generated user badge.
       */
      const generateUserBadge = function(teammember) {
         let initials = "";
         if (teammember["firstname"]) {
            initials += teammember["firstname"][0];
         }
         if (teammember["realname"]) {
            initials += teammember["realname"][0];
         }
         // Force uppercase initals
         initials = initials.toUpperCase();

         if (initials.length === 0) {
            return generateOtherBadge(teammember, 'fa-user');
         }

         const canvas = document.createElement('canvas');
         canvas.width = self.team_image_size;
         canvas.height = self.team_image_size;
         const context = canvas.getContext('2d');
         context.strokeStyle = "#f1f1f1";

         context.fillStyle = getBadgeColor(teammember);
         context.beginPath();
         context.arc(self.team_image_size / 2, self.team_image_size / 2, self.team_image_size / 2, 0, 2 * Math.PI);
         context.fill();
         context.fillStyle = self.dark_theme ? 'white' : 'black';
         context.textAlign = 'center';
         context.font = 'bold ' + (self.team_image_size / 2) + 'px sans-serif';
         context.textBaseline = 'middle';
         context.fillText(initials, self.team_image_size / 2, self.team_image_size / 2);
         const src = canvas.toDataURL("image/png");
         return "<span><img src='" + src + "' title='" + teammember['name'] + "'/></span>";
      };

      /**
       * Generate team member icon based on its name and a FontAwesome icon.
       * @since 9.5.0
       * @param {Object} teammember The team member data.
       * @param {string} icon FontAwesome icon to use for this badge.
       * @returns {string} HTML icon of the generated badge.
       */
      const generateOtherBadge = function(teammember, icon) {
         const bg_color = getBadgeColor(teammember);

         return `
            <span class='fa-stack fa-lg' style='font-size: ${(self.team_image_size / 2)}px'>
                <i class='fas fa-circle fa-stack-2x' style="color: ${bg_color}" title="${teammember['name']}"></i>
                <i class='fas ${icon} fa-stack-1x' title="${teammember['name']}"></i>
            </span>
         `;
      };

      /**
       * Generate a badge to indicate that 'overflow_count' number of team members are not shown on the Kanban item.
       * @since 9.5.0
       * @param {number} overflow_count Number of members without badges on the Kanban item.
       * @returns {string} HTML image of the generated overflow badge.
       */
      const generateOverflowBadge = function(overflow_count) {
         const canvas = document.createElement('canvas');
         canvas.width = self.team_image_size;
         canvas.height = self.team_image_size;
         const context = canvas.getContext('2d');
         context.strokeStyle = "#f1f1f1";

         // Create fill color based on theme type
         const lightness = (self.dark_theme ? 40 : 80);
         context.fillStyle = "hsl(255, 0%," + lightness + "%,1)";
         context.beginPath();
         context.arc(self.team_image_size / 2, self.team_image_size / 2, self.team_image_size / 2, 0, 2 * Math.PI);
         context.fill();
         context.fillStyle = self.dark_theme ? 'white' : 'black';
         context.textAlign = 'center';
         context.font = 'bold ' + (self.team_image_size / 2) + 'px sans-serif';
         context.textBaseline = 'middle';
         context.fillText("+" + overflow_count, self.team_image_size / 2, self.team_image_size / 2);
         const src = canvas.toDataURL("image/png");
         return "<span><img src='" + src + "' title='" + __('%d other team members').replace('%d', overflow_count) + "'/></span>";
      };

      /**
       * Check if the provided color is more light or dark.
       * This function converts the given hex value into HSL and checks the L value.
       * @since 9.5.0
       * @param hex Hex code of the color. It may or may not contain the beginning '#'.
       * @returns {boolean} True if the color is more light.
       */
      const isLightColor = function(hex) {
         const c = hex.substring(1);
         const rgb = parseInt(c, 16);
         const r = (rgb >> 16) & 0xff;
         const g = (rgb >>  8) & 0xff;
         const b = (rgb >>  0) & 0xff;
         const lightness = 0.2126 * r + 0.7152 * g + 0.0722 * b;
         return lightness > 110;
      };

      /**
       * Update the counter for the specified column.
       * @since 9.5.0
       * @param {string|Element|jQuery} column_el The column
       */
      this.updateColumnCount = function(column_el) {
         if (!(column_el instanceof jQuery)) {
            column_el = $(column_el);
         }
         const column_body = $(column_el).find('.kanban-body:first');
         const counter = $(column_el).find('.kanban_nb:first');
         // Get all visible kanban items. This ensures the count is correct when items are filtered out.
         const items = column_body.find('li:not(.filtered-out)');
         counter.text(items.length);
      };

      /**
       * Remove all add item forms from the specified column.
       * @since 9.5.0
       * @param {string|Element|jQuery} column_el The column
       */
      this.clearAddItemForms = function(column_el) {
         if (!(column_el instanceof jQuery)) {
            column_el = $(column_el);
         }
         column_el.find('form').remove();
      };

      /**
       * Add a new form to the Kanban column to add a new item of the specified itemtype.
       * @since 9.5.0
       * @param {string|Element|jQuery} column_el The column
       * @param {string} itemtype The itemtype that is being added
       */
      this.showAddItemForm = function(column_el, itemtype) {
         if (!(column_el instanceof jQuery)) {
            column_el = $(column_el);
         }

         const uniqueID = Math.floor(Math.random() * 999999);
         const formID = "form_add_" + itemtype + "_" + uniqueID;
         let add_form = "<form id='" + formID + "' class='kanban-add-form kanban-form no-track'>";
         let form_header = "<div class='kanban-item-header'>";
         form_header += `
            <span class='kanban-item-title'>
               <i class="${self.supported_itemtypes[itemtype]['icon']}"></i>
               ${self.supported_itemtypes[itemtype]['name']}
            </span>`;
         form_header += "<i class='fas fa-times' title='Close' onclick='$(this).parent().parent().remove()'></i></div>";
         add_form += form_header;

         add_form += "<div class='kanban-item-content'>";
         $.each(self.supported_itemtypes[itemtype]['fields'], function(name, options) {
            const input_type = options['type'] !== undefined ? options['type'] : 'text';
            const value = options['value'] !== undefined ? options['value'] : '';

            if (input_type.toLowerCase() === 'textarea') {
               add_form += "<textarea name='" + name + "'";
               if (options['placeholder'] !== undefined) {
                  add_form += " placeholder='" + options['placeholder'] + "'";
               }
               if (value !== undefined) {
                  add_form += " value='" + value + "'";
               }
               add_form += "></textarea>";
            } else if (input_type.toLowerCase() === 'raw') {
               add_form += value;
            } else {
               add_form += "<input type='" + input_type + "' name='" + name + "'";
               if (options['placeholder'] !== undefined) {
                  add_form += " placeholder='" + options['placeholder'] + "'";
               }
               if (value !== undefined) {
                  add_form += " value='" + value + "'";
               }
               add_form += "/>";
            }
         });
         add_form += "</div>";

         const column_id_elements = column_el.prop('id').split('-');
         const column_value = column_id_elements[column_id_elements.length - 1];
         add_form += "<input type='hidden' name='" + self.column_field.id + "' value='" + column_value + "'/>";
         add_form += "<input type='submit' value='" + __('Add') + "' name='add' class='submit'/>";
         add_form += "</form>";
         $(column_el.find('.kanban-body')[0]).append(add_form);
         $('#' + formID).get(0).scrollIntoView(false);
      };

      /**
       * Add a new form to the Kanban column to add multiple new items of the specified itemtype.
       * @since 9.5.0
       * @param {string|Element|jQuery} column_el The column
       * @param {string} itemtype The itemtype that is being added
       */
      this.showBulkAddItemForm = function(column_el, itemtype) {
         if (!(column_el instanceof jQuery)) {
            column_el = $(column_el);
         }

<<<<<<< HEAD
         const uniqueID = Math.floor(Math.random() * 999999);
         const formID = "form_add_" + itemtype + "_" + uniqueID;
         let add_form = "<form id='" + formID + "' class='kanban-add-form kanban-form no-track'>";

         add_form += `
            <div class='kanban-item-header'>
                <span class='kanban-item-title'>
                   <i class="${self.supported_itemtypes[itemtype]['icon']}"></i>
                   ${self.supported_itemtypes[itemtype]['name']}
                </span>
                <i class='fas fa-times' title='Close' onclick='$(this).parent().parent().remove()'></i>
                <div>
                    <span class="kanban-item-subtitle">${__("One item per line")}</span>
                 </div>
           </div>
         `;
=======
         var uniqueID = Math.floor(Math.random() * 999999);
         var formID = "form_add_" + itemtype + "_" + uniqueID;
         var add_form = "<form id='" + formID + "' class='kanban-add-form kanban-bulk-add-form kanban-form no-track'>";
         var form_header = "<div class='kanban-item-header'>";
         form_header += "<span class='kanban-item-title'>"+self.supported_itemtypes[itemtype]['name']+"</span>";
         form_header += "<i class='fas fa-times' title='Close' onclick='$(this).parent().parent().remove()'></i>";
         form_header += '<div><span class="kanban-item-subtitle">' + __("One item per line") + '</span></div></div>';
         add_form += form_header;
>>>>>>> 14f56b25

         add_form += "<div class='kanban-item-content'>";
         $.each(self.supported_itemtypes[itemtype]['fields'], function(name, options) {
            const input_type = options['type'] !== undefined ? options['type'] : 'text';
            const value = options['value'] !== undefined ? options['value'] : '';

            // We want to include all hidden fields as they are usually mandatory (project ID)
            if (input_type === 'hidden') {
               add_form += "<input type='hidden' name='" + name + "'";
               if (value !== undefined) {
                  add_form += " value='" + value + "'";
               }
               add_form += "/>";
            } else if (input_type.toLowerCase() === 'raw') {
               add_form += value;
            }
         });
         add_form += "<textarea name='bulk_item_list'></textarea>";
         add_form += "</div>";

         const column_id_elements = column_el.prop('id').split('-');
         const column_value = column_id_elements[column_id_elements.length - 1];
         add_form += "<input type='hidden' name='" + self.column_field.id + "' value='" + column_value + "'/>";
         add_form += "<input type='submit' value='" + __('Add') + "' name='add' class='submit'/>";
         add_form += "</form>";
         $(column_el.find('.kanban-body')[0]).append(add_form);
         $('#' + formID).get(0).scrollIntoView(false);
         $("#" + formID).on('submit', function(e) {
            e.preventDefault();
            const form = $(e.target);
            const data = {
               inputs: form.serialize(),
               itemtype: form.prop('id').split('_')[2],
               action: 'bulk_add_item'
            };

            $.ajax({
               method: 'POST',
               //async: false,
               url: (self.ajax_root + "kanban.php"),
               data: data
            }).done(function() {
               $('#'+formID).remove();
               self.refresh();
            });
         });
      };

      /**
       * Create the add column form and add it to the DOM.
       * @since 9.5.0
       */
      const buildAddColumnForm = function() {
         const uniqueID = Math.floor(Math.random() * 999999);
         const formID = "form_add_column_" + uniqueID;
         self.add_column_form = '#' + formID;
         let add_form = `
            <div id="${formID}" class="kanban-form kanban-add-column-form" style="display: none">
                <form class='no-track'>
                    <div class='kanban-item-header'>
                        <span class='kanban-item-title'>${__('Add a column from existing status')}</span>
                    </div>
                    <div class='kanban-item-content'></div>
         `;
         if (self.rights.canCreateColumn()) {
            add_form += `
               <hr>${__('Or add a new status')}
               <input type='button' class='submit kanban-create-column' value="${__('Create status')}"/>
            `;
         }
         add_form += "</form></div>";
         $(self.element).prepend(add_form);
      };

      /**
       * Create the create column form and add it to the DOM.
       * @since 9.5.0
       */
      const buildCreateColumnForm = function() {
         const uniqueID = Math.floor(Math.random() * 999999);
         const formID = "form_create_column_" + uniqueID;
         self.create_column_form = '#' + formID;
         let create_form = `
            <div id='${formID}' class='kanban-form kanban-create-column-form' style='display: none'>
                <form class='no-track'>
                    <div class='kanban-item-header'>
                        <span class='kanban-item-title'>${__('Create status')}</span>
                    </div>
                    <div class='kanban-item-content'>
                    <input name='name'/>
         `;
         $.each(self.column_field.extra_fields, function(name, field) {
            if (name === undefined) {
               return true;
            }
            let value = (field.value !== undefined) ? field.value : '';
            if (field.type === undefined || field.type === 'text') {
               create_form += "<input name='" + name + "' value='" + value + "'/>";
            } else if (field.type === 'color') {
               if (value.length === 0) {
                  value = '#000000';
               }
               create_form += "<input type='color' name='" + name + "' value='" + value + "'/>";
            }
         });
         create_form += "</div>";
         create_form += "<input type='button' class='submit kanban-create-column' value='" + __('Create status') + "'/>";
         create_form += "</form></div>";
         $(self.element).prepend(create_form);
      };

      /**
       * Delay the background refresh for a short amount of time.
       * This should be called any time the user is in the middle of an action so that the refresh is not disruptive.
       * @since 9.5.0
       */
      const delayRefresh = function() {
         window.clearTimeout(_backgroundRefreshTimer);
         _backgroundRefreshTimer = window.setTimeout(_backgroundRefresh, 10000);
      };

      /**
       * Refresh the Kanban with the new set of columns.
       *    This will clear all existing columns from the Kanban, and replace them with what is provided by the server.
       * @since 9.5.0
       * @param {function} success Callback for when the Kanban is successfully refreshed.
       * @param {function} fail Callback for when the Kanban fails to be refreshed.
       * @param {function} always Callback that is called regardless of the success of the refresh.
       * @param {boolean} initial_load True if this is the first load. On the first load, the user state is not saved.
       */
      this.refresh = function(success, fail, always, initial_load) {
         const _refresh = function() {
            $.ajax({
               method: 'GET',
               //async: false,
               url: (self.ajax_root + "kanban.php"),
               data: {
                  action: "refresh",
                  itemtype: self.item.itemtype,
                  items_id: self.item.items_id,
                  column_field: self.column_field.id
               },
               contentType: 'application/json',
               dataType: 'json'
            }).done(function(columns, textStatus, jqXHR) {
               preloadBadgeCache({
                  trim_cache: true
               });
               clearColumns();
               self.columns = columns;
               fillColumns();
               // Re-filter kanban
               self.filter();
               if (success) {
                  success(columns, textStatus, jqXHR);
               }
            }).fail(function(jqXHR, textStatus, errorThrown) {
               if (fail) {
                  fail(jqXHR, textStatus, errorThrown);
               }
            }).always(function() {
               if (always) {
                  always();
               }
            });
         };
         if (initial_load === undefined || initial_load === true) {
            _refresh();
         } else {
            saveState(false, false, null, null, function() {
               loadState(_refresh);
            });
         }

      };

      /**
       * Append a column to the Kanban
       * @param {number} column_id The ID of the column being added.
       * @param {array} column The column data array.
       * @param {string|Element|jQuery} columns_container The container that the columns are in.
       *    If left null, a new JQueryobject is created with the selector "self.element + ' .kanban-container .kanban-columns'".
       * @param {boolean} revalidate If true, all other columns are checked to see if they have an item in this new column.
       *    If they do, the item is removed from that other column and the counter is updated.
       *    This is useful if an item is changed in another tab or by another user to be in the new column after the original column was added.
       */
      const appendColumn = function(column_id, column, columns_container, revalidate) {
         if (columns_container == null) {
            columns_container = $(self.element + " .kanban-container .kanban-columns").first();
         }
         revalidate = revalidate !== undefined ? revalidate : false;

         column['id'] = "column-" + self.column_field.id + '-' + column_id;
         let collapse = '';
         let position = -1;
         $.each(self.user_state.state, function(order, s_column) {
            if (parseInt(s_column['column']) === parseInt(column_id)) {
               position = order;
               if (s_column['folded'] === true || s_column['folded'] === 'true') {
                  collapse = 'collapsed';
                  return false;
               }
            }
         });
         const _protected = column['_protected'] ? 'kanban-protected' : '';
         const column_classes = "kanban-column " + collapse + " " + _protected;

         const column_top_color = (typeof column['header_color'] !== 'undefined') ? column['header_color'] : 'transparent';
         const column_html = "<div id='" + column['id'] + "' style='border-top: 5px solid "+column_top_color+"' class='"+column_classes+"'></div>";
         let column_el = null;
         if (position < 0) {
            column_el = $(column_html).appendTo(columns_container);
         } else {
            const prev_column = $(columns_container).find('.kanban-column:nth-child(' + (position) + ')');
            if (prev_column.length === 1) {
               column_el = $(column_html).insertAfter(prev_column);
            } else {
               column_el = $(column_html).appendTo(columns_container);
            }
         }
         const cards = column['items'] !== undefined ? column['items'] : [];

         const header_color = column['header_color'];
         const is_header_light = header_color ? isLightColor(header_color) : !self.dark_theme;
         const header_text_class = is_header_light ? 'kanban-text-dark' : 'kanban-text-light';

         const column_header = $("<header class='kanban-column-header'></header>");
         const column_content = $("<div class='kanban-column-header-content'></div>").appendTo(column_header);
         const count = column['items'] !== undefined ? column['items'].length : 0;
         const column_left = $("<span class=''></span>").appendTo(column_content);
         const column_right = $("<span class=''></span>").appendTo(column_content);
         if (self.rights.canModifyView()) {
            $(column_left).append("<i class='fas fa-caret-right fa-lg kanban-collapse-column pointer' title='" + __('Toggle collapse') + "'/>");
         }
         $(column_left).append("<span class='kanban-column-title "+header_text_class+"' style='background-color: "+column['header_color']+";'>" + column['name'] + "</span></span>");
         $(column_right).append("<span class='kanban_nb'>"+count+"</span>");
         $(column_right).append(getColumnToolbarElement(column));
         $(column_el).prepend(column_header);

         $("<ul class='kanban-body'></ul>").appendTo(column_el);

         let added = [];
         $.each(self.user_state.state, function(i, c) {
            if (c['column'] === column_id) {
               $.each(c['cards'], function(i2, card) {
                  $.each(cards, function(i3, card2) {
                     if (card2['id'] === card) {
                        appendCard(column_el, card2);
                        added.push(card2['id']);
                        return false;
                     }
                  });
               });
            }
         });

         $.each(cards, function(card_id, card) {
            if (added.indexOf(card['id']) < 0) {
               appendCard(column_el, card, revalidate);
            }
         });

         refreshSortables();
      };

      /**
       * Append the card in the specified column, handle duplicate cards in case the card moved, generate badges, and update column counts.
       * @since 9.5.0
       * @param {Element|string} column_el The column to add the card to.
       * @param {Object} card The card to append.
       * @param {boolean} revalidate Check for duplicate cards.
       */
      const appendCard = function(column_el, card, revalidate = false) {
         if (revalidate) {
            const existing = $('#' + card['id']);
            if (existing !== undefined) {
               const existing_column = existing.closest('.kanban-column');
               existing.remove();
               self.updateColumnCount(existing_column);
            }
         }

         const itemtype = card['id'].split('-')[0];
         const col_body = $(column_el).find('.kanban-body').first();
         const readonly = card['_readonly'] !== undefined && (card['_readonly'] === true || card['_readonly'] === 1);
         let card_el = `
            <li id="${card['id']}" class="kanban-item ${readonly ? 'readonly' : ''} ${card['is_deleted'] ? 'deleted' : ''}">
                <div class="kanban-item-header">
                    <span class="kanban-item-title" title="${card['title_tooltip']}">
                    <i class="${self.supported_itemtypes[itemtype]['icon']}"></i>
                        ${card['title']}
                    </span>
                    <i class="kanban-item-overflow-actions fas fa-ellipsis-h pointer"></i>
                </div>
                <div class="kanban-item-content">${(card['content'] || '')}</div>
                <div class="kanban-item-team">
         `;
         const team_count = Object.keys(card['_team']).length;
         if (card["_team"] !== undefined && team_count > 0) {
            $.each(Object.values(card["_team"]).slice(0, self.max_team_images), function(teammember_id, teammember) {
               card_el += getTeamBadge(teammember);
            });
            if (card["_team"].length > self.max_team_images) {
               card_el += generateOverflowBadge(team_count - self.max_team_images);
            }
         }
         card_el += "</div></li>";
         $(card_el).appendTo(col_body).data('form_link', card['_form_link'] || undefined);
         self.updateColumnCount(column_el);
      };

      /**
       * Un-hide all filtered items.
       * This does not reset the filters as it is called whenever the items are being re-filtered.
       * To clear the filter, set self.filters to {_text: '*'} and call self.filter().
       * @since 9.5.0
       */
      this.clearFiltered = function() {
         $(self.element + ' .kanban-item').each(function(i, item) {
            $(item).removeClass('filtered-out');
         });
      };

      /**
       * Applies the current filters.
       * @since 9.5.0
       */
      this.filter = function() {
         // Unhide all items in case they are no longer filtered
         self.clearFiltered();
         // Filter using built-in text filter (Check title)
         $(self.element + ' .kanban-item').each(function(i, item) {
            const title = $(item).find(".kanban-item-header a").text();
            try {
               if (!title.match(new RegExp(self.filters._text, 'i'))) {
                  $(item).addClass('filtered-out');
               }
            } catch (err) {
               // Probably not a valid regular expression. Use simple contains matching.
               if (!title.toLowerCase().includes(self.filters._text.toLowerCase())) {
                  $(item).addClass('filtered-out');
               }
            }
         });
         // Check specialized filters (By column item property). Not currently supported.

         // Update column counters
         $(self.element + ' .kanban-column').each(function(i, column) {
            self.updateColumnCount(column);
         });
      };

      /**
       * Toggle the collapsed state of the specified column.
       * After toggling the collapse state, the server is notified of the change.
       * @since 9.5.0
       * @param {string|Element|JQuery} column_el The column element or object.
       */
      this.toggleCollapseColumn = function(column_el) {
         if (!(column_el instanceof jQuery)) {
            column_el = $(column_el);
         }
         column_el.toggleClass('collapsed');
         const action = column_el.hasClass('collapsed') ? 'collapse_column' : 'expand_column';
         $.ajax({
            type: "POST",
            url: (self.ajax_root + "kanban.php"),
            data: {
               action: action,
               column: getColumnIDFromElement(column_el),
               kanban: self.item
            },
            contentType: 'application/json'
         });
      };

      /**
       * Load a column from the server and append it to the Kanban if it is visible.
       * @since 9.5.0
       * @param {number} column_id The ID of the column to load.
       * @param {boolean} nosave If true, the column state is not saved after adding the new column.
       *    This should be false when the state is being loaded, and new columns are being added as a part of that process.
       *    The default behaviour is to save the column state after adding the column (if successful).
    *    @param {boolean} revalidate If true, all other columns are checked to see if they have an item in this new column.
       *    If they do, the item is removed from that other column and the counter is updated.
       *    This is useful if an item is changed in another tab or by another user to be in the new column after the original column was added.
       * @param {function} callback Function to call after the column is loaded (or fails to load).
       */
      const loadColumn = function(column_id, nosave, revalidate, callback = undefined) {
         nosave = nosave !== undefined ? nosave : false;

         let skip_load = false;
         $.each(self.user_state.state, function(i, c) {
            if (parseInt(c['column']) === parseInt(column_id)) {
               if (!c['visible']) {
                  skip_load = true;
               }
               return false;
            }
         });
         if (skip_load) {
            if (callback) {
               callback();
            }
            return;
         }

         $.ajax({
            method: 'GET',
            url: (self.ajax_root + "kanban.php"),
            contentType: 'application/json',
            dataType: 'json',
            async: false,
            data: {
               action: "get_column",
               itemtype: self.item.itemtype,
               items_id: self.item.items_id,
               column_field: self.column_field.id,
               column_id: column_id
            }
         }).done(function(column) {
            if (column !== undefined) {
               self.columns[column_id] = column[column_id];
               appendColumn(column_id, self.columns[column_id], null, revalidate);
            }
         }).always(function() {
            if (callback) {
               callback();
            }
         });
      };

      /**
       * Create a new column and send it to the server.
       * This will create a new item in the DB based on the item type used for columns.
       * It does not automatically add it to the Kanban.
       * @since 9.5.0
       * @param {string} name The name of the new column.
       * @param {Object} params Extra fields needed to create the column.
       * @param {function} callback Function to call after the column is created (or fails to be created).
       */
      const createColumn = function(name, params, callback) {
         if (name === undefined || name.length === 0) {
            if (callback) {
               callback();
            }
            return;
         }
         $.ajax({
            method: 'POST',
            url: (self.ajax_root + "kanban.php"),
            contentType: 'application/json',
            dataType: 'json',
            data: {
               action: "create_column",
               itemtype: self.item.itemtype,
               items_id: self.item.items_id,
               column_field: self.column_field.id,
               column_name: name,
               params: params
            }
         }).always(function() {
            if (callback) {
               callback();
            }
         });
      };

      /**
       * Update the user state object, but do not send it to the server.
       * This should only be done if there is no state stored on the server, so one needs built.
       * Do NOT use this for changes to the state such as moving cards/columns!
       * @since 9.5.0
       */
      const updateColumnState = function() {
         const new_state = {
            is_dirty: true,
            state: {}
         };
         $(self.element + " .kanban-column").each(function(i, element) {
            const column = $(element);
            const element_id = column.prop('id').split('-');
            const column_id = element_id[element_id.length - 1];
            if (self.user_state.state[i] === undefined || column_id !== self.user_state.state[i]['column'] ||
               self.user_state.state[i]['folded'] !== column.hasClass('collapsed')) {
               new_state.is_dirty = true;
            }
            new_state.state[i] = {
               column: column_id,
               folded: column.hasClass('collapsed'),
               cards: {}
            };
            $.each(column.find('.kanban-item'), function(i2, element2) {
               new_state.state[i]['cards'][i2] = $(element2).prop('id');
               if (self.user_state.state[i] !== undefined && self.user_state.state[i]['cards'] !== undefined && self.user_state.state[i]['cards'][i2] !== undefined  &&
                  self.user_state.state[i]['cards'][i2] !== new_state.state[i]['cards'][i2]) {
                  new_state.is_dirty = true;
               }
            });
         });
         self.user_state = new_state;
      };

      /**
       * Restore the Kanban state for the user from the DB if it exists.
       * This restores the visible columns and their collapsed state.
       * @since 9.5.0
       */
      const loadState = function(callback) {
         $.ajax({
            type: "GET",
            url: (self.ajax_root + "kanban.php"),
            data: {
               action: "load_column_state",
               itemtype: self.item.itemtype,
               items_id: self.item.items_id,
               last_load: self.last_refresh
            },
            contentType: 'application/json'
         }).done(function(state) {
            if (state['state'] === undefined || state['state'] === null || Object.keys(state['state']).length === 0) {
               if (callback) {
                  callback(false);
               }
               return;
            }
            self.user_state = {
               is_dirty: false,
               state: state['state']
            };

            const indices = Object.keys(state['state']);
            for (let i = 0; i < indices.length; i++) {
               const index = indices[i];
               const entry = state['state'][index];
               const element = $('#column-' + self.column_field.id + "-" + entry.column);
               if (element.length === 0) {
                  loadColumn(entry.column, true, false);
               }
               $(self.element + ' .kanban-columns .kanban-column:nth-child(' + index + ')').after(element);
               if (entry.folded === 'true') {
                  element.addClass('collapsed');
               }
            }
            self.last_refresh = state['timestamp'];

            if (callback) {
               callback(true);
            }
         });
      };

      /**
       * Saves the current state of the Kanban to the DB for the user.
       * This saves the visible columns and their collapsed state.
       * This should only be done if there is no state stored on the server, so one needs built.
       * Do NOT use this for changes to the state such as moving cards/columns!
       * @since 9.5.0
       * @param {boolean} rebuild_state If true, the column state is recalculated before saving.
       *    By default, this is false as updates are done as changes are made in most cases.
       * @param {boolean} force_save If true, the user state is saved even if it has not changed.
       * @param {function} success Callback for when the user state is successfully saved.
       * @param {function} fail Callback for when the user state fails to be saved.
       * @param {function} always Callback that is called regardless of the success of the save.
       */
      const saveState = function(rebuild_state, force_save, success, fail, always) {
         rebuild_state = rebuild_state !== undefined ? rebuild_state : false;
         if (!force_save && !self.user_state.is_dirty) {
            if (always) {
               always();
            }
            return;
         }
         // Reload state in case it changed in another tab/window
         if (rebuild_state) {
            // Build state of the Kanban
            updateColumnState();
         }
         if (self.user_state.state === undefined || self.user_state.state === null || Object.keys(self.user_state.state).length === 0) {
            if (always) {
               always();
            }
            return;
         }
         $.ajax({
            type: "POST",
            url: (self.ajax_root + "kanban.php"),
            data: {
               action: "save_column_state",
               itemtype: self.item.itemtype,
               items_id: self.item.items_id,
               state: self.user_state.state
            },
            contentType: 'application/json'
         }).done(function(data, textStatus, jqXHR) {
            self.user_state.is_dirty = false;
            if (success) {
               success(data, textStatus, jqXHR);
            }
         }).fail(function(jqXHR, textStatus, errorThrown) {
            if (fail) {
               fail(jqXHR, textStatus, errorThrown);
            }
         }).always(function() {
            if (always) {
               always();
            }
         });
      };

      /**
       * Initialize the background refresh mechanism.
       * @sicne 9.5.0
       */
      const backgroundRefresh = function() {
         if (self.background_refresh_interval <= 0) {
            return;
         }
         _backgroundRefresh = function() {
            const sorting = $('.ui-sortable-helper');
            // Check if the user is current sorting items
            if (sorting.length > 0) {
               // Wait 10 seconds and try the background refresh again
               delayRefresh();
               return;
            }
            // Refresh and then schedule the next refresh (minutes)
            self.refresh(null, null, function() {
               _backgroundRefreshTimer = window.setTimeout(_backgroundRefresh, self.background_refresh_interval * 60 * 1000);
            }, false);
         };
         // Schedule initial background refresh (minutes)
         _backgroundRefreshTimer = window.setTimeout(_backgroundRefresh, self.background_refresh_interval * 60 * 1000);
      };

      /**
       * Initialize the Kanban by loading the user's column state, adding the needed elements to the DOM, and starting the background save and refresh.
       * @since 9.5.0
       */
      this.init = function() {
         loadState(function() {
            build();
            $(document).ready(function() {
               $.ajax({
                  type: 'GET',
                  url: (self.ajax_root + 'kanban.php'),
                  data: {
                     action: 'get_switcher_dropdown',
                     itemtype: self.item.itemtype,
                     items_id: self.item.items_id
                  },
                  contentType: 'application/json',
                  success: function($data) {
                     const switcher = $(self.element + " .kanban-toolbar select[name='kanban-board-switcher']");
                     switcher.replaceWith($data);
                  }
               });
               registerEventListeners();
               backgroundRefresh();
            });
         });
      };
      initParams(arguments);
   };
})();<|MERGE_RESOLUTION|>--- conflicted
+++ resolved
@@ -1666,10 +1666,9 @@
             column_el = $(column_el);
          }
 
-<<<<<<< HEAD
          const uniqueID = Math.floor(Math.random() * 999999);
          const formID = "form_add_" + itemtype + "_" + uniqueID;
-         let add_form = "<form id='" + formID + "' class='kanban-add-form kanban-form no-track'>";
+         let add_form = "<form id='" + formID + "' class='kanban-add-form kanban-bulk-add-form kanban-form no-track'>";
 
          add_form += `
             <div class='kanban-item-header'>
@@ -1683,16 +1682,6 @@
                  </div>
            </div>
          `;
-=======
-         var uniqueID = Math.floor(Math.random() * 999999);
-         var formID = "form_add_" + itemtype + "_" + uniqueID;
-         var add_form = "<form id='" + formID + "' class='kanban-add-form kanban-bulk-add-form kanban-form no-track'>";
-         var form_header = "<div class='kanban-item-header'>";
-         form_header += "<span class='kanban-item-title'>"+self.supported_itemtypes[itemtype]['name']+"</span>";
-         form_header += "<i class='fas fa-times' title='Close' onclick='$(this).parent().parent().remove()'></i>";
-         form_header += '<div><span class="kanban-item-subtitle">' + __("One item per line") + '</span></div></div>';
-         add_form += form_header;
->>>>>>> 14f56b25
 
          add_form += "<div class='kanban-item-content'>";
          $.each(self.supported_itemtypes[itemtype]['fields'], function(name, options) {
