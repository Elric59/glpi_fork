{
    "_readme": [
        "This file locks the dependencies of your project to a known state",
        "Read more about it at https://getcomposer.org/doc/01-basic-usage.md#installing-dependencies",
        "This file is @generated automatically"
    ],
<<<<<<< HEAD
    "content-hash": "0b16e96c308e655a2b773c2d7cafa567",
=======
    "content-hash": "368a9b79cb288eb9774bbe1577af4dd3",
>>>>>>> 6d3547a0
    "packages": [
        {
            "name": "blueimp/jquery-file-upload",
            "version": "v10.7.0",
            "source": {
                "type": "git",
                "url": "https://github.com/vkhramtsov/jQuery-File-Upload.git",
                "reference": "4677050d31be2da817e1d23d0bacb81fb4b37cb3"
            },
            "dist": {
                "type": "zip",
                "url": "https://api.github.com/repos/vkhramtsov/jQuery-File-Upload/zipball/4677050d31be2da817e1d23d0bacb81fb4b37cb3",
                "reference": "4677050d31be2da817e1d23d0bacb81fb4b37cb3",
                "shasum": ""
            },
            "type": "library",
            "autoload": {
                "classmap": [
                    "server/php/UploadHandler.php"
                ]
            },
            "notification-url": "https://packagist.org/downloads/",
            "license": [
                "MIT"
            ],
            "authors": [
                {
                    "name": "Sebastian Tschan",
                    "homepage": "https://blueimp.net"
                }
            ],
            "description": "File Upload widget for jQuery.",
            "homepage": "https://github.com/blueimp/jQuery-File-Upload",
            "keywords": [
                "bootstrap",
                "chunk",
                "cross-domain",
                "cross-site",
                "drag",
                "drop",
                "file",
                "gae",
                "go",
                "jquery",
                "multiple",
                "php",
                "preview",
                "progress",
                "python",
                "resume",
                "selection",
                "upload",
                "widget"
            ],
            "time": "2020-01-04T05:46:30+00:00"
        },
        {
            "name": "container-interop/container-interop",
            "version": "1.2.0",
            "source": {
                "type": "git",
                "url": "https://github.com/container-interop/container-interop.git",
                "reference": "79cbf1341c22ec75643d841642dd5d6acd83bdb8"
            },
            "dist": {
                "type": "zip",
                "url": "https://api.github.com/repos/container-interop/container-interop/zipball/79cbf1341c22ec75643d841642dd5d6acd83bdb8",
                "reference": "79cbf1341c22ec75643d841642dd5d6acd83bdb8",
                "shasum": ""
            },
            "require": {
                "psr/container": "^1.0"
            },
            "type": "library",
            "autoload": {
                "psr-4": {
                    "Interop\\Container\\": "src/Interop/Container/"
                }
            },
            "notification-url": "https://packagist.org/downloads/",
            "license": [
                "MIT"
            ],
            "description": "Promoting the interoperability of container objects (DIC, SL, etc.)",
            "homepage": "https://github.com/container-interop/container-interop",
            "abandoned": "psr/container",
            "time": "2017-02-14T19:40:03+00:00"
        },
        {
            "name": "elvanto/litemoji",
            "version": "2.0.1",
            "source": {
                "type": "git",
                "url": "https://github.com/elvanto/litemoji.git",
                "reference": "2cba2c87c505fe1d3a6e06ff4cc48d98af757521"
            },
            "dist": {
                "type": "zip",
                "url": "https://api.github.com/repos/elvanto/litemoji/zipball/2cba2c87c505fe1d3a6e06ff4cc48d98af757521",
                "reference": "2cba2c87c505fe1d3a6e06ff4cc48d98af757521",
                "shasum": ""
            },
            "require": {
                "php": ">=5.6"
            },
            "require-dev": {
                "milesj/emojibase": "4.0.0",
                "phpunit/phpunit": "^5.0"
            },
            "type": "library",
            "autoload": {
                "psr-4": {
                    "LitEmoji\\": "src/"
                }
            },
            "notification-url": "https://packagist.org/downloads/",
            "license": [
                "MIT"
            ],
            "description": "A PHP library simplifying the conversion of unicode, HTML and shortcode emoji.",
            "keywords": [
                "emoji",
                "php-emoji"
            ],
            "time": "2019-07-24T19:58:51+00:00"
        },
        {
            "name": "htmlawed/htmlawed",
            "version": "1.2.5",
            "dist": {
                "type": "zip",
                "url": "https://www.bioinformatics.org/phplabware/downloads/htmLawed125.zip"
            },
            "type": "library",
            "autoload": {
                "files": [
                    "htmLawed.php"
                ]
            },
            "license": [
                "LGPL-3.0-only",
                "GPL-2.0-or-later"
            ],
            "authors": [
                {
                    "name": "Santosh Patnaik",
                    "email": "drpatnaik@yahoo.com",
                    "role": "Developer"
                }
            ],
            "description": "Official htmLawed PHP library for HTML filtering",
            "homepage": "https://www.bioinformatics.org/phplabware/internal_utilities/htmLawed"
        },
        {
            "name": "iamcal/lib_autolink",
            "version": "v1.7",
            "source": {
                "type": "git",
                "url": "https://github.com/iamcal/lib_autolink.git",
                "reference": "b3a86d8437e5d635fb85b155a86288d94f6a924d"
            },
            "dist": {
                "type": "zip",
                "url": "https://api.github.com/repos/iamcal/lib_autolink/zipball/b3a86d8437e5d635fb85b155a86288d94f6a924d",
                "reference": "b3a86d8437e5d635fb85b155a86288d94f6a924d",
                "shasum": ""
            },
            "type": "library",
            "autoload": {
                "files": [
                    "lib_autolink.php"
                ]
            },
            "notification-url": "https://packagist.org/downloads/",
            "license": [
                "MIT"
            ],
            "description": "Adds anchors to urls in a text",
            "keywords": [
                "anchor",
                "autolink",
                "link"
            ],
            "time": "2015-05-22T17:10:41+00:00"
        },
        {
            "name": "laminas/laminas-cache",
            "version": "2.9.0",
            "source": {
                "type": "git",
                "url": "https://github.com/laminas/laminas-cache.git",
                "reference": "f4746a868c3e2f2da63c19d23efac12b9d1bb554"
            },
            "dist": {
                "type": "zip",
                "url": "https://api.github.com/repos/laminas/laminas-cache/zipball/f4746a868c3e2f2da63c19d23efac12b9d1bb554",
                "reference": "f4746a868c3e2f2da63c19d23efac12b9d1bb554",
                "shasum": ""
            },
            "require": {
                "laminas/laminas-eventmanager": "^2.6.3 || ^3.2",
                "laminas/laminas-servicemanager": "^2.7.8 || ^3.3",
                "laminas/laminas-stdlib": "^3.2.1",
                "laminas/laminas-zendframework-bridge": "^1.0",
                "php": "^5.6 || ^7.0",
                "psr/cache": "^1.0",
                "psr/simple-cache": "^1.0"
            },
            "provide": {
                "psr/cache-implementation": "1.0",
                "psr/simple-cache-implementation": "1.0"
            },
            "replace": {
                "zendframework/zend-cache": "self.version"
            },
            "require-dev": {
                "cache/integration-tests": "^0.16",
                "laminas/laminas-coding-standard": "~1.0.0",
                "laminas/laminas-serializer": "^2.6",
                "laminas/laminas-session": "^2.7.4",
                "phpbench/phpbench": "^0.13",
                "phpunit/phpunit": "^5.7.27 || ^6.5.8 || ^7.1.2"
            },
            "suggest": {
                "ext-apc": "APC or compatible extension, to use the APC storage adapter",
                "ext-apcu": "APCU >= 5.1.0, to use the APCu storage adapter",
                "ext-dba": "DBA, to use the DBA storage adapter",
                "ext-memcache": "Memcache >= 2.0.0 to use the Memcache storage adapter",
                "ext-memcached": "Memcached >= 1.0.0 to use the Memcached storage adapter",
                "ext-mongo": "Mongo, to use MongoDb storage adapter",
                "ext-mongodb": "MongoDB, to use the ExtMongoDb storage adapter",
                "ext-redis": "Redis, to use Redis storage adapter",
                "ext-wincache": "WinCache, to use the WinCache storage adapter",
                "ext-xcache": "XCache, to use the XCache storage adapter",
                "laminas/laminas-serializer": "Laminas\\Serializer component",
                "laminas/laminas-session": "Laminas\\Session component",
                "mongodb/mongodb": "Required for use with the ext-mongodb adapter",
                "mongofill/mongofill": "Alternative to ext-mongo - a pure PHP implementation designed as a drop in replacement"
            },
            "type": "library",
            "extra": {
                "branch-alias": {
                    "dev-master": "2.9.x-dev",
                    "dev-develop": "2.10.x-dev"
                },
                "laminas": {
                    "component": "Laminas\\Cache",
                    "config-provider": "Laminas\\Cache\\ConfigProvider"
                }
            },
            "autoload": {
                "files": [
                    "autoload/patternPluginManagerPolyfill.php"
                ],
                "psr-4": {
                    "Laminas\\Cache\\": "src/"
                }
            },
            "notification-url": "https://packagist.org/downloads/",
            "license": [
                "BSD-3-Clause"
            ],
            "description": "Caching implementation with a variety of storage options, as well as codified caching strategies for callbacks, classes, and output",
            "homepage": "https://laminas.dev",
            "keywords": [
                "cache",
                "laminas",
                "psr-16",
                "psr-6"
            ],
<<<<<<< HEAD
            "time": "2019-12-31T16:23:18+00:00"
=======
            "abandoned": "scssphp/scssphp",
            "time": "2018-07-22T01:22:08+00:00"
>>>>>>> 6d3547a0
        },
        {
            "name": "laminas/laminas-eventmanager",
            "version": "3.2.1",
            "source": {
                "type": "git",
                "url": "https://github.com/laminas/laminas-eventmanager.git",
                "reference": "ce4dc0bdf3b14b7f9815775af9dfee80a63b4748"
            },
            "dist": {
                "type": "zip",
                "url": "https://api.github.com/repos/laminas/laminas-eventmanager/zipball/ce4dc0bdf3b14b7f9815775af9dfee80a63b4748",
                "reference": "ce4dc0bdf3b14b7f9815775af9dfee80a63b4748",
                "shasum": ""
            },
            "require": {
                "laminas/laminas-zendframework-bridge": "^1.0",
                "php": "^5.6 || ^7.0"
            },
            "replace": {
                "zendframework/zend-eventmanager": "self.version"
            },
            "require-dev": {
                "athletic/athletic": "^0.1",
                "container-interop/container-interop": "^1.1.0",
                "laminas/laminas-coding-standard": "~1.0.0",
                "laminas/laminas-stdlib": "^2.7.3 || ^3.0",
                "phpunit/phpunit": "^5.7.27 || ^6.5.8 || ^7.1.2"
            },
            "suggest": {
                "container-interop/container-interop": "^1.1.0, to use the lazy listeners feature",
                "laminas/laminas-stdlib": "^2.7.3 || ^3.0, to use the FilterChain feature"
            },
            "type": "library",
            "extra": {
                "branch-alias": {
                    "dev-master": "3.2-dev",
                    "dev-develop": "3.3-dev"
                }
            },
            "autoload": {
                "psr-4": {
                    "Laminas\\EventManager\\": "src/"
                }
            },
            "notification-url": "https://packagist.org/downloads/",
            "license": [
                "BSD-3-Clause"
            ],
            "description": "Trigger and listen to events within a PHP application",
            "homepage": "https://laminas.dev",
            "keywords": [
                "event",
                "eventmanager",
                "events",
                "laminas"
            ],
            "time": "2019-12-31T16:44:52+00:00"
        },
        {
            "name": "laminas/laminas-i18n",
            "version": "2.10.1",
            "source": {
                "type": "git",
                "url": "https://github.com/laminas/laminas-i18n.git",
                "reference": "815be447f1c77f70a86bf24d00087fcb975b39ff"
            },
            "dist": {
                "type": "zip",
                "url": "https://api.github.com/repos/laminas/laminas-i18n/zipball/815be447f1c77f70a86bf24d00087fcb975b39ff",
                "reference": "815be447f1c77f70a86bf24d00087fcb975b39ff",
                "shasum": ""
            },
            "require": {
                "ext-intl": "*",
                "laminas/laminas-stdlib": "^2.7 || ^3.0",
                "laminas/laminas-zendframework-bridge": "^1.0",
                "php": "^5.6 || ^7.0"
            },
            "conflict": {
                "phpspec/prophecy": "<1.9.0"
            },
            "replace": {
                "zendframework/zend-i18n": "self.version"
            },
            "require-dev": {
                "laminas/laminas-cache": "^2.6.1",
                "laminas/laminas-coding-standard": "~1.0.0",
                "laminas/laminas-config": "^2.6",
                "laminas/laminas-eventmanager": "^2.6.2 || ^3.0",
                "laminas/laminas-filter": "^2.6.1",
                "laminas/laminas-servicemanager": "^2.7.5 || ^3.0.3",
                "laminas/laminas-validator": "^2.6",
                "laminas/laminas-view": "^2.6.3",
                "phpunit/phpunit": "^5.7.27 || ^6.5.14 || ^7.5.16"
            },
            "suggest": {
                "laminas/laminas-cache": "Laminas\\Cache component",
                "laminas/laminas-config": "Laminas\\Config component",
                "laminas/laminas-eventmanager": "You should install this package to use the events in the translator",
                "laminas/laminas-filter": "You should install this package to use the provided filters",
                "laminas/laminas-i18n-resources": "Translation resources",
                "laminas/laminas-servicemanager": "Laminas\\ServiceManager component",
                "laminas/laminas-validator": "You should install this package to use the provided validators",
                "laminas/laminas-view": "You should install this package to use the provided view helpers"
            },
            "type": "library",
            "extra": {
                "branch-alias": {
                    "dev-master": "2.10.x-dev",
                    "dev-develop": "2.11.x-dev"
                },
                "laminas": {
                    "component": "Laminas\\I18n",
                    "config-provider": "Laminas\\I18n\\ConfigProvider"
                }
            },
            "autoload": {
                "psr-4": {
                    "Laminas\\I18n\\": "src/"
                }
            },
            "notification-url": "https://packagist.org/downloads/",
            "license": [
                "BSD-3-Clause"
            ],
            "description": "Provide translations for your application, and filter and validate internationalized values",
            "homepage": "https://laminas.dev",
            "keywords": [
                "i18n",
                "laminas"
            ],
            "time": "2019-12-31T17:07:17+00:00"
        },
        {
            "name": "laminas/laminas-json",
            "version": "3.1.2",
            "source": {
                "type": "git",
                "url": "https://github.com/laminas/laminas-json.git",
                "reference": "00dc0da7b5e5018904c5c4a8e80a5faa16c2c1c6"
            },
            "dist": {
                "type": "zip",
                "url": "https://api.github.com/repos/laminas/laminas-json/zipball/00dc0da7b5e5018904c5c4a8e80a5faa16c2c1c6",
                "reference": "00dc0da7b5e5018904c5c4a8e80a5faa16c2c1c6",
                "shasum": ""
            },
            "require": {
                "laminas/laminas-zendframework-bridge": "^1.0",
                "php": "^5.6 || ^7.0"
            },
            "replace": {
                "zendframework/zend-json": "self.version"
            },
            "require-dev": {
                "laminas/laminas-coding-standard": "~1.0.0",
                "laminas/laminas-stdlib": "^2.7.7 || ^3.1",
                "phpunit/phpunit": "^5.7.23 || ^6.4.3"
            },
            "suggest": {
                "laminas/laminas-json-server": "For implementing JSON-RPC servers",
                "laminas/laminas-xml2json": "For converting XML documents to JSON"
            },
            "type": "library",
            "extra": {
                "branch-alias": {
                    "dev-master": "3.1.x-dev",
                    "dev-develop": "3.2.x-dev"
                }
            },
            "autoload": {
                "psr-4": {
                    "Laminas\\Json\\": "src/"
                }
            },
            "notification-url": "https://packagist.org/downloads/",
            "license": [
                "BSD-3-Clause"
            ],
            "description": "provides convenience methods for serializing native PHP to JSON and decoding JSON to native PHP",
            "homepage": "https://laminas.dev",
            "keywords": [
                "json",
                "laminas"
            ],
            "time": "2019-12-31T17:15:04+00:00"
        },
        {
            "name": "laminas/laminas-loader",
            "version": "2.6.1",
            "source": {
                "type": "git",
                "url": "https://github.com/laminas/laminas-loader.git",
                "reference": "5d01c2c237ae9e68bec262f339947e2ea18979bc"
            },
            "dist": {
                "type": "zip",
                "url": "https://api.github.com/repos/laminas/laminas-loader/zipball/5d01c2c237ae9e68bec262f339947e2ea18979bc",
                "reference": "5d01c2c237ae9e68bec262f339947e2ea18979bc",
                "shasum": ""
            },
            "require": {
                "laminas/laminas-zendframework-bridge": "^1.0",
                "php": "^5.6 || ^7.0"
            },
            "replace": {
                "zendframework/zend-loader": "self.version"
            },
            "require-dev": {
                "laminas/laminas-coding-standard": "~1.0.0",
                "phpunit/phpunit": "^5.7.27 || ^6.5.8 || ^7.1.4"
            },
            "type": "library",
            "extra": {
                "branch-alias": {
                    "dev-master": "2.6.x-dev",
                    "dev-develop": "2.7.x-dev"
                }
            },
            "autoload": {
                "psr-4": {
                    "Laminas\\Loader\\": "src/"
                }
            },
            "notification-url": "https://packagist.org/downloads/",
            "license": [
                "BSD-3-Clause"
            ],
            "description": "Autoloading and plugin loading strategies",
            "homepage": "https://laminas.dev",
            "keywords": [
                "laminas",
                "loader"
            ],
            "time": "2019-12-31T17:18:27+00:00"
        },
        {
            "name": "laminas/laminas-mail",
            "version": "2.10.0",
            "source": {
                "type": "git",
                "url": "https://github.com/laminas/laminas-mail.git",
                "reference": "019fb670c1dff6be7fc91d3b88942bd0a5f68792"
            },
            "dist": {
                "type": "zip",
                "url": "https://api.github.com/repos/laminas/laminas-mail/zipball/019fb670c1dff6be7fc91d3b88942bd0a5f68792",
                "reference": "019fb670c1dff6be7fc91d3b88942bd0a5f68792",
                "shasum": ""
            },
            "require": {
                "ext-iconv": "*",
                "laminas/laminas-loader": "^2.5",
                "laminas/laminas-mime": "^2.5",
                "laminas/laminas-stdlib": "^2.7 || ^3.0",
                "laminas/laminas-validator": "^2.10.2",
                "laminas/laminas-zendframework-bridge": "^1.0",
                "php": "^5.6 || ^7.0",
                "true/punycode": "^2.1"
            },
            "replace": {
                "zendframework/zend-mail": "self.version"
            },
            "require-dev": {
                "laminas/laminas-coding-standard": "~1.0.0",
                "laminas/laminas-config": "^2.6",
                "laminas/laminas-crypt": "^2.6 || ^3.0",
                "laminas/laminas-servicemanager": "^2.7.10 || ^3.3.1",
                "phpunit/phpunit": "^5.7.25 || ^6.4.4 || ^7.1.4"
            },
            "suggest": {
                "laminas/laminas-crypt": "Crammd5 support in SMTP Auth",
                "laminas/laminas-servicemanager": "^2.7.10 || ^3.3.1 when using SMTP to deliver messages"
            },
            "type": "library",
            "extra": {
                "branch-alias": {
                    "dev-master": "2.10.x-dev",
                    "dev-develop": "2.11.x-dev"
                },
                "laminas": {
                    "component": "Laminas\\Mail",
                    "config-provider": "Laminas\\Mail\\ConfigProvider"
                }
            },
            "autoload": {
                "psr-4": {
                    "Laminas\\Mail\\": "src/"
                }
            },
            "notification-url": "https://packagist.org/downloads/",
            "license": [
                "BSD-3-Clause"
            ],
            "description": "Provides generalized functionality to compose and send both text and MIME-compliant multipart e-mail messages",
            "homepage": "https://laminas.dev",
            "keywords": [
                "laminas",
                "mail"
            ],
            "time": "2019-12-31T17:21:22+00:00"
        },
        {
            "name": "laminas/laminas-mime",
            "version": "2.7.2",
            "source": {
                "type": "git",
                "url": "https://github.com/laminas/laminas-mime.git",
                "reference": "2dbace2c69542e5a251af3becb6d7209ac9fb42b"
            },
            "dist": {
                "type": "zip",
                "url": "https://api.github.com/repos/laminas/laminas-mime/zipball/2dbace2c69542e5a251af3becb6d7209ac9fb42b",
                "reference": "2dbace2c69542e5a251af3becb6d7209ac9fb42b",
                "shasum": ""
            },
            "require": {
                "laminas/laminas-stdlib": "^2.7 || ^3.0",
                "laminas/laminas-zendframework-bridge": "^1.0",
                "php": "^5.6 || ^7.0"
            },
            "replace": {
                "zendframework/zend-mime": "self.version"
            },
            "require-dev": {
                "laminas/laminas-coding-standard": "~1.0.0",
                "laminas/laminas-mail": "^2.6",
                "phpunit/phpunit": "^5.7.21 || ^6.3"
            },
            "suggest": {
                "laminas/laminas-mail": "Laminas\\Mail component"
            },
            "type": "library",
            "extra": {
                "branch-alias": {
                    "dev-master": "2.7.x-dev",
                    "dev-develop": "2.8.x-dev"
                }
            },
            "autoload": {
                "psr-4": {
                    "Laminas\\Mime\\": "src/"
                }
            },
            "notification-url": "https://packagist.org/downloads/",
            "license": [
                "BSD-3-Clause"
            ],
            "description": "Create and parse MIME messages and parts",
            "homepage": "https://laminas.dev",
            "keywords": [
                "laminas",
                "mime"
            ],
            "time": "2019-12-31T17:25:27+00:00"
        },
        {
            "name": "laminas/laminas-serializer",
            "version": "2.9.1",
            "source": {
                "type": "git",
                "url": "https://github.com/laminas/laminas-serializer.git",
                "reference": "c1c9361f114271b0736db74e0083a919081af5e0"
            },
            "dist": {
                "type": "zip",
                "url": "https://api.github.com/repos/laminas/laminas-serializer/zipball/c1c9361f114271b0736db74e0083a919081af5e0",
                "reference": "c1c9361f114271b0736db74e0083a919081af5e0",
                "shasum": ""
            },
            "require": {
                "laminas/laminas-json": "^2.5 || ^3.0",
                "laminas/laminas-stdlib": "^2.7 || ^3.0",
                "laminas/laminas-zendframework-bridge": "^1.0",
                "php": "^5.6 || ^7.0"
            },
            "replace": {
                "zendframework/zend-serializer": "self.version"
            },
            "require-dev": {
                "laminas/laminas-coding-standard": "~1.0.0",
                "laminas/laminas-math": "^2.6 || ^3.0",
                "laminas/laminas-servicemanager": "^2.7.5 || ^3.0.3",
                "phpunit/phpunit": "^5.7.27 || ^6.5.14 || ^7.5.16"
            },
            "suggest": {
                "laminas/laminas-math": "(^2.6 || ^3.0) To support Python Pickle serialization",
                "laminas/laminas-servicemanager": "(^2.7.5 || ^3.0.3) To support plugin manager support"
            },
            "type": "library",
            "extra": {
                "branch-alias": {
                    "dev-master": "2.9.x-dev",
                    "dev-develop": "2.10.x-dev"
                },
                "laminas": {
                    "component": "Laminas\\Serializer",
                    "config-provider": "Laminas\\Serializer\\ConfigProvider"
                }
            },
            "autoload": {
                "psr-4": {
                    "Laminas\\Serializer\\": "src/"
                }
            },
            "notification-url": "https://packagist.org/downloads/",
            "license": [
                "BSD-3-Clause"
            ],
            "description": "Serialize and deserialize PHP structures to a variety of representations",
            "homepage": "https://laminas.dev",
            "keywords": [
                "laminas",
                "serializer"
            ],
            "time": "2019-12-31T17:42:11+00:00"
        },
        {
            "name": "laminas/laminas-servicemanager",
            "version": "3.4.0",
            "source": {
                "type": "git",
                "url": "https://github.com/laminas/laminas-servicemanager.git",
                "reference": "044cb8e380682563fb277ed5f6de4f690e4e6239"
            },
            "dist": {
                "type": "zip",
                "url": "https://api.github.com/repos/laminas/laminas-servicemanager/zipball/044cb8e380682563fb277ed5f6de4f690e4e6239",
                "reference": "044cb8e380682563fb277ed5f6de4f690e4e6239",
                "shasum": ""
            },
            "require": {
                "container-interop/container-interop": "^1.2",
                "laminas/laminas-stdlib": "^3.2.1",
                "laminas/laminas-zendframework-bridge": "^1.0",
                "php": "^5.6 || ^7.0",
                "psr/container": "^1.0"
            },
            "provide": {
                "container-interop/container-interop-implementation": "^1.2",
                "psr/container-implementation": "^1.0"
            },
            "replace": {
                "zendframework/zend-servicemanager": "self.version"
            },
            "require-dev": {
                "laminas/laminas-coding-standard": "~1.0.0",
                "mikey179/vfsstream": "^1.6.5",
                "ocramius/proxy-manager": "^1.0 || ^2.0",
                "phpbench/phpbench": "^0.13.0",
                "phpunit/phpunit": "^5.7.25 || ^6.4.4"
            },
            "suggest": {
                "laminas/laminas-stdlib": "laminas-stdlib ^2.5 if you wish to use the MergeReplaceKey or MergeRemoveKey features in Config instances",
                "ocramius/proxy-manager": "ProxyManager 1.* to handle lazy initialization of services"
            },
            "bin": [
                "bin/generate-deps-for-config-factory",
                "bin/generate-factory-for-class"
            ],
            "type": "library",
            "extra": {
                "branch-alias": {
                    "dev-master": "3.3-dev",
                    "dev-develop": "4.0-dev"
                }
            },
            "autoload": {
                "psr-4": {
                    "Laminas\\ServiceManager\\": "src/"
                }
            },
            "notification-url": "https://packagist.org/downloads/",
            "license": [
                "BSD-3-Clause"
            ],
            "description": "Factory-Driven Dependency Injection Container",
            "homepage": "https://laminas.dev",
            "keywords": [
                "PSR-11",
                "dependency-injection",
                "di",
                "dic",
                "laminas",
                "service-manager",
                "servicemanager"
            ],
            "time": "2019-12-31T17:44:47+00:00"
        },
        {
            "name": "laminas/laminas-stdlib",
            "version": "3.2.1",
            "source": {
                "type": "git",
                "url": "https://github.com/laminas/laminas-stdlib.git",
                "reference": "2b18347625a2f06a1a485acfbc870f699dbe51c6"
            },
            "dist": {
                "type": "zip",
                "url": "https://api.github.com/repos/laminas/laminas-stdlib/zipball/2b18347625a2f06a1a485acfbc870f699dbe51c6",
                "reference": "2b18347625a2f06a1a485acfbc870f699dbe51c6",
                "shasum": ""
            },
            "require": {
                "laminas/laminas-zendframework-bridge": "^1.0",
                "php": "^5.6 || ^7.0"
            },
            "replace": {
                "zendframework/zend-stdlib": "self.version"
            },
            "require-dev": {
                "laminas/laminas-coding-standard": "~1.0.0",
                "phpbench/phpbench": "^0.13",
                "phpunit/phpunit": "^5.7.27 || ^6.5.8 || ^7.1.2"
            },
            "type": "library",
            "extra": {
                "branch-alias": {
                    "dev-master": "3.2.x-dev",
                    "dev-develop": "3.3.x-dev"
                }
            },
            "autoload": {
                "psr-4": {
                    "Laminas\\Stdlib\\": "src/"
                }
            },
            "notification-url": "https://packagist.org/downloads/",
            "license": [
                "BSD-3-Clause"
            ],
            "description": "SPL extensions, array utilities, error handlers, and more",
            "homepage": "https://laminas.dev",
            "keywords": [
                "laminas",
                "stdlib"
            ],
            "time": "2019-12-31T17:51:15+00:00"
        },
        {
            "name": "laminas/laminas-validator",
            "version": "2.12.0",
            "source": {
                "type": "git",
                "url": "https://github.com/laminas/laminas-validator.git",
                "reference": "51ff367387b67f6faa50bbb4d6ed6129247de2a2"
            },
            "dist": {
                "type": "zip",
                "url": "https://api.github.com/repos/laminas/laminas-validator/zipball/51ff367387b67f6faa50bbb4d6ed6129247de2a2",
                "reference": "51ff367387b67f6faa50bbb4d6ed6129247de2a2",
                "shasum": ""
            },
            "require": {
                "container-interop/container-interop": "^1.1",
                "laminas/laminas-stdlib": "^3.2.1",
                "laminas/laminas-zendframework-bridge": "^1.0",
                "php": "^5.6 || ^7.0"
            },
            "replace": {
                "zendframework/zend-validator": "self.version"
            },
            "require-dev": {
                "laminas/laminas-cache": "^2.6.1",
                "laminas/laminas-coding-standard": "~1.0.0",
                "laminas/laminas-config": "^2.6",
                "laminas/laminas-db": "^2.7",
                "laminas/laminas-filter": "^2.6",
                "laminas/laminas-http": "^2.5.4",
                "laminas/laminas-i18n": "^2.6",
                "laminas/laminas-math": "^2.6",
                "laminas/laminas-servicemanager": "^2.7.5 || ^3.0.3",
                "laminas/laminas-session": "^2.8",
                "laminas/laminas-uri": "^2.5",
                "phpunit/phpunit": "^6.0.8 || ^5.7.15",
                "psr/http-message": "^1.0"
            },
            "suggest": {
                "laminas/laminas-db": "Laminas\\Db component, required by the (No)RecordExists validator",
                "laminas/laminas-filter": "Laminas\\Filter component, required by the Digits validator",
                "laminas/laminas-i18n": "Laminas\\I18n component to allow translation of validation error messages",
                "laminas/laminas-i18n-resources": "Translations of validator messages",
                "laminas/laminas-math": "Laminas\\Math component, required by the Csrf validator",
                "laminas/laminas-servicemanager": "Laminas\\ServiceManager component to allow using the ValidatorPluginManager and validator chains",
                "laminas/laminas-session": "Laminas\\Session component, ^2.8; required by the Csrf validator",
                "laminas/laminas-uri": "Laminas\\Uri component, required by the Uri and Sitemap\\Loc validators",
                "psr/http-message": "psr/http-message, required when validating PSR-7 UploadedFileInterface instances via the Upload and UploadFile validators"
            },
            "type": "library",
            "extra": {
                "branch-alias": {
                    "dev-master": "2.12.x-dev",
                    "dev-develop": "2.13.x-dev"
                },
                "laminas": {
                    "component": "Laminas\\Validator",
                    "config-provider": "Laminas\\Validator\\ConfigProvider"
                }
            },
            "autoload": {
                "psr-4": {
                    "Laminas\\Validator\\": "src/"
                }
            },
            "notification-url": "https://packagist.org/downloads/",
            "license": [
                "BSD-3-Clause"
            ],
            "description": "provides a set of commonly needed validators",
            "homepage": "https://laminas.dev",
            "keywords": [
                "laminas",
                "validator"
            ],
            "time": "2019-12-31T17:57:33+00:00"
        },
        {
            "name": "laminas/laminas-zendframework-bridge",
            "version": "1.0.1",
            "source": {
                "type": "git",
                "url": "https://github.com/laminas/laminas-zendframework-bridge.git",
                "reference": "0fb9675b84a1666ab45182b6c5b29956921e818d"
            },
            "dist": {
                "type": "zip",
                "url": "https://api.github.com/repos/laminas/laminas-zendframework-bridge/zipball/0fb9675b84a1666ab45182b6c5b29956921e818d",
                "reference": "0fb9675b84a1666ab45182b6c5b29956921e818d",
                "shasum": ""
            },
            "require": {
                "php": "^5.6 || ^7.0"
            },
            "require-dev": {
                "phpunit/phpunit": "^5.7 || ^6.5 || ^7.5 || ^8.1",
                "squizlabs/php_codesniffer": "^3.5"
            },
            "type": "library",
            "extra": {
                "branch-alias": {
                    "dev-master": "1.0.x-dev",
                    "dev-develop": "1.1.x-dev"
                },
                "laminas": {
                    "module": "Laminas\\ZendFrameworkBridge"
                }
            },
            "autoload": {
                "files": [
                    "src/autoload.php"
                ],
                "psr-4": {
                    "Laminas\\ZendFrameworkBridge\\": "src//"
                }
            },
            "notification-url": "https://packagist.org/downloads/",
            "license": [
                "BSD-3-Clause"
            ],
            "description": "Alias legacy ZF class names to Laminas Project equivalents.",
            "keywords": [
                "ZendFramework",
                "autoloading",
                "laminas",
                "zf"
            ],
            "time": "2020-01-07T22:58:31+00:00"
        },
        {
            "name": "michelf/php-markdown",
            "version": "1.9.0",
            "source": {
                "type": "git",
                "url": "https://github.com/michelf/php-markdown.git",
                "reference": "c83178d49e372ca967d1a8c77ae4e051b3a3c75c"
            },
            "dist": {
                "type": "zip",
                "url": "https://api.github.com/repos/michelf/php-markdown/zipball/c83178d49e372ca967d1a8c77ae4e051b3a3c75c",
                "reference": "c83178d49e372ca967d1a8c77ae4e051b3a3c75c",
                "shasum": ""
            },
            "require": {
                "php": ">=5.3.0"
            },
            "require-dev": {
                "phpunit/phpunit": ">=4.3 <5.8"
            },
            "type": "library",
            "autoload": {
                "psr-4": {
                    "Michelf\\": "Michelf/"
                }
            },
            "notification-url": "https://packagist.org/downloads/",
            "license": [
                "BSD-3-Clause"
            ],
            "authors": [
                {
                    "name": "Michel Fortin",
                    "email": "michel.fortin@michelf.ca",
                    "homepage": "https://michelf.ca/",
                    "role": "Developer"
                },
                {
                    "name": "John Gruber",
                    "homepage": "https://daringfireball.net/"
                }
            ],
            "description": "PHP Markdown",
            "homepage": "https://michelf.ca/projects/php-markdown/",
            "keywords": [
                "markdown"
            ],
            "time": "2019-12-02T02:32:27+00:00"
        },
        {
            "name": "monolog/monolog",
            "version": "2.0.2",
            "source": {
                "type": "git",
                "url": "https://github.com/Seldaek/monolog.git",
                "reference": "c861fcba2ca29404dc9e617eedd9eff4616986b8"
            },
            "dist": {
                "type": "zip",
                "url": "https://api.github.com/repos/Seldaek/monolog/zipball/c861fcba2ca29404dc9e617eedd9eff4616986b8",
                "reference": "c861fcba2ca29404dc9e617eedd9eff4616986b8",
                "shasum": ""
            },
            "require": {
                "php": "^7.2",
                "psr/log": "^1.0.1"
            },
            "provide": {
                "psr/log-implementation": "1.0.0"
            },
            "require-dev": {
                "aws/aws-sdk-php": "^2.4.9 || ^3.0",
                "doctrine/couchdb": "~1.0@dev",
                "elasticsearch/elasticsearch": "^6.0",
                "graylog2/gelf-php": "^1.4.2",
                "jakub-onderka/php-parallel-lint": "^0.9",
                "php-amqplib/php-amqplib": "~2.4",
                "php-console/php-console": "^3.1.3",
                "phpspec/prophecy": "^1.6.1",
                "phpunit/phpunit": "^8.3",
                "predis/predis": "^1.1",
                "rollbar/rollbar": "^1.3",
                "ruflin/elastica": ">=0.90 <3.0",
                "swiftmailer/swiftmailer": "^5.3|^6.0"
            },
            "suggest": {
                "aws/aws-sdk-php": "Allow sending log messages to AWS services like DynamoDB",
                "doctrine/couchdb": "Allow sending log messages to a CouchDB server",
                "elasticsearch/elasticsearch": "Allow sending log messages to an Elasticsearch server via official client",
                "ext-amqp": "Allow sending log messages to an AMQP server (1.0+ required)",
                "ext-mbstring": "Allow to work properly with unicode symbols",
                "ext-mongodb": "Allow sending log messages to a MongoDB server (via driver)",
                "graylog2/gelf-php": "Allow sending log messages to a GrayLog2 server",
                "mongodb/mongodb": "Allow sending log messages to a MongoDB server (via library)",
                "php-amqplib/php-amqplib": "Allow sending log messages to an AMQP server using php-amqplib",
                "php-console/php-console": "Allow sending log messages to Google Chrome",
                "rollbar/rollbar": "Allow sending log messages to Rollbar",
                "ruflin/elastica": "Allow sending log messages to an Elastic Search server"
            },
            "type": "library",
            "extra": {
                "branch-alias": {
                    "dev-master": "2.x-dev"
                }
            },
            "autoload": {
                "psr-4": {
                    "Monolog\\": "src/Monolog"
                }
            },
            "notification-url": "https://packagist.org/downloads/",
            "license": [
                "MIT"
            ],
            "authors": [
                {
                    "name": "Jordi Boggiano",
                    "email": "j.boggiano@seld.be",
                    "homepage": "http://seld.be"
                }
            ],
            "description": "Sends your logs to files, sockets, inboxes, databases and various web services",
            "homepage": "http://github.com/Seldaek/monolog",
            "keywords": [
                "log",
                "logging",
                "psr-3"
            ],
            "time": "2019-12-20T14:22:59+00:00"
        },
        {
            "name": "paragonie/random_compat",
            "version": "v9.99.99",
            "source": {
                "type": "git",
                "url": "https://github.com/paragonie/random_compat.git",
                "reference": "84b4dfb120c6f9b4ff7b3685f9b8f1aa365a0c95"
            },
            "dist": {
                "type": "zip",
                "url": "https://api.github.com/repos/paragonie/random_compat/zipball/84b4dfb120c6f9b4ff7b3685f9b8f1aa365a0c95",
                "reference": "84b4dfb120c6f9b4ff7b3685f9b8f1aa365a0c95",
                "shasum": ""
            },
            "require": {
                "php": "^7"
            },
            "require-dev": {
                "phpunit/phpunit": "4.*|5.*",
                "vimeo/psalm": "^1"
            },
            "suggest": {
                "ext-libsodium": "Provides a modern crypto API that can be used to generate random bytes."
            },
            "type": "library",
            "notification-url": "https://packagist.org/downloads/",
            "license": [
                "MIT"
            ],
            "authors": [
                {
                    "name": "Paragon Initiative Enterprises",
                    "email": "security@paragonie.com",
                    "homepage": "https://paragonie.com"
                }
            ],
            "description": "PHP 5.x polyfill for random_bytes() and random_int() from PHP 7",
            "keywords": [
                "csprng",
                "polyfill",
                "pseudorandom",
                "random"
            ],
            "time": "2018-07-02T15:55:56+00:00"
        },
        {
            "name": "phpmailer/phpmailer",
            "version": "v6.1.4",
            "source": {
                "type": "git",
                "url": "https://github.com/PHPMailer/PHPMailer.git",
                "reference": "c5e61d0729507049cec9673aa1a679f9adefd683"
            },
            "dist": {
                "type": "zip",
                "url": "https://api.github.com/repos/PHPMailer/PHPMailer/zipball/c5e61d0729507049cec9673aa1a679f9adefd683",
                "reference": "c5e61d0729507049cec9673aa1a679f9adefd683",
                "shasum": ""
            },
            "require": {
                "ext-ctype": "*",
                "ext-filter": "*",
                "php": ">=5.5.0"
            },
            "require-dev": {
                "doctrine/annotations": "^1.2",
                "friendsofphp/php-cs-fixer": "^2.2",
                "phpunit/phpunit": "^4.8 || ^5.7"
            },
            "suggest": {
                "ext-mbstring": "Needed to send email in multibyte encoding charset",
                "hayageek/oauth2-yahoo": "Needed for Yahoo XOAUTH2 authentication",
                "league/oauth2-google": "Needed for Google XOAUTH2 authentication",
                "psr/log": "For optional PSR-3 debug logging",
                "stevenmaguire/oauth2-microsoft": "Needed for Microsoft XOAUTH2 authentication",
                "symfony/polyfill-mbstring": "To support UTF-8 if the Mbstring PHP extension is not enabled (^1.2)"
            },
            "type": "library",
            "autoload": {
                "psr-4": {
                    "PHPMailer\\PHPMailer\\": "src/"
                }
            },
            "notification-url": "https://packagist.org/downloads/",
            "license": [
                "LGPL-2.1-only"
            ],
            "authors": [
                {
                    "name": "Marcus Bointon",
                    "email": "phpmailer@synchromedia.co.uk"
                },
                {
                    "name": "Jim Jagielski",
                    "email": "jimjag@gmail.com"
                },
                {
                    "name": "Andy Prevost",
                    "email": "codeworxtech@users.sourceforge.net"
                },
                {
                    "name": "Brent R. Matzelle"
                }
            ],
            "description": "PHPMailer is a full-featured email creation and transfer class for PHP",
            "time": "2019-12-10T11:17:38+00:00"
        },
        {
            "name": "psr/cache",
            "version": "1.0.1",
            "source": {
                "type": "git",
                "url": "https://github.com/php-fig/cache.git",
                "reference": "d11b50ad223250cf17b86e38383413f5a6764bf8"
            },
            "dist": {
                "type": "zip",
                "url": "https://api.github.com/repos/php-fig/cache/zipball/d11b50ad223250cf17b86e38383413f5a6764bf8",
                "reference": "d11b50ad223250cf17b86e38383413f5a6764bf8",
                "shasum": ""
            },
            "require": {
                "php": ">=5.3.0"
            },
            "type": "library",
            "extra": {
                "branch-alias": {
                    "dev-master": "1.0.x-dev"
                }
            },
            "autoload": {
                "psr-4": {
                    "Psr\\Cache\\": "src/"
                }
            },
            "notification-url": "https://packagist.org/downloads/",
            "license": [
                "MIT"
            ],
            "authors": [
                {
                    "name": "PHP-FIG",
                    "homepage": "http://www.php-fig.org/"
                }
            ],
            "description": "Common interface for caching libraries",
            "keywords": [
                "cache",
                "psr",
                "psr-6"
            ],
            "time": "2016-08-06T20:24:11+00:00"
        },
        {
            "name": "psr/container",
            "version": "1.0.0",
            "source": {
                "type": "git",
                "url": "https://github.com/php-fig/container.git",
                "reference": "b7ce3b176482dbbc1245ebf52b181af44c2cf55f"
            },
            "dist": {
                "type": "zip",
                "url": "https://api.github.com/repos/php-fig/container/zipball/b7ce3b176482dbbc1245ebf52b181af44c2cf55f",
                "reference": "b7ce3b176482dbbc1245ebf52b181af44c2cf55f",
                "shasum": ""
            },
            "require": {
                "php": ">=5.3.0"
            },
            "type": "library",
            "extra": {
                "branch-alias": {
                    "dev-master": "1.0.x-dev"
                }
            },
            "autoload": {
                "psr-4": {
                    "Psr\\Container\\": "src/"
                }
            },
            "notification-url": "https://packagist.org/downloads/",
            "license": [
                "MIT"
            ],
            "authors": [
                {
                    "name": "PHP-FIG",
                    "homepage": "http://www.php-fig.org/"
                }
            ],
            "description": "Common Container Interface (PHP FIG PSR-11)",
            "homepage": "https://github.com/php-fig/container",
            "keywords": [
                "PSR-11",
                "container",
                "container-interface",
                "container-interop",
                "psr"
            ],
            "time": "2017-02-14T16:28:37+00:00"
        },
        {
            "name": "psr/log",
            "version": "1.1.2",
            "source": {
                "type": "git",
                "url": "https://github.com/php-fig/log.git",
                "reference": "446d54b4cb6bf489fc9d75f55843658e6f25d801"
            },
            "dist": {
                "type": "zip",
                "url": "https://api.github.com/repos/php-fig/log/zipball/446d54b4cb6bf489fc9d75f55843658e6f25d801",
                "reference": "446d54b4cb6bf489fc9d75f55843658e6f25d801",
                "shasum": ""
            },
            "require": {
                "php": ">=5.3.0"
            },
            "type": "library",
            "extra": {
                "branch-alias": {
                    "dev-master": "1.1.x-dev"
                }
            },
            "autoload": {
                "psr-4": {
                    "Psr\\Log\\": "Psr/Log/"
                }
            },
            "notification-url": "https://packagist.org/downloads/",
            "license": [
                "MIT"
            ],
            "authors": [
                {
                    "name": "PHP-FIG",
                    "homepage": "http://www.php-fig.org/"
                }
            ],
            "description": "Common interface for logging libraries",
            "homepage": "https://github.com/php-fig/log",
            "keywords": [
                "log",
                "psr",
                "psr-3"
            ],
            "time": "2019-11-01T11:05:21+00:00"
        },
        {
            "name": "psr/simple-cache",
            "version": "1.0.1",
            "source": {
                "type": "git",
                "url": "https://github.com/php-fig/simple-cache.git",
                "reference": "408d5eafb83c57f6365a3ca330ff23aa4a5fa39b"
            },
            "dist": {
                "type": "zip",
                "url": "https://api.github.com/repos/php-fig/simple-cache/zipball/408d5eafb83c57f6365a3ca330ff23aa4a5fa39b",
                "reference": "408d5eafb83c57f6365a3ca330ff23aa4a5fa39b",
                "shasum": ""
            },
            "require": {
                "php": ">=5.3.0"
            },
            "type": "library",
            "extra": {
                "branch-alias": {
                    "dev-master": "1.0.x-dev"
                }
            },
            "autoload": {
                "psr-4": {
                    "Psr\\SimpleCache\\": "src/"
                }
            },
            "notification-url": "https://packagist.org/downloads/",
            "license": [
                "MIT"
            ],
            "authors": [
                {
                    "name": "PHP-FIG",
                    "homepage": "http://www.php-fig.org/"
                }
            ],
            "description": "Common interfaces for simple caching",
            "keywords": [
                "cache",
                "caching",
                "psr",
                "psr-16",
                "simple-cache"
            ],
            "time": "2017-10-23T01:57:42+00:00"
        },
        {
            "name": "ramsey/uuid",
            "version": "3.9.2",
            "source": {
                "type": "git",
                "url": "https://github.com/ramsey/uuid.git",
                "reference": "7779489a47d443f845271badbdcedfe4df8e06fb"
            },
            "dist": {
                "type": "zip",
                "url": "https://api.github.com/repos/ramsey/uuid/zipball/7779489a47d443f845271badbdcedfe4df8e06fb",
                "reference": "7779489a47d443f845271badbdcedfe4df8e06fb",
                "shasum": ""
            },
            "require": {
                "ext-json": "*",
                "paragonie/random_compat": "^1 | ^2 | 9.99.99",
                "php": "^5.4 | ^7 | ^8",
                "symfony/polyfill-ctype": "^1.8"
            },
            "replace": {
                "rhumsaa/uuid": "self.version"
            },
            "require-dev": {
                "codeception/aspect-mock": "^1 | ^2",
                "doctrine/annotations": "^1.2",
                "goaop/framework": "1.0.0-alpha.2 | ^1 | ^2.1",
                "jakub-onderka/php-parallel-lint": "^1",
                "mockery/mockery": "^0.9.11 | ^1",
                "moontoast/math": "^1.1",
                "paragonie/random-lib": "^2",
                "php-mock/php-mock-phpunit": "^0.3 | ^1.1",
                "phpunit/phpunit": "^4.8 | ^5.4 | ^6.5",
                "squizlabs/php_codesniffer": "^3.5"
            },
            "suggest": {
                "ext-ctype": "Provides support for PHP Ctype functions",
                "ext-libsodium": "Provides the PECL libsodium extension for use with the SodiumRandomGenerator",
                "ext-openssl": "Provides the OpenSSL extension for use with the OpenSslGenerator",
                "ext-uuid": "Provides the PECL UUID extension for use with the PeclUuidTimeGenerator and PeclUuidRandomGenerator",
                "moontoast/math": "Provides support for converting UUID to 128-bit integer (in string form).",
                "paragonie/random-lib": "Provides RandomLib for use with the RandomLibAdapter",
                "ramsey/uuid-console": "A console application for generating UUIDs with ramsey/uuid",
                "ramsey/uuid-doctrine": "Allows the use of Ramsey\\Uuid\\Uuid as Doctrine field type."
            },
            "type": "library",
            "extra": {
                "branch-alias": {
                    "dev-master": "3.x-dev"
                }
            },
            "autoload": {
                "psr-4": {
                    "Ramsey\\Uuid\\": "src/"
                },
                "files": [
                    "src/functions.php"
                ]
            },
            "notification-url": "https://packagist.org/downloads/",
            "license": [
                "MIT"
            ],
            "authors": [
                {
                    "name": "Ben Ramsey",
                    "email": "ben@benramsey.com",
                    "homepage": "https://benramsey.com"
                },
                {
                    "name": "Marijn Huizendveld",
                    "email": "marijn.huizendveld@gmail.com"
                },
                {
                    "name": "Thibaud Fabre",
                    "email": "thibaud@aztech.io"
                }
            ],
            "description": "Formerly rhumsaa/uuid. A PHP 5.4+ library for generating RFC 4122 version 1, 3, 4, and 5 universally unique identifiers (UUID).",
            "homepage": "https://github.com/ramsey/uuid",
            "keywords": [
                "guid",
                "identifier",
                "uuid"
            ],
            "time": "2019-12-17T08:18:51+00:00"
        },
        {
            "name": "rlanvin/php-rrule",
            "version": "v2.2.0",
            "source": {
                "type": "git",
                "url": "https://github.com/rlanvin/php-rrule.git",
                "reference": "931d53d162cd84b46f6fa388cb4ea916bec02c18"
            },
            "dist": {
                "type": "zip",
                "url": "https://api.github.com/repos/rlanvin/php-rrule/zipball/931d53d162cd84b46f6fa388cb4ea916bec02c18",
                "reference": "931d53d162cd84b46f6fa388cb4ea916bec02c18",
                "shasum": ""
            },
            "require": {
                "php": ">=5.6.0"
            },
            "require-dev": {
                "phpmd/phpmd": "@stable",
                "phpunit/phpunit": "^4.8|^5.5|^6.5"
            },
            "suggest": {
                "ext-intl": "Intl extension is needed for humanReadable()"
            },
            "type": "library",
            "autoload": {
                "psr-4": {
                    "RRule\\": "src/"
                }
            },
            "notification-url": "https://packagist.org/downloads/",
            "license": [
                "MIT"
            ],
            "description": "Lightweight and fast recurrence rules for PHP (RFC 5545)",
            "homepage": "https://github.com/rlanvin/php-rrule",
            "keywords": [
                "date",
                "ical",
                "recurrence",
                "recurring",
                "rrule"
            ],
            "time": "2019-11-01T11:51:17+00:00"
        },
        {
            "name": "sabre/dav",
            "version": "4.0.3",
            "source": {
                "type": "git",
                "url": "https://github.com/sabre-io/dav.git",
                "reference": "b793fb4ce27cf0f981b540ad771281c430ffe818"
            },
            "dist": {
                "type": "zip",
                "url": "https://api.github.com/repos/sabre-io/dav/zipball/b793fb4ce27cf0f981b540ad771281c430ffe818",
                "reference": "b793fb4ce27cf0f981b540ad771281c430ffe818",
                "shasum": ""
            },
            "require": {
                "ext-ctype": "*",
                "ext-date": "*",
                "ext-dom": "*",
                "ext-iconv": "*",
                "ext-json": "*",
                "ext-mbstring": "*",
                "ext-pcre": "*",
                "ext-simplexml": "*",
                "ext-spl": "*",
                "lib-libxml": ">=2.7.0",
                "php": ">=7.0.0",
                "psr/log": "^1.0",
                "sabre/event": "^5.0",
                "sabre/http": "^5.0",
                "sabre/uri": "^2.0",
                "sabre/vobject": "^4.2.0-alpha1",
                "sabre/xml": "^2.0.1"
            },
            "require-dev": {
                "evert/phpdoc-md": "~0.1.0",
                "monolog/monolog": "^1.18",
                "phpunit/phpunit": "^6"
            },
            "suggest": {
                "ext-curl": "*",
                "ext-imap": "*",
                "ext-pdo": "*"
            },
            "bin": [
                "bin/sabredav",
                "bin/naturalselection"
            ],
            "type": "library",
            "autoload": {
                "psr-4": {
                    "Sabre\\DAV\\": "lib/DAV/",
                    "Sabre\\DAVACL\\": "lib/DAVACL/",
                    "Sabre\\CalDAV\\": "lib/CalDAV/",
                    "Sabre\\CardDAV\\": "lib/CardDAV/"
                }
            },
            "notification-url": "https://packagist.org/downloads/",
            "license": [
                "BSD-3-Clause"
            ],
            "authors": [
                {
                    "name": "Evert Pot",
                    "email": "me@evertpot.com",
                    "homepage": "http://evertpot.com/",
                    "role": "Developer"
                }
            ],
            "description": "WebDAV Framework for PHP",
            "homepage": "http://sabre.io/",
            "keywords": [
                "CalDAV",
                "CardDAV",
                "WebDAV",
                "framework",
                "iCalendar"
            ],
            "time": "2020-01-10T07:52:45+00:00"
        },
        {
            "name": "sabre/event",
            "version": "5.1.0",
            "source": {
                "type": "git",
                "url": "https://github.com/sabre-io/event.git",
                "reference": "d00a17507af0e7544cfe17096372f5d733e3b276"
            },
            "dist": {
                "type": "zip",
                "url": "https://api.github.com/repos/sabre-io/event/zipball/d00a17507af0e7544cfe17096372f5d733e3b276",
                "reference": "d00a17507af0e7544cfe17096372f5d733e3b276",
                "shasum": ""
            },
            "require": {
                "php": "^7.1"
            },
            "require-dev": {
                "friendsofphp/php-cs-fixer": "~2.16.1",
                "phpunit/phpunit": "^7 || ^8"
            },
            "type": "library",
            "autoload": {
                "psr-4": {
                    "Sabre\\Event\\": "lib/"
                },
                "files": [
                    "lib/coroutine.php",
                    "lib/Loop/functions.php",
                    "lib/Promise/functions.php"
                ]
            },
            "notification-url": "https://packagist.org/downloads/",
            "license": [
                "BSD-3-Clause"
            ],
            "authors": [
                {
                    "name": "Evert Pot",
                    "email": "me@evertpot.com",
                    "homepage": "http://evertpot.com/",
                    "role": "Developer"
                }
            ],
            "description": "sabre/event is a library for lightweight event-based programming",
            "homepage": "http://sabre.io/event/",
            "keywords": [
                "EventEmitter",
                "async",
                "coroutine",
                "eventloop",
                "events",
                "hooks",
                "plugin",
                "promise",
                "reactor",
                "signal"
            ],
            "time": "2020-01-31T18:52:29+00:00"
        },
        {
            "name": "sabre/http",
            "version": "5.1.0",
            "source": {
                "type": "git",
                "url": "https://github.com/sabre-io/http.git",
                "reference": "23446999f1f6e62892bbd89745070aa902dd3539"
            },
            "dist": {
                "type": "zip",
                "url": "https://api.github.com/repos/sabre-io/http/zipball/23446999f1f6e62892bbd89745070aa902dd3539",
                "reference": "23446999f1f6e62892bbd89745070aa902dd3539",
                "shasum": ""
            },
            "require": {
                "ext-ctype": "*",
                "ext-curl": "*",
                "ext-mbstring": "*",
                "php": "^7.1",
                "sabre/event": ">=4.0 <6.0",
                "sabre/uri": "^2.0"
            },
            "require-dev": {
                "friendsofphp/php-cs-fixer": "~2.16.1",
                "phpunit/phpunit": "^7.0 || ^8.0"
            },
            "suggest": {
                "ext-curl": " to make http requests with the Client class"
            },
            "type": "library",
            "autoload": {
                "files": [
                    "lib/functions.php"
                ],
                "psr-4": {
                    "Sabre\\HTTP\\": "lib/"
                }
            },
            "notification-url": "https://packagist.org/downloads/",
            "license": [
                "BSD-3-Clause"
            ],
            "authors": [
                {
                    "name": "Evert Pot",
                    "email": "me@evertpot.com",
                    "homepage": "http://evertpot.com/",
                    "role": "Developer"
                }
            ],
            "description": "The sabre/http library provides utilities for dealing with http requests and responses. ",
            "homepage": "https://github.com/fruux/sabre-http",
            "keywords": [
                "http"
            ],
            "time": "2020-01-31T20:07:09+00:00"
        },
        {
            "name": "sabre/uri",
            "version": "2.2.0",
            "source": {
                "type": "git",
                "url": "https://github.com/sabre-io/uri.git",
                "reference": "059d11012603be2e32ddb7543602965563ddbb09"
            },
            "dist": {
                "type": "zip",
                "url": "https://api.github.com/repos/sabre-io/uri/zipball/059d11012603be2e32ddb7543602965563ddbb09",
                "reference": "059d11012603be2e32ddb7543602965563ddbb09",
                "shasum": ""
            },
            "require": {
                "php": "^7.1"
            },
            "require-dev": {
                "friendsofphp/php-cs-fixer": "~2.16.1",
                "phpunit/phpunit": "^7 || ^8"
            },
            "type": "library",
            "autoload": {
                "files": [
                    "lib/functions.php"
                ],
                "psr-4": {
                    "Sabre\\Uri\\": "lib/"
                }
            },
            "notification-url": "https://packagist.org/downloads/",
            "license": [
                "BSD-3-Clause"
            ],
            "authors": [
                {
                    "name": "Evert Pot",
                    "email": "me@evertpot.com",
                    "homepage": "http://evertpot.com/",
                    "role": "Developer"
                }
            ],
            "description": "Functions for making sense out of URIs.",
            "homepage": "http://sabre.io/uri/",
            "keywords": [
                "rfc3986",
                "uri",
                "url"
            ],
            "time": "2020-01-31T18:53:43+00:00"
        },
        {
            "name": "sabre/vobject",
            "version": "4.3.0",
            "source": {
                "type": "git",
                "url": "https://github.com/sabre-io/vobject.git",
                "reference": "5b2248d965160f93053f3a24704794a13a22a1bb"
            },
            "dist": {
                "type": "zip",
                "url": "https://api.github.com/repos/sabre-io/vobject/zipball/5b2248d965160f93053f3a24704794a13a22a1bb",
                "reference": "5b2248d965160f93053f3a24704794a13a22a1bb",
                "shasum": ""
            },
            "require": {
                "ext-mbstring": "*",
                "php": "^7.1",
                "sabre/xml": "^2.1"
            },
            "require-dev": {
                "friendsofphp/php-cs-fixer": "~2.16.1",
                "phpunit/phpunit": "^7 || ^8"
            },
            "suggest": {
                "hoa/bench": "If you would like to run the benchmark scripts"
            },
            "bin": [
                "bin/vobject",
                "bin/generate_vcards"
            ],
            "type": "library",
            "extra": {
                "branch-alias": {
                    "dev-master": "4.0.x-dev"
                }
            },
            "autoload": {
                "psr-4": {
                    "Sabre\\VObject\\": "lib/"
                }
            },
            "notification-url": "https://packagist.org/downloads/",
            "license": [
                "BSD-3-Clause"
            ],
            "authors": [
                {
                    "name": "Evert Pot",
                    "email": "me@evertpot.com",
                    "homepage": "http://evertpot.com/",
                    "role": "Developer"
                },
                {
                    "name": "Dominik Tobschall",
                    "email": "dominik@fruux.com",
                    "homepage": "http://tobschall.de/",
                    "role": "Developer"
                },
                {
                    "name": "Ivan Enderlin",
                    "email": "ivan.enderlin@hoa-project.net",
                    "homepage": "http://mnt.io/",
                    "role": "Developer"
                }
            ],
            "description": "The VObject library for PHP allows you to easily parse and manipulate iCalendar and vCard objects",
            "homepage": "http://sabre.io/vobject/",
            "keywords": [
                "availability",
                "freebusy",
                "iCalendar",
                "ical",
                "ics",
                "jCal",
                "jCard",
                "recurrence",
                "rfc2425",
                "rfc2426",
                "rfc2739",
                "rfc4770",
                "rfc5545",
                "rfc5546",
                "rfc6321",
                "rfc6350",
                "rfc6351",
                "rfc6474",
                "rfc6638",
                "rfc6715",
                "rfc6868",
                "vCalendar",
                "vCard",
                "vcf",
                "xCal",
                "xCard"
            ],
            "time": "2020-01-31T18:50:58+00:00"
        },
        {
            "name": "sabre/xml",
            "version": "2.2.0",
            "source": {
                "type": "git",
                "url": "https://github.com/sabre-io/xml.git",
                "reference": "705f5cbf7f4fb1e3dd47173e3f026892818c8d46"
            },
            "dist": {
                "type": "zip",
                "url": "https://api.github.com/repos/sabre-io/xml/zipball/705f5cbf7f4fb1e3dd47173e3f026892818c8d46",
                "reference": "705f5cbf7f4fb1e3dd47173e3f026892818c8d46",
                "shasum": ""
            },
            "require": {
                "ext-dom": "*",
                "ext-xmlreader": "*",
                "ext-xmlwriter": "*",
                "lib-libxml": ">=2.6.20",
                "php": "^7.1",
                "sabre/uri": ">=1.0,<3.0.0"
            },
            "require-dev": {
                "friendsofphp/php-cs-fixer": "~2.16.1",
                "phpunit/phpunit": "^7 || ^8"
            },
            "type": "library",
            "autoload": {
                "psr-4": {
                    "Sabre\\Xml\\": "lib/"
                },
                "files": [
                    "lib/Deserializer/functions.php",
                    "lib/Serializer/functions.php"
                ]
            },
            "notification-url": "https://packagist.org/downloads/",
            "license": [
                "BSD-3-Clause"
            ],
            "authors": [
                {
                    "name": "Evert Pot",
                    "email": "me@evertpot.com",
                    "homepage": "http://evertpot.com/",
                    "role": "Developer"
                },
                {
                    "name": "Markus Staab",
                    "email": "markus.staab@redaxo.de",
                    "role": "Developer"
                }
            ],
            "description": "sabre/xml is an XML library that you may not hate.",
            "homepage": "https://sabre.io/xml/",
            "keywords": [
                "XMLReader",
                "XMLWriter",
                "dom",
                "xml"
            ],
            "time": "2020-01-31T18:52:58+00:00"
        },
        {
            "name": "scssphp/scssphp",
            "version": "1.0.7",
            "source": {
                "type": "git",
                "url": "https://github.com/scssphp/scssphp.git",
                "reference": "e2dadd21ef6188f038aaf72cd2d55d0e1b522741"
            },
            "dist": {
                "type": "zip",
                "url": "https://api.github.com/repos/scssphp/scssphp/zipball/e2dadd21ef6188f038aaf72cd2d55d0e1b522741",
                "reference": "e2dadd21ef6188f038aaf72cd2d55d0e1b522741",
                "shasum": ""
            },
            "require": {
                "ext-ctype": "*",
                "ext-json": "*",
                "php": ">=5.6.0"
            },
            "require-dev": {
                "phpunit/phpunit": "^5.7 || ^6.5 || ^7.5 || ^8.3",
                "squizlabs/php_codesniffer": "~2.5",
                "twbs/bootstrap": "~4.3",
                "zurb/foundation": "~6.5"
            },
            "bin": [
                "bin/pscss"
            ],
            "type": "library",
            "autoload": {
                "psr-4": {
                    "ScssPhp\\ScssPhp\\": "src/"
                }
            },
            "notification-url": "https://packagist.org/downloads/",
            "license": [
                "MIT"
            ],
            "authors": [
                {
                    "name": "Anthon Pang",
                    "email": "apang@softwaredevelopment.ca",
                    "homepage": "https://github.com/robocoder"
                },
                {
                    "name": "Cédric Morin",
                    "email": "cedric@yterium.com",
                    "homepage": "https://github.com/Cerdic"
                }
            ],
            "description": "scssphp is a compiler for SCSS written in PHP.",
            "homepage": "http://scssphp.github.io/scssphp/",
            "keywords": [
                "css",
                "less",
                "sass",
                "scss",
                "stylesheet"
            ],
            "time": "2020-01-31T16:45:58+00:00"
        },
        {
            "name": "sebastian/diff",
            "version": "3.0.2",
            "source": {
                "type": "git",
                "url": "https://github.com/sebastianbergmann/diff.git",
                "reference": "720fcc7e9b5cf384ea68d9d930d480907a0c1a29"
            },
            "dist": {
                "type": "zip",
                "url": "https://api.github.com/repos/sebastianbergmann/diff/zipball/720fcc7e9b5cf384ea68d9d930d480907a0c1a29",
                "reference": "720fcc7e9b5cf384ea68d9d930d480907a0c1a29",
                "shasum": ""
            },
            "require": {
                "php": "^7.1"
            },
            "require-dev": {
                "phpunit/phpunit": "^7.5 || ^8.0",
                "symfony/process": "^2 || ^3.3 || ^4"
            },
            "type": "library",
            "extra": {
                "branch-alias": {
                    "dev-master": "3.0-dev"
                }
            },
            "autoload": {
                "classmap": [
                    "src/"
                ]
            },
            "notification-url": "https://packagist.org/downloads/",
            "license": [
                "BSD-3-Clause"
            ],
            "authors": [
                {
                    "name": "Kore Nordmann",
                    "email": "mail@kore-nordmann.de"
                },
                {
                    "name": "Sebastian Bergmann",
                    "email": "sebastian@phpunit.de"
                }
            ],
            "description": "Diff implementation",
            "homepage": "https://github.com/sebastianbergmann/diff",
            "keywords": [
                "diff",
                "udiff",
                "unidiff",
                "unified diff"
            ],
            "time": "2019-02-04T06:01:07+00:00"
        },
        {
            "name": "simplepie/simplepie",
            "version": "1.5.4",
            "source": {
                "type": "git",
                "url": "https://github.com/simplepie/simplepie.git",
                "reference": "f4c8246511a38fc9d99a59fb42f61eeeafb31663"
            },
            "dist": {
                "type": "zip",
                "url": "https://api.github.com/repos/simplepie/simplepie/zipball/f4c8246511a38fc9d99a59fb42f61eeeafb31663",
                "reference": "f4c8246511a38fc9d99a59fb42f61eeeafb31663",
                "shasum": ""
            },
            "require": {
                "ext-pcre": "*",
                "ext-xml": "*",
                "ext-xmlreader": "*",
                "php": ">=5.6.0"
            },
            "require-dev": {
                "phpunit/phpunit": "~5.4.3 || ~6.5"
            },
            "suggest": {
                "ext-curl": "",
                "ext-iconv": "",
                "ext-intl": "",
                "ext-mbstring": "",
                "mf2/mf2": "Microformat module that allows for parsing HTML for microformats"
            },
            "type": "library",
            "autoload": {
                "psr-0": {
                    "SimplePie": "library"
                }
            },
            "notification-url": "https://packagist.org/downloads/",
            "license": [
                "BSD-3-Clause"
            ],
            "authors": [
                {
                    "name": "Ryan Parman",
                    "homepage": "http://ryanparman.com/",
                    "role": "Creator, alumnus developer"
                },
                {
                    "name": "Geoffrey Sneddon",
                    "homepage": "http://gsnedders.com/",
                    "role": "Alumnus developer"
                },
                {
                    "name": "Ryan McCue",
                    "email": "me@ryanmccue.info",
                    "homepage": "http://ryanmccue.info/",
                    "role": "Developer"
                }
            ],
            "description": "A simple Atom/RSS parsing library for PHP",
            "homepage": "http://simplepie.org/",
            "keywords": [
                "atom",
                "feeds",
                "rss"
            ],
            "time": "2019-11-23T07:05:15+00:00"
        },
        {
            "name": "symfony/console",
            "version": "v4.4.4",
            "source": {
                "type": "git",
                "url": "https://github.com/symfony/console.git",
                "reference": "f512001679f37e6a042b51897ed24a2f05eba656"
            },
            "dist": {
                "type": "zip",
                "url": "https://api.github.com/repos/symfony/console/zipball/f512001679f37e6a042b51897ed24a2f05eba656",
                "reference": "f512001679f37e6a042b51897ed24a2f05eba656",
                "shasum": ""
            },
            "require": {
                "php": "^7.1.3",
                "symfony/polyfill-mbstring": "~1.0",
                "symfony/polyfill-php73": "^1.8",
                "symfony/service-contracts": "^1.1|^2"
            },
            "conflict": {
                "symfony/dependency-injection": "<3.4",
                "symfony/event-dispatcher": "<4.3|>=5",
                "symfony/lock": "<4.4",
                "symfony/process": "<3.3"
            },
            "provide": {
                "psr/log-implementation": "1.0"
            },
            "require-dev": {
                "psr/log": "~1.0",
                "symfony/config": "^3.4|^4.0|^5.0",
                "symfony/dependency-injection": "^3.4|^4.0|^5.0",
                "symfony/event-dispatcher": "^4.3",
                "symfony/lock": "^4.4|^5.0",
                "symfony/process": "^3.4|^4.0|^5.0",
                "symfony/var-dumper": "^4.3|^5.0"
            },
            "suggest": {
                "psr/log": "For using the console logger",
                "symfony/event-dispatcher": "",
                "symfony/lock": "",
                "symfony/process": ""
            },
            "type": "library",
            "extra": {
                "branch-alias": {
                    "dev-master": "4.4-dev"
                }
            },
            "autoload": {
                "psr-4": {
                    "Symfony\\Component\\Console\\": ""
                },
                "exclude-from-classmap": [
                    "/Tests/"
                ]
            },
            "notification-url": "https://packagist.org/downloads/",
            "license": [
                "MIT"
            ],
            "authors": [
                {
                    "name": "Fabien Potencier",
                    "email": "fabien@symfony.com"
                },
                {
                    "name": "Symfony Community",
                    "homepage": "https://symfony.com/contributors"
                }
            ],
            "description": "Symfony Console Component",
            "homepage": "https://symfony.com",
            "time": "2020-01-25T12:44:29+00:00"
        },
        {
            "name": "symfony/polyfill-ctype",
            "version": "v1.13.1",
            "source": {
                "type": "git",
                "url": "https://github.com/symfony/polyfill-ctype.git",
                "reference": "f8f0b461be3385e56d6de3dbb5a0df24c0c275e3"
            },
            "dist": {
                "type": "zip",
                "url": "https://api.github.com/repos/symfony/polyfill-ctype/zipball/f8f0b461be3385e56d6de3dbb5a0df24c0c275e3",
                "reference": "f8f0b461be3385e56d6de3dbb5a0df24c0c275e3",
                "shasum": ""
            },
            "require": {
                "php": ">=5.3.3"
            },
            "suggest": {
                "ext-ctype": "For best performance"
            },
            "type": "library",
            "extra": {
                "branch-alias": {
                    "dev-master": "1.13-dev"
                }
            },
            "autoload": {
                "psr-4": {
                    "Symfony\\Polyfill\\Ctype\\": ""
                },
                "files": [
                    "bootstrap.php"
                ]
            },
            "notification-url": "https://packagist.org/downloads/",
            "license": [
                "MIT"
            ],
            "authors": [
                {
                    "name": "Gert de Pagter",
                    "email": "BackEndTea@gmail.com"
                },
                {
                    "name": "Symfony Community",
                    "homepage": "https://symfony.com/contributors"
                }
            ],
            "description": "Symfony polyfill for ctype functions",
            "homepage": "https://symfony.com",
            "keywords": [
                "compatibility",
                "ctype",
                "polyfill",
                "portable"
            ],
            "time": "2019-11-27T13:56:44+00:00"
        },
        {
            "name": "symfony/polyfill-mbstring",
            "version": "v1.13.1",
            "source": {
                "type": "git",
                "url": "https://github.com/symfony/polyfill-mbstring.git",
                "reference": "7b4aab9743c30be783b73de055d24a39cf4b954f"
            },
            "dist": {
                "type": "zip",
                "url": "https://api.github.com/repos/symfony/polyfill-mbstring/zipball/7b4aab9743c30be783b73de055d24a39cf4b954f",
                "reference": "7b4aab9743c30be783b73de055d24a39cf4b954f",
                "shasum": ""
            },
            "require": {
                "php": ">=5.3.3"
            },
            "suggest": {
                "ext-mbstring": "For best performance"
            },
            "type": "library",
            "extra": {
                "branch-alias": {
                    "dev-master": "1.13-dev"
                }
            },
            "autoload": {
                "psr-4": {
                    "Symfony\\Polyfill\\Mbstring\\": ""
                },
                "files": [
                    "bootstrap.php"
                ]
            },
            "notification-url": "https://packagist.org/downloads/",
            "license": [
                "MIT"
            ],
            "authors": [
                {
                    "name": "Nicolas Grekas",
                    "email": "p@tchwork.com"
                },
                {
                    "name": "Symfony Community",
                    "homepage": "https://symfony.com/contributors"
                }
            ],
            "description": "Symfony polyfill for the Mbstring extension",
            "homepage": "https://symfony.com",
            "keywords": [
                "compatibility",
                "mbstring",
                "polyfill",
                "portable",
                "shim"
            ],
            "time": "2019-11-27T14:18:11+00:00"
        },
        {
            "name": "symfony/polyfill-php73",
            "version": "v1.13.1",
            "source": {
                "type": "git",
                "url": "https://github.com/symfony/polyfill-php73.git",
                "reference": "4b0e2222c55a25b4541305a053013d5647d3a25f"
            },
            "dist": {
                "type": "zip",
                "url": "https://api.github.com/repos/symfony/polyfill-php73/zipball/4b0e2222c55a25b4541305a053013d5647d3a25f",
                "reference": "4b0e2222c55a25b4541305a053013d5647d3a25f",
                "shasum": ""
            },
            "require": {
                "php": ">=5.3.3"
            },
            "type": "library",
            "extra": {
                "branch-alias": {
                    "dev-master": "1.13-dev"
                }
            },
            "autoload": {
                "psr-4": {
                    "Symfony\\Polyfill\\Php73\\": ""
                },
                "files": [
                    "bootstrap.php"
                ],
                "classmap": [
                    "Resources/stubs"
                ]
            },
            "notification-url": "https://packagist.org/downloads/",
            "license": [
                "MIT"
            ],
            "authors": [
                {
                    "name": "Nicolas Grekas",
                    "email": "p@tchwork.com"
                },
                {
                    "name": "Symfony Community",
                    "homepage": "https://symfony.com/contributors"
                }
            ],
            "description": "Symfony polyfill backporting some PHP 7.3+ features to lower PHP versions",
            "homepage": "https://symfony.com",
            "keywords": [
                "compatibility",
                "polyfill",
                "portable",
                "shim"
            ],
            "time": "2019-11-27T16:25:15+00:00"
        },
        {
            "name": "symfony/service-contracts",
            "version": "v1.1.8",
            "source": {
                "type": "git",
                "url": "https://github.com/symfony/service-contracts.git",
                "reference": "ffc7f5692092df31515df2a5ecf3b7302b3ddacf"
            },
            "dist": {
                "type": "zip",
                "url": "https://api.github.com/repos/symfony/service-contracts/zipball/ffc7f5692092df31515df2a5ecf3b7302b3ddacf",
                "reference": "ffc7f5692092df31515df2a5ecf3b7302b3ddacf",
                "shasum": ""
            },
            "require": {
                "php": "^7.1.3",
                "psr/container": "^1.0"
            },
            "suggest": {
                "symfony/service-implementation": ""
            },
            "type": "library",
            "extra": {
                "branch-alias": {
                    "dev-master": "1.1-dev"
                }
            },
            "autoload": {
                "psr-4": {
                    "Symfony\\Contracts\\Service\\": ""
                }
            },
            "notification-url": "https://packagist.org/downloads/",
            "license": [
                "MIT"
            ],
            "authors": [
                {
                    "name": "Nicolas Grekas",
                    "email": "p@tchwork.com"
                },
                {
                    "name": "Symfony Community",
                    "homepage": "https://symfony.com/contributors"
                }
            ],
            "description": "Generic abstractions related to writing services",
            "homepage": "https://symfony.com",
            "keywords": [
                "abstractions",
                "contracts",
                "decoupling",
                "interfaces",
                "interoperability",
                "standards"
            ],
            "time": "2019-10-14T12:27:06+00:00"
        },
        {
            "name": "tecnickcom/tcpdf",
            "version": "6.3.2",
            "source": {
                "type": "git",
                "url": "https://github.com/tecnickcom/TCPDF.git",
                "reference": "9fde7bb9b404b945e7ea88fb7eccd23d9a4e324b"
            },
            "dist": {
                "type": "zip",
                "url": "https://api.github.com/repos/tecnickcom/TCPDF/zipball/9fde7bb9b404b945e7ea88fb7eccd23d9a4e324b",
                "reference": "9fde7bb9b404b945e7ea88fb7eccd23d9a4e324b",
                "shasum": ""
            },
            "require": {
                "php": ">=5.3.0"
            },
            "type": "library",
            "autoload": {
                "classmap": [
                    "config",
                    "include",
                    "tcpdf.php",
                    "tcpdf_parser.php",
                    "tcpdf_import.php",
                    "tcpdf_barcodes_1d.php",
                    "tcpdf_barcodes_2d.php",
                    "include/tcpdf_colors.php",
                    "include/tcpdf_filters.php",
                    "include/tcpdf_font_data.php",
                    "include/tcpdf_fonts.php",
                    "include/tcpdf_images.php",
                    "include/tcpdf_static.php",
                    "include/barcodes/datamatrix.php",
                    "include/barcodes/pdf417.php",
                    "include/barcodes/qrcode.php"
                ]
            },
            "notification-url": "https://packagist.org/downloads/",
            "license": [
                "LGPL-3.0"
            ],
            "authors": [
                {
                    "name": "Nicola Asuni",
                    "email": "info@tecnick.com",
                    "role": "lead"
                }
            ],
            "description": "TCPDF is a PHP class for generating PDF documents and barcodes.",
            "homepage": "http://www.tcpdf.org/",
            "keywords": [
                "PDFD32000-2008",
                "TCPDF",
                "barcodes",
                "datamatrix",
                "pdf",
                "pdf417",
                "qrcode"
            ],
            "time": "2019-09-20T09:35:01+00:00"
        },
        {
            "name": "true/punycode",
            "version": "v2.1.1",
            "source": {
                "type": "git",
                "url": "https://github.com/true/php-punycode.git",
                "reference": "a4d0c11a36dd7f4e7cd7096076cab6d3378a071e"
            },
            "dist": {
                "type": "zip",
                "url": "https://api.github.com/repos/true/php-punycode/zipball/a4d0c11a36dd7f4e7cd7096076cab6d3378a071e",
                "reference": "a4d0c11a36dd7f4e7cd7096076cab6d3378a071e",
                "shasum": ""
            },
            "require": {
                "php": ">=5.3.0",
                "symfony/polyfill-mbstring": "^1.3"
            },
            "require-dev": {
                "phpunit/phpunit": "~4.7",
                "squizlabs/php_codesniffer": "~2.0"
            },
            "type": "library",
            "autoload": {
                "psr-4": {
                    "TrueBV\\": "src/"
                }
            },
            "notification-url": "https://packagist.org/downloads/",
            "license": [
                "MIT"
            ],
            "authors": [
                {
                    "name": "Renan Gonçalves",
                    "email": "renan.saddam@gmail.com"
                }
            ],
            "description": "A Bootstring encoding of Unicode for Internationalized Domain Names in Applications (IDNA)",
            "homepage": "https://github.com/true/php-punycode",
            "keywords": [
                "idna",
                "punycode"
            ],
            "time": "2016-11-16T10:37:54+00:00"
        }
    ],
    "packages-dev": [
        {
            "name": "atoum/atoum",
            "version": "3.4.1",
            "source": {
                "type": "git",
                "url": "https://github.com/atoum/atoum.git",
<<<<<<< HEAD
                "reference": "19bb06715e96a76074589674830554f9a37becc8"
            },
            "dist": {
                "type": "zip",
                "url": "https://api.github.com/repos/atoum/atoum/zipball/19bb06715e96a76074589674830554f9a37becc8",
                "reference": "19bb06715e96a76074589674830554f9a37becc8",
=======
                "reference": "35714b3044ccbfea6d9d78a7a7107347ee1b5ce9"
            },
            "dist": {
                "type": "zip",
                "url": "https://api.github.com/repos/atoum/atoum/zipball/35714b3044ccbfea6d9d78a7a7107347ee1b5ce9",
                "reference": "35714b3044ccbfea6d9d78a7a7107347ee1b5ce9",
>>>>>>> 6d3547a0
                "shasum": ""
            },
            "require": {
                "ext-hash": "*",
                "ext-json": "*",
                "ext-tokenizer": "*",
                "ext-xml": "*",
                "php": "^5.6.0 || ^7.0.0 <7.5.0"
            },
            "replace": {
                "mageekguy/atoum": "*"
            },
            "require-dev": {
                "friendsofphp/php-cs-fixer": "^2"
            },
            "suggest": {
                "atoum/stubs": "Provides IDE support (like autocompletion) for atoum",
                "ext-mbstring": "Provides support for UTF-8 strings",
                "ext-xdebug": "Provides code coverage report (>= 2.3)"
            },
            "bin": [
                "bin/atoum"
            ],
            "type": "library",
            "extra": {
                "branch-alias": {
                    "dev-master": "3.x-dev"
                }
            },
            "autoload": {
                "classmap": [
                    "classes/"
                ]
            },
            "notification-url": "https://packagist.org/downloads/",
            "license": [
                "BSD-3-Clause"
            ],
            "authors": [
                {
                    "name": "Frédéric Hardy",
                    "email": "frederic.hardy@atoum.org",
                    "homepage": "http://blog.mageekbox.net"
                },
                {
                    "name": "François Dussert",
                    "email": "francois.dussert@atoum.org"
                },
                {
                    "name": "Gérald Croes",
                    "email": "gerald.croes@atoum.org"
                },
                {
                    "name": "Julien Bianchi",
                    "email": "julien.bianchi@atoum.org"
                },
                {
                    "name": "Ludovic Fleury",
                    "email": "ludovic.fleury@atoum.org"
                }
            ],
            "description": "Simple modern and intuitive unit testing framework for PHP 5.3+",
            "homepage": "http://www.atoum.org",
            "keywords": [
                "TDD",
                "atoum",
                "test",
                "unit testing"
            ],
<<<<<<< HEAD
            "time": "2020-01-22T14:20:41+00:00"
=======
            "time": "2020-01-22T14:16:11+00:00"
        },
        {
            "name": "atoum/telemetry-extension",
            "version": "1.0.0",
            "source": {
                "type": "git",
                "url": "https://github.com/atoum/telemetry-extension.git",
                "reference": "d804a1becc2f91f4b8b731fa559949733ce7eb76"
            },
            "dist": {
                "type": "zip",
                "url": "https://api.github.com/repos/atoum/telemetry-extension/zipball/d804a1becc2f91f4b8b731fa559949733ce7eb76",
                "reference": "d804a1becc2f91f4b8b731fa559949733ce7eb76",
                "shasum": ""
            },
            "require": {
                "atoum/atoum": "^2.9 || ^3.0",
                "php": ">=5.4.0"
            },
            "conflict": {
                "atoum/reports-extension": "<3.0.0"
            },
            "require-dev": {
                "friendsofphp/php-cs-fixer": "^2"
            },
            "type": "library",
            "extra": {
                "branch-alias": {
                    "dev-master": "1.x-dev"
                }
            },
            "autoload": {
                "psr-4": {
                    "mageekguy\\atoum\\telemetry\\": "classes"
                },
                "files": [
                    "configuration.php"
                ]
            },
            "notification-url": "https://packagist.org/downloads/",
            "license": [
                "BSD"
            ],
            "authors": [
                {
                    "name": "jubianchi",
                    "email": "contact@jubianchi.fr"
                }
            ],
            "description": "atoum telemetry reports extension",
            "homepage": "http://www.atoum.org",
            "keywords": [
                "TDD",
                "atoum",
                "atoum-extension",
                "reports",
                "telemetry",
                "test",
                "unit testing"
            ],
            "time": "2017-10-02T22:09:26+00:00"
        },
        {
            "name": "composer/ca-bundle",
            "version": "1.1.4",
            "source": {
                "type": "git",
                "url": "https://github.com/composer/ca-bundle.git",
                "reference": "558f321c52faeb4828c03e7dc0cfe39a09e09a2d"
            },
            "dist": {
                "type": "zip",
                "url": "https://api.github.com/repos/composer/ca-bundle/zipball/558f321c52faeb4828c03e7dc0cfe39a09e09a2d",
                "reference": "558f321c52faeb4828c03e7dc0cfe39a09e09a2d",
                "shasum": ""
            },
            "require": {
                "ext-openssl": "*",
                "ext-pcre": "*",
                "php": "^5.3.2 || ^7.0"
            },
            "require-dev": {
                "phpunit/phpunit": "^4.8.35 || ^5.7 || ^6.5",
                "psr/log": "^1.0",
                "symfony/process": "^2.5 || ^3.0 || ^4.0"
            },
            "type": "library",
            "extra": {
                "branch-alias": {
                    "dev-master": "1.x-dev"
                }
            },
            "autoload": {
                "psr-4": {
                    "Composer\\CaBundle\\": "src"
                }
            },
            "notification-url": "https://packagist.org/downloads/",
            "license": [
                "MIT"
            ],
            "authors": [
                {
                    "name": "Jordi Boggiano",
                    "email": "j.boggiano@seld.be",
                    "homepage": "http://seld.be"
                }
            ],
            "description": "Lets you find a path to the system CA bundle, and includes a fallback to the Mozilla CA bundle.",
            "keywords": [
                "cabundle",
                "cacert",
                "certificate",
                "ssl",
                "tls"
            ],
            "time": "2019-01-28T09:30:10+00:00"
>>>>>>> 6d3547a0
        },
        {
            "name": "consolidation/annotated-command",
            "version": "4.0.0",
            "source": {
                "type": "git",
                "url": "https://github.com/consolidation/annotated-command.git",
                "reference": "be011ba6314d76cabf78afbeb275694795c88360"
            },
            "dist": {
                "type": "zip",
                "url": "https://api.github.com/repos/consolidation/annotated-command/zipball/be011ba6314d76cabf78afbeb275694795c88360",
                "reference": "be011ba6314d76cabf78afbeb275694795c88360",
                "shasum": ""
            },
            "require": {
                "consolidation/output-formatters": "^4",
                "php": ">=7.1.3",
                "psr/log": "^1",
                "symfony/console": "^4",
                "symfony/event-dispatcher": "^4",
                "symfony/finder": "^4"
            },
            "require-dev": {
                "g1a/composer-test-scenarios": "^3",
                "php-coveralls/php-coveralls": "^1",
                "phpunit/phpunit": "^6",
                "squizlabs/php_codesniffer": "^2.7"
            },
            "type": "library",
            "extra": {
                "branch-alias": {
                    "dev-master": "4.x-dev"
                }
            },
            "autoload": {
                "psr-4": {
                    "Consolidation\\AnnotatedCommand\\": "src"
                }
            },
            "notification-url": "https://packagist.org/downloads/",
            "license": [
                "MIT"
            ],
            "authors": [
                {
                    "name": "Greg Anderson",
                    "email": "greg.1.anderson@greenknowe.org"
                }
            ],
            "description": "Initialize Symfony Console commands from annotated command class methods.",
            "time": "2019-10-29T13:44:48+00:00"
        },
        {
            "name": "consolidation/config",
            "version": "1.2.1",
            "source": {
                "type": "git",
                "url": "https://github.com/consolidation/config.git",
                "reference": "cac1279bae7efb5c7fb2ca4c3ba4b8eb741a96c1"
            },
            "dist": {
                "type": "zip",
                "url": "https://api.github.com/repos/consolidation/config/zipball/cac1279bae7efb5c7fb2ca4c3ba4b8eb741a96c1",
                "reference": "cac1279bae7efb5c7fb2ca4c3ba4b8eb741a96c1",
                "shasum": ""
            },
            "require": {
                "dflydev/dot-access-data": "^1.1.0",
                "grasmash/expander": "^1",
                "php": ">=5.4.0"
            },
            "require-dev": {
                "g1a/composer-test-scenarios": "^3",
                "php-coveralls/php-coveralls": "^1",
                "phpunit/phpunit": "^5",
                "squizlabs/php_codesniffer": "2.*",
                "symfony/console": "^2.5|^3|^4",
                "symfony/yaml": "^2.8.11|^3|^4"
            },
            "suggest": {
                "symfony/yaml": "Required to use Consolidation\\Config\\Loader\\YamlConfigLoader"
            },
            "type": "library",
            "extra": {
                "scenarios": {
                    "symfony4": {
                        "require-dev": {
                            "symfony/console": "^4.0"
                        },
                        "config": {
                            "platform": {
                                "php": "7.1.3"
                            }
                        }
                    },
                    "symfony2": {
                        "require-dev": {
                            "symfony/console": "^2.8",
                            "symfony/event-dispatcher": "^2.8",
                            "phpunit/phpunit": "^4.8.36"
                        },
                        "remove": [
                            "php-coveralls/php-coveralls"
                        ],
                        "config": {
                            "platform": {
                                "php": "5.4.8"
                            }
                        }
                    }
                },
                "branch-alias": {
                    "dev-master": "1.x-dev"
                }
            },
            "autoload": {
                "psr-4": {
                    "Consolidation\\Config\\": "src"
                }
            },
            "notification-url": "https://packagist.org/downloads/",
            "license": [
                "MIT"
            ],
            "authors": [
                {
                    "name": "Greg Anderson",
                    "email": "greg.1.anderson@greenknowe.org"
                }
            ],
            "description": "Provide configuration services for a commandline tool.",
            "time": "2019-03-03T19:37:04+00:00"
        },
        {
            "name": "consolidation/log",
            "version": "1.1.1",
            "source": {
                "type": "git",
                "url": "https://github.com/consolidation/log.git",
                "reference": "b2e887325ee90abc96b0a8b7b474cd9e7c896e3a"
            },
            "dist": {
                "type": "zip",
                "url": "https://api.github.com/repos/consolidation/log/zipball/b2e887325ee90abc96b0a8b7b474cd9e7c896e3a",
                "reference": "b2e887325ee90abc96b0a8b7b474cd9e7c896e3a",
                "shasum": ""
            },
            "require": {
                "php": ">=5.4.5",
                "psr/log": "^1.0",
                "symfony/console": "^2.8|^3|^4"
            },
            "require-dev": {
                "g1a/composer-test-scenarios": "^3",
                "php-coveralls/php-coveralls": "^1",
                "phpunit/phpunit": "^6",
                "squizlabs/php_codesniffer": "^2"
            },
            "type": "library",
            "extra": {
                "scenarios": {
                    "symfony4": {
                        "require": {
                            "symfony/console": "^4.0"
                        },
                        "config": {
                            "platform": {
                                "php": "7.1.3"
                            }
                        }
                    },
                    "symfony2": {
                        "require": {
                            "symfony/console": "^2.8"
                        },
                        "require-dev": {
                            "phpunit/phpunit": "^4.8.36"
                        },
                        "remove": [
                            "php-coveralls/php-coveralls"
                        ],
                        "config": {
                            "platform": {
                                "php": "5.4.8"
                            }
                        }
                    },
                    "phpunit4": {
                        "require-dev": {
                            "phpunit/phpunit": "^4.8.36"
                        },
                        "remove": [
                            "php-coveralls/php-coveralls"
                        ],
                        "config": {
                            "platform": {
                                "php": "5.4.8"
                            }
                        }
                    }
                },
                "branch-alias": {
                    "dev-master": "1.x-dev"
                }
            },
            "autoload": {
                "psr-4": {
                    "Consolidation\\Log\\": "src"
                }
            },
            "notification-url": "https://packagist.org/downloads/",
            "license": [
                "MIT"
            ],
            "authors": [
                {
                    "name": "Greg Anderson",
                    "email": "greg.1.anderson@greenknowe.org"
                }
            ],
            "description": "Improved Psr-3 / Psr\\Log logger based on Symfony Console components.",
            "time": "2019-01-01T17:30:51+00:00"
        },
        {
            "name": "consolidation/output-formatters",
            "version": "4.0.0",
            "source": {
                "type": "git",
                "url": "https://github.com/consolidation/output-formatters.git",
                "reference": "8e747762963ab48912fb75fc24dbe39175f47057"
            },
            "dist": {
                "type": "zip",
                "url": "https://api.github.com/repos/consolidation/output-formatters/zipball/8e747762963ab48912fb75fc24dbe39175f47057",
                "reference": "8e747762963ab48912fb75fc24dbe39175f47057",
                "shasum": ""
            },
            "require": {
                "dflydev/dot-access-data": "^1.1.0",
                "php": ">=5.4.0",
                "symfony/console": "^4",
                "symfony/finder": "^4"
            },
            "require-dev": {
                "g1a/composer-test-scenarios": "^3",
                "php-coveralls/php-coveralls": "^1",
                "phpunit/phpunit": "^5.7.27",
                "squizlabs/php_codesniffer": "^2.7",
                "symfony/var-dumper": "^4",
                "victorjonsson/markdowndocs": "^1.3"
            },
            "suggest": {
                "symfony/var-dumper": "For using the var_dump formatter"
            },
            "type": "library",
            "extra": {
                "branch-alias": {
                    "dev-master": "4.x-dev"
                }
            },
            "autoload": {
                "psr-4": {
                    "Consolidation\\OutputFormatters\\": "src"
                }
            },
            "notification-url": "https://packagist.org/downloads/",
            "license": [
                "MIT"
            ],
            "authors": [
                {
                    "name": "Greg Anderson",
                    "email": "greg.1.anderson@greenknowe.org"
                }
            ],
            "description": "Format text by applying transformations provided by plug-in formatters.",
            "time": "2019-10-29T13:39:04+00:00"
        },
        {
            "name": "consolidation/robo",
            "version": "2.0.0",
            "source": {
                "type": "git",
                "url": "https://github.com/consolidation/Robo.git",
                "reference": "f21c960ebec8c94a85ead5dc22c1a7d581a24055"
            },
            "dist": {
                "type": "zip",
                "url": "https://api.github.com/repos/consolidation/Robo/zipball/f21c960ebec8c94a85ead5dc22c1a7d581a24055",
                "reference": "f21c960ebec8c94a85ead5dc22c1a7d581a24055",
                "shasum": ""
            },
            "require": {
                "consolidation/annotated-command": "^4",
                "consolidation/config": "^1.2.1",
                "consolidation/log": "^1.1.1",
                "consolidation/output-formatters": "^4",
                "consolidation/self-update": "^1",
                "grasmash/yaml-expander": "^1.4",
                "league/container": "^2.2",
                "php": ">=7.1.3",
                "symfony/console": "^4.3.5",
                "symfony/event-dispatcher": "^4",
                "symfony/filesystem": "^4",
                "symfony/finder": "^4",
                "symfony/process": "^4"
            },
            "conflict": {
                "codegyre/robo": "*"
            },
            "require-dev": {
                "codeception/aspect-mock": "^3.0.2",
                "codeception/base": "^3.1.2",
                "codeception/phpunit-wrapper": "^7.7.1",
                "codeception/stub": "^3",
                "doctrine/annotations": "^1.8.0",
                "g1a/composer-test-scenarios": "^3",
                "natxet/cssmin": "3.0.4",
                "nikic/php-parser": "^3.1.5",
                "patchwork/jsqueeze": "^2",
                "pear/archive_tar": "^1.4.4",
                "php-coveralls/php-coveralls": "^1",
                "phpdocumentor/reflection-docblock": "^4.3.2",
                "squizlabs/php_codesniffer": "^2.8"
            },
            "suggest": {
                "henrikbjorn/lurker": "For monitoring filesystem changes in taskWatch",
                "natxet/cssmin": "For minifying CSS files in taskMinify",
                "patchwork/jsqueeze": "For minifying JS files in taskMinify",
                "pear/archive_tar": "Allows tar archives to be created and extracted in taskPack and taskExtract, respectively."
            },
            "bin": [
                "robo"
            ],
            "type": "library",
            "extra": {
                "branch-alias": {
                    "dev-master": "2.x-dev"
                }
            },
            "autoload": {
                "psr-4": {
                    "Robo\\": "src"
                }
            },
            "notification-url": "https://packagist.org/downloads/",
            "license": [
                "MIT"
            ],
            "authors": [
                {
                    "name": "Davert",
                    "email": "davert.php@resend.cc"
                }
            ],
            "description": "Modern task runner",
            "time": "2019-10-29T14:11:02+00:00"
        },
        {
            "name": "consolidation/self-update",
            "version": "1.1.5",
            "source": {
                "type": "git",
                "url": "https://github.com/consolidation/self-update.git",
                "reference": "a1c273b14ce334789825a09d06d4c87c0a02ad54"
            },
            "dist": {
                "type": "zip",
                "url": "https://api.github.com/repos/consolidation/self-update/zipball/a1c273b14ce334789825a09d06d4c87c0a02ad54",
                "reference": "a1c273b14ce334789825a09d06d4c87c0a02ad54",
                "shasum": ""
            },
            "require": {
                "php": ">=5.5.0",
                "symfony/console": "^2.8|^3|^4",
                "symfony/filesystem": "^2.5|^3|^4"
            },
            "bin": [
                "scripts/release"
            ],
            "type": "library",
            "extra": {
                "branch-alias": {
                    "dev-master": "1.x-dev"
                }
            },
            "autoload": {
                "psr-4": {
                    "SelfUpdate\\": "src"
                }
            },
            "notification-url": "https://packagist.org/downloads/",
            "license": [
                "MIT"
            ],
            "authors": [
                {
                    "name": "Greg Anderson",
                    "email": "greg.1.anderson@greenknowe.org"
                },
                {
                    "name": "Alexander Menk",
                    "email": "menk@mestrona.net"
                }
            ],
            "description": "Provides a self:update command for Symfony Console applications.",
            "time": "2018-10-28T01:52:03+00:00"
        },
        {
            "name": "dflydev/dot-access-data",
            "version": "v1.1.0",
            "source": {
                "type": "git",
                "url": "https://github.com/dflydev/dflydev-dot-access-data.git",
                "reference": "3fbd874921ab2c041e899d044585a2ab9795df8a"
            },
            "dist": {
                "type": "zip",
                "url": "https://api.github.com/repos/dflydev/dflydev-dot-access-data/zipball/3fbd874921ab2c041e899d044585a2ab9795df8a",
                "reference": "3fbd874921ab2c041e899d044585a2ab9795df8a",
                "shasum": ""
            },
            "require": {
                "php": ">=5.3.2"
            },
            "type": "library",
            "extra": {
                "branch-alias": {
                    "dev-master": "1.0-dev"
                }
            },
            "autoload": {
                "psr-0": {
                    "Dflydev\\DotAccessData": "src"
                }
            },
            "notification-url": "https://packagist.org/downloads/",
            "license": [
                "MIT"
            ],
            "authors": [
                {
                    "name": "Dragonfly Development Inc.",
                    "email": "info@dflydev.com",
                    "homepage": "http://dflydev.com"
                },
                {
                    "name": "Beau Simensen",
                    "email": "beau@dflydev.com",
                    "homepage": "http://beausimensen.com"
                },
                {
                    "name": "Carlos Frutos",
                    "email": "carlos@kiwing.it",
                    "homepage": "https://github.com/cfrutos"
                }
            ],
            "description": "Given a deep data structure, access data by dot notation.",
            "homepage": "https://github.com/dflydev/dflydev-dot-access-data",
            "keywords": [
                "access",
                "data",
                "dot",
                "notation"
            ],
            "time": "2017-01-20T21:14:22+00:00"
        },
        {
            "name": "fzaninotto/faker",
            "version": "v1.9.1",
            "source": {
                "type": "git",
                "url": "https://github.com/fzaninotto/Faker.git",
                "reference": "fc10d778e4b84d5bd315dad194661e091d307c6f"
            },
            "dist": {
                "type": "zip",
                "url": "https://api.github.com/repos/fzaninotto/Faker/zipball/fc10d778e4b84d5bd315dad194661e091d307c6f",
                "reference": "fc10d778e4b84d5bd315dad194661e091d307c6f",
                "shasum": ""
            },
            "require": {
                "php": "^5.3.3 || ^7.0"
            },
            "require-dev": {
                "ext-intl": "*",
                "phpunit/phpunit": "^4.8.35 || ^5.7",
                "squizlabs/php_codesniffer": "^2.9.2"
            },
            "type": "library",
            "extra": {
                "branch-alias": {
                    "dev-master": "1.9-dev"
                }
            },
            "autoload": {
                "psr-4": {
                    "Faker\\": "src/Faker/"
                }
            },
            "notification-url": "https://packagist.org/downloads/",
            "license": [
                "MIT"
            ],
            "authors": [
                {
                    "name": "François Zaninotto"
                }
            ],
            "description": "Faker is a PHP library that generates fake data for you.",
            "keywords": [
                "data",
                "faker",
                "fixtures"
            ],
            "time": "2019-12-12T13:22:17+00:00"
        },
        {
            "name": "glpi-project/coding-standard",
            "version": "0.7.2",
            "source": {
                "type": "git",
                "url": "https://github.com/glpi-project/coding-standard.git",
                "reference": "dbba6566e1ce7f7d0778794cd6e93bc07080c8c7"
            },
            "dist": {
                "type": "zip",
                "url": "https://api.github.com/repos/glpi-project/coding-standard/zipball/dbba6566e1ce7f7d0778794cd6e93bc07080c8c7",
                "reference": "dbba6566e1ce7f7d0778794cd6e93bc07080c8c7",
                "shasum": ""
            },
            "require": {
                "squizlabs/php_codesniffer": "^3.5"
            },
            "type": "library",
            "notification-url": "https://packagist.org/downloads/",
            "license": [
                "GPL-2.0-or-later"
            ],
            "authors": [
                {
                    "name": "Teclib'",
                    "email": "glpi@teclib.com",
                    "homepage": "https://teclib.com"
                }
            ],
            "description": "GLPI PHP CodeSniffer Coding Standard",
            "keywords": [
                "codesniffer",
                "glpi",
                "phpcs"
            ],
            "time": "2019-10-31T10:30:33+00:00"
        },
        {
            "name": "grasmash/expander",
            "version": "1.0.0",
            "source": {
                "type": "git",
                "url": "https://github.com/grasmash/expander.git",
                "reference": "95d6037344a4be1dd5f8e0b0b2571a28c397578f"
            },
            "dist": {
                "type": "zip",
                "url": "https://api.github.com/repos/grasmash/expander/zipball/95d6037344a4be1dd5f8e0b0b2571a28c397578f",
                "reference": "95d6037344a4be1dd5f8e0b0b2571a28c397578f",
                "shasum": ""
            },
            "require": {
                "dflydev/dot-access-data": "^1.1.0",
                "php": ">=5.4"
            },
            "require-dev": {
                "greg-1-anderson/composer-test-scenarios": "^1",
                "phpunit/phpunit": "^4|^5.5.4",
                "satooshi/php-coveralls": "^1.0.2|dev-master",
                "squizlabs/php_codesniffer": "^2.7"
            },
            "type": "library",
            "extra": {
                "branch-alias": {
                    "dev-master": "1.x-dev"
                }
            },
            "autoload": {
                "psr-4": {
                    "Grasmash\\Expander\\": "src/"
                }
            },
            "notification-url": "https://packagist.org/downloads/",
            "license": [
                "MIT"
            ],
            "authors": [
                {
                    "name": "Matthew Grasmick"
                }
            ],
            "description": "Expands internal property references in PHP arrays file.",
            "time": "2017-12-21T22:14:55+00:00"
        },
        {
            "name": "grasmash/yaml-expander",
            "version": "1.4.0",
            "source": {
                "type": "git",
                "url": "https://github.com/grasmash/yaml-expander.git",
                "reference": "3f0f6001ae707a24f4d9733958d77d92bf9693b1"
            },
            "dist": {
                "type": "zip",
                "url": "https://api.github.com/repos/grasmash/yaml-expander/zipball/3f0f6001ae707a24f4d9733958d77d92bf9693b1",
                "reference": "3f0f6001ae707a24f4d9733958d77d92bf9693b1",
                "shasum": ""
            },
            "require": {
                "dflydev/dot-access-data": "^1.1.0",
                "php": ">=5.4",
                "symfony/yaml": "^2.8.11|^3|^4"
            },
            "require-dev": {
                "greg-1-anderson/composer-test-scenarios": "^1",
                "phpunit/phpunit": "^4.8|^5.5.4",
                "satooshi/php-coveralls": "^1.0.2|dev-master",
                "squizlabs/php_codesniffer": "^2.7"
            },
            "type": "library",
            "extra": {
                "branch-alias": {
                    "dev-master": "1.x-dev"
                }
            },
            "autoload": {
                "psr-4": {
                    "Grasmash\\YamlExpander\\": "src/"
                }
            },
            "notification-url": "https://packagist.org/downloads/",
            "license": [
                "MIT"
            ],
            "authors": [
                {
                    "name": "Matthew Grasmick"
                }
            ],
            "description": "Expands internal property references in a yaml file.",
            "time": "2017-12-16T16:06:03+00:00"
        },
        {
            "name": "guzzlehttp/guzzle",
            "version": "6.5.2",
            "source": {
                "type": "git",
                "url": "https://github.com/guzzle/guzzle.git",
                "reference": "43ece0e75098b7ecd8d13918293029e555a50f82"
            },
            "dist": {
                "type": "zip",
                "url": "https://api.github.com/repos/guzzle/guzzle/zipball/43ece0e75098b7ecd8d13918293029e555a50f82",
                "reference": "43ece0e75098b7ecd8d13918293029e555a50f82",
                "shasum": ""
            },
            "require": {
                "ext-json": "*",
                "guzzlehttp/promises": "^1.0",
                "guzzlehttp/psr7": "^1.6.1",
                "php": ">=5.5"
            },
            "require-dev": {
                "ext-curl": "*",
                "phpunit/phpunit": "^4.8.35 || ^5.7 || ^6.4 || ^7.0",
                "psr/log": "^1.1"
            },
            "suggest": {
                "ext-intl": "Required for Internationalized Domain Name (IDN) support",
                "psr/log": "Required for using the Log middleware"
            },
            "type": "library",
            "extra": {
                "branch-alias": {
                    "dev-master": "6.5-dev"
                }
            },
            "autoload": {
                "psr-4": {
                    "GuzzleHttp\\": "src/"
                },
                "files": [
                    "src/functions_include.php"
                ]
            },
            "notification-url": "https://packagist.org/downloads/",
            "license": [
                "MIT"
            ],
            "authors": [
                {
                    "name": "Michael Dowling",
                    "email": "mtdowling@gmail.com",
                    "homepage": "https://github.com/mtdowling"
                }
            ],
            "description": "Guzzle is a PHP HTTP client library",
            "homepage": "http://guzzlephp.org/",
            "keywords": [
                "client",
                "curl",
                "framework",
                "http",
                "http client",
                "rest",
                "web service"
            ],
            "time": "2019-12-23T11:57:10+00:00"
        },
        {
            "name": "guzzlehttp/promises",
            "version": "v1.3.1",
            "source": {
                "type": "git",
                "url": "https://github.com/guzzle/promises.git",
                "reference": "a59da6cf61d80060647ff4d3eb2c03a2bc694646"
            },
            "dist": {
                "type": "zip",
                "url": "https://api.github.com/repos/guzzle/promises/zipball/a59da6cf61d80060647ff4d3eb2c03a2bc694646",
                "reference": "a59da6cf61d80060647ff4d3eb2c03a2bc694646",
                "shasum": ""
            },
            "require": {
                "php": ">=5.5.0"
            },
            "require-dev": {
                "phpunit/phpunit": "^4.0"
            },
            "type": "library",
            "extra": {
                "branch-alias": {
                    "dev-master": "1.4-dev"
                }
            },
            "autoload": {
                "psr-4": {
                    "GuzzleHttp\\Promise\\": "src/"
                },
                "files": [
                    "src/functions_include.php"
                ]
            },
            "notification-url": "https://packagist.org/downloads/",
            "license": [
                "MIT"
            ],
            "authors": [
                {
                    "name": "Michael Dowling",
                    "email": "mtdowling@gmail.com",
                    "homepage": "https://github.com/mtdowling"
                }
            ],
            "description": "Guzzle promises library",
            "keywords": [
                "promise"
            ],
            "time": "2016-12-20T10:07:11+00:00"
        },
        {
            "name": "guzzlehttp/psr7",
            "version": "1.6.1",
            "source": {
                "type": "git",
                "url": "https://github.com/guzzle/psr7.git",
                "reference": "239400de7a173fe9901b9ac7c06497751f00727a"
            },
            "dist": {
                "type": "zip",
                "url": "https://api.github.com/repos/guzzle/psr7/zipball/239400de7a173fe9901b9ac7c06497751f00727a",
                "reference": "239400de7a173fe9901b9ac7c06497751f00727a",
                "shasum": ""
            },
            "require": {
                "php": ">=5.4.0",
                "psr/http-message": "~1.0",
                "ralouphie/getallheaders": "^2.0.5 || ^3.0.0"
            },
            "provide": {
                "psr/http-message-implementation": "1.0"
            },
            "require-dev": {
                "ext-zlib": "*",
                "phpunit/phpunit": "~4.8.36 || ^5.7.27 || ^6.5.8"
            },
            "suggest": {
                "zendframework/zend-httphandlerrunner": "Emit PSR-7 responses"
            },
            "type": "library",
            "extra": {
                "branch-alias": {
                    "dev-master": "1.6-dev"
                }
            },
            "autoload": {
                "psr-4": {
                    "GuzzleHttp\\Psr7\\": "src/"
                },
                "files": [
                    "src/functions_include.php"
                ]
            },
            "notification-url": "https://packagist.org/downloads/",
            "license": [
                "MIT"
            ],
            "authors": [
                {
                    "name": "Michael Dowling",
                    "email": "mtdowling@gmail.com",
                    "homepage": "https://github.com/mtdowling"
                },
                {
                    "name": "Tobias Schultze",
                    "homepage": "https://github.com/Tobion"
                }
            ],
            "description": "PSR-7 message implementation that also provides common utility methods",
            "keywords": [
                "http",
                "message",
                "psr-7",
                "request",
                "response",
                "stream",
                "uri",
                "url"
            ],
            "time": "2019-07-01T23:21:34+00:00"
        },
        {
            "name": "jakub-onderka/php-parallel-lint",
            "version": "v1.0.0",
            "source": {
                "type": "git",
                "url": "https://github.com/JakubOnderka/PHP-Parallel-Lint.git",
                "reference": "04fbd3f5fb1c83f08724aa58a23db90bd9086ee8"
            },
            "dist": {
                "type": "zip",
                "url": "https://api.github.com/repos/JakubOnderka/PHP-Parallel-Lint/zipball/04fbd3f5fb1c83f08724aa58a23db90bd9086ee8",
                "reference": "04fbd3f5fb1c83f08724aa58a23db90bd9086ee8",
                "shasum": ""
            },
            "require": {
                "php": ">=5.3.3"
            },
            "require-dev": {
                "jakub-onderka/php-console-highlighter": "~0.3",
                "nette/tester": "~1.3",
                "squizlabs/php_codesniffer": "~2.7"
            },
            "suggest": {
                "jakub-onderka/php-console-highlighter": "Highlight syntax in code snippet"
            },
            "bin": [
                "parallel-lint"
            ],
            "type": "library",
            "autoload": {
                "classmap": [
                    "./"
                ]
            },
            "notification-url": "https://packagist.org/downloads/",
            "license": [
                "BSD-2-Clause"
            ],
            "authors": [
                {
                    "name": "Jakub Onderka",
                    "email": "ahoj@jakubonderka.cz"
                }
            ],
            "description": "This tool check syntax of PHP files about 20x faster than serial check.",
            "homepage": "https://github.com/JakubOnderka/PHP-Parallel-Lint",
            "time": "2018-02-24T15:31:20+00:00"
        },
        {
            "name": "league/container",
            "version": "2.4.1",
            "source": {
                "type": "git",
                "url": "https://github.com/thephpleague/container.git",
                "reference": "43f35abd03a12977a60ffd7095efd6a7808488c0"
            },
            "dist": {
                "type": "zip",
                "url": "https://api.github.com/repos/thephpleague/container/zipball/43f35abd03a12977a60ffd7095efd6a7808488c0",
                "reference": "43f35abd03a12977a60ffd7095efd6a7808488c0",
                "shasum": ""
            },
            "require": {
                "container-interop/container-interop": "^1.2",
                "php": "^5.4.0 || ^7.0"
            },
            "provide": {
                "container-interop/container-interop-implementation": "^1.2",
                "psr/container-implementation": "^1.0"
            },
            "replace": {
                "orno/di": "~2.0"
            },
            "require-dev": {
                "phpunit/phpunit": "4.*"
            },
            "type": "library",
            "extra": {
                "branch-alias": {
                    "dev-2.x": "2.x-dev",
                    "dev-1.x": "1.x-dev"
                }
            },
            "autoload": {
                "psr-4": {
                    "League\\Container\\": "src"
                }
            },
            "notification-url": "https://packagist.org/downloads/",
            "license": [
                "MIT"
            ],
            "authors": [
                {
                    "name": "Phil Bennett",
                    "email": "philipobenito@gmail.com",
                    "homepage": "http://www.philipobenito.com",
                    "role": "Developer"
                }
            ],
            "description": "A fast and intuitive dependency injection container.",
            "homepage": "https://github.com/thephpleague/container",
            "keywords": [
                "container",
                "dependency",
                "di",
                "injection",
                "league",
                "provider",
                "service"
            ],
            "time": "2017-05-10T09:20:27+00:00"
        },
        {
            "name": "mikey179/vfsstream",
            "version": "v1.6.8",
            "source": {
                "type": "git",
                "url": "https://github.com/bovigo/vfsStream.git",
                "reference": "231c73783ebb7dd9ec77916c10037eff5a2b6efe"
            },
            "dist": {
                "type": "zip",
                "url": "https://api.github.com/repos/bovigo/vfsStream/zipball/231c73783ebb7dd9ec77916c10037eff5a2b6efe",
                "reference": "231c73783ebb7dd9ec77916c10037eff5a2b6efe",
                "shasum": ""
            },
            "require": {
                "php": ">=5.3.0"
            },
            "require-dev": {
                "phpunit/phpunit": "^4.5|^5.0"
            },
            "type": "library",
            "extra": {
                "branch-alias": {
                    "dev-master": "1.6.x-dev"
                }
            },
            "autoload": {
                "psr-0": {
                    "org\\bovigo\\vfs\\": "src/main/php"
                }
            },
            "notification-url": "https://packagist.org/downloads/",
            "license": [
                "BSD-3-Clause"
            ],
            "authors": [
                {
                    "name": "Frank Kleine",
                    "homepage": "http://frankkleine.de/",
                    "role": "Developer"
                }
            ],
            "description": "Virtual file system to mock the real file system in unit tests.",
            "homepage": "http://vfs.bovigo.org/",
            "time": "2019-10-30T15:31:00+00:00"
        },
        {
            "name": "natxet/cssmin",
            "version": "v3.0.6",
            "source": {
                "type": "git",
                "url": "https://github.com/natxet/CssMin.git",
                "reference": "d5d9f4c3e5cedb1ae96a95a21731f8790e38f1dd"
            },
            "dist": {
                "type": "zip",
                "url": "https://api.github.com/repos/natxet/CssMin/zipball/d5d9f4c3e5cedb1ae96a95a21731f8790e38f1dd",
                "reference": "d5d9f4c3e5cedb1ae96a95a21731f8790e38f1dd",
                "shasum": ""
            },
            "require": {
                "php": ">=5.0"
            },
            "type": "library",
            "extra": {
                "branch-alias": {
                    "dev-master": "3.0-dev"
                }
            },
            "autoload": {
                "classmap": [
                    "src/"
                ]
            },
            "notification-url": "https://packagist.org/downloads/",
            "license": [
                "MIT"
            ],
            "authors": [
                {
                    "name": "Joe Scylla",
                    "email": "joe.scylla@gmail.com",
                    "homepage": "https://profiles.google.com/joe.scylla"
                }
            ],
            "description": "Minifying CSS",
            "homepage": "http://code.google.com/p/cssmin/",
            "keywords": [
                "css",
                "minify"
            ],
            "time": "2018-01-09T11:15:01+00:00"
        },
        {
            "name": "patchwork/jsqueeze",
            "version": "v2.0.5",
            "source": {
                "type": "git",
                "url": "https://github.com/tchwork/jsqueeze.git",
                "reference": "693d64850eab2ce6a7c8f7cf547e1ab46e69d542"
            },
            "dist": {
                "type": "zip",
                "url": "https://api.github.com/repos/tchwork/jsqueeze/zipball/693d64850eab2ce6a7c8f7cf547e1ab46e69d542",
                "reference": "693d64850eab2ce6a7c8f7cf547e1ab46e69d542",
                "shasum": ""
            },
            "require": {
                "php": ">=5.3.0"
            },
            "type": "library",
            "extra": {
                "branch-alias": {
                    "dev-master": "2.0-dev"
                }
            },
            "autoload": {
                "psr-4": {
                    "Patchwork\\": "src/"
                }
            },
            "notification-url": "https://packagist.org/downloads/",
            "license": [
                "(Apache-2.0 or GPL-2.0)"
            ],
            "authors": [
                {
                    "name": "Nicolas Grekas",
                    "email": "p@tchwork.com"
                }
            ],
            "description": "Efficient JavaScript minification in PHP",
            "homepage": "https://github.com/tchwork/jsqueeze",
            "keywords": [
                "compression",
                "javascript",
                "minification"
            ],
            "time": "2016-04-19T09:28:22+00:00"
        },
        {
            "name": "psr/http-message",
            "version": "1.0.1",
            "source": {
                "type": "git",
                "url": "https://github.com/php-fig/http-message.git",
                "reference": "f6561bf28d520154e4b0ec72be95418abe6d9363"
            },
            "dist": {
                "type": "zip",
                "url": "https://api.github.com/repos/php-fig/http-message/zipball/f6561bf28d520154e4b0ec72be95418abe6d9363",
                "reference": "f6561bf28d520154e4b0ec72be95418abe6d9363",
                "shasum": ""
            },
            "require": {
                "php": ">=5.3.0"
            },
            "type": "library",
            "extra": {
                "branch-alias": {
                    "dev-master": "1.0.x-dev"
                }
            },
            "autoload": {
                "psr-4": {
                    "Psr\\Http\\Message\\": "src/"
                }
            },
            "notification-url": "https://packagist.org/downloads/",
            "license": [
                "MIT"
            ],
            "authors": [
                {
                    "name": "PHP-FIG",
                    "homepage": "http://www.php-fig.org/"
                }
            ],
            "description": "Common interface for HTTP messages",
            "homepage": "https://github.com/php-fig/http-message",
            "keywords": [
                "http",
                "http-message",
                "psr",
                "psr-7",
                "request",
                "response"
            ],
            "time": "2016-08-06T14:39:51+00:00"
        },
        {
            "name": "ralouphie/getallheaders",
            "version": "3.0.3",
            "source": {
                "type": "git",
                "url": "https://github.com/ralouphie/getallheaders.git",
                "reference": "120b605dfeb996808c31b6477290a714d356e822"
            },
            "dist": {
                "type": "zip",
                "url": "https://api.github.com/repos/ralouphie/getallheaders/zipball/120b605dfeb996808c31b6477290a714d356e822",
                "reference": "120b605dfeb996808c31b6477290a714d356e822",
                "shasum": ""
            },
            "require": {
                "php": ">=5.6"
            },
            "require-dev": {
                "php-coveralls/php-coveralls": "^2.1",
                "phpunit/phpunit": "^5 || ^6.5"
            },
            "type": "library",
            "autoload": {
                "files": [
                    "src/getallheaders.php"
                ]
            },
            "notification-url": "https://packagist.org/downloads/",
            "license": [
                "MIT"
            ],
            "authors": [
                {
                    "name": "Ralph Khattar",
                    "email": "ralph.khattar@gmail.com"
                }
            ],
            "description": "A polyfill for getallheaders.",
            "time": "2019-03-08T08:55:37+00:00"
        },
        {
            "name": "sensiolabs/security-checker",
            "version": "v6.0.3",
            "source": {
                "type": "git",
                "url": "https://github.com/sensiolabs/security-checker.git",
                "reference": "a576c01520d9761901f269c4934ba55448be4a54"
            },
            "dist": {
                "type": "zip",
                "url": "https://api.github.com/repos/sensiolabs/security-checker/zipball/a576c01520d9761901f269c4934ba55448be4a54",
                "reference": "a576c01520d9761901f269c4934ba55448be4a54",
                "shasum": ""
            },
            "require": {
                "php": ">=7.1.3",
                "symfony/console": "^2.8|^3.4|^4.2|^5.0",
                "symfony/http-client": "^4.3|^5.0",
                "symfony/mime": "^4.3|^5.0",
                "symfony/polyfill-ctype": "^1.11"
            },
            "bin": [
                "security-checker"
            ],
            "type": "library",
            "extra": {
                "branch-alias": {
                    "dev-master": "6.0-dev"
                }
            },
            "autoload": {
                "psr-4": {
                    "SensioLabs\\Security\\": "SensioLabs/Security"
                }
            },
            "notification-url": "https://packagist.org/downloads/",
            "license": [
                "MIT"
            ],
            "authors": [
                {
                    "name": "Fabien Potencier",
                    "email": "fabien.potencier@gmail.com"
                }
            ],
            "description": "A security checker for your composer.lock",
            "time": "2019-11-01T13:20:14+00:00"
        },
        {
            "name": "squizlabs/php_codesniffer",
            "version": "3.5.3",
            "source": {
                "type": "git",
                "url": "https://github.com/squizlabs/PHP_CodeSniffer.git",
                "reference": "557a1fc7ac702c66b0bbfe16ab3d55839ef724cb"
            },
            "dist": {
                "type": "zip",
                "url": "https://api.github.com/repos/squizlabs/PHP_CodeSniffer/zipball/557a1fc7ac702c66b0bbfe16ab3d55839ef724cb",
                "reference": "557a1fc7ac702c66b0bbfe16ab3d55839ef724cb",
                "shasum": ""
            },
            "require": {
                "ext-simplexml": "*",
                "ext-tokenizer": "*",
                "ext-xmlwriter": "*",
                "php": ">=5.4.0"
            },
            "require-dev": {
                "phpunit/phpunit": "^4.0 || ^5.0 || ^6.0 || ^7.0"
            },
            "bin": [
                "bin/phpcs",
                "bin/phpcbf"
            ],
            "type": "library",
            "extra": {
                "branch-alias": {
                    "dev-master": "3.x-dev"
                }
            },
            "notification-url": "https://packagist.org/downloads/",
            "license": [
                "BSD-3-Clause"
            ],
            "authors": [
                {
                    "name": "Greg Sherwood",
                    "role": "lead"
                }
            ],
            "description": "PHP_CodeSniffer tokenizes PHP, JavaScript and CSS files and detects violations of a defined set of coding standards.",
            "homepage": "https://github.com/squizlabs/PHP_CodeSniffer",
            "keywords": [
                "phpcs",
                "standards"
            ],
            "time": "2019-12-04T04:46:47+00:00"
        },
        {
            "name": "symfony/event-dispatcher",
            "version": "v4.4.2",
            "source": {
                "type": "git",
                "url": "https://github.com/symfony/event-dispatcher.git",
                "reference": "b3c3068a72623287550fe20b84a2b01dcba2686f"
            },
            "dist": {
                "type": "zip",
                "url": "https://api.github.com/repos/symfony/event-dispatcher/zipball/b3c3068a72623287550fe20b84a2b01dcba2686f",
                "reference": "b3c3068a72623287550fe20b84a2b01dcba2686f",
                "shasum": ""
            },
            "require": {
                "php": "^7.1.3",
                "symfony/event-dispatcher-contracts": "^1.1"
            },
            "conflict": {
                "symfony/dependency-injection": "<3.4"
            },
            "provide": {
                "psr/event-dispatcher-implementation": "1.0",
                "symfony/event-dispatcher-implementation": "1.1"
            },
            "require-dev": {
                "psr/log": "~1.0",
                "symfony/config": "^3.4|^4.0|^5.0",
                "symfony/dependency-injection": "^3.4|^4.0|^5.0",
                "symfony/expression-language": "^3.4|^4.0|^5.0",
                "symfony/http-foundation": "^3.4|^4.0|^5.0",
                "symfony/service-contracts": "^1.1|^2",
                "symfony/stopwatch": "^3.4|^4.0|^5.0"
            },
            "suggest": {
                "symfony/dependency-injection": "",
                "symfony/http-kernel": ""
            },
            "type": "library",
            "extra": {
                "branch-alias": {
                    "dev-master": "4.4-dev"
                }
            },
            "autoload": {
                "psr-4": {
                    "Symfony\\Component\\EventDispatcher\\": ""
                },
                "exclude-from-classmap": [
                    "/Tests/"
                ]
            },
            "notification-url": "https://packagist.org/downloads/",
            "license": [
                "MIT"
            ],
            "authors": [
                {
                    "name": "Fabien Potencier",
                    "email": "fabien@symfony.com"
                },
                {
                    "name": "Symfony Community",
                    "homepage": "https://symfony.com/contributors"
                }
            ],
            "description": "Symfony EventDispatcher Component",
            "homepage": "https://symfony.com",
            "time": "2019-11-28T13:33:56+00:00"
        },
        {
            "name": "symfony/event-dispatcher-contracts",
            "version": "v1.1.7",
            "source": {
                "type": "git",
                "url": "https://github.com/symfony/event-dispatcher-contracts.git",
                "reference": "c43ab685673fb6c8d84220c77897b1d6cdbe1d18"
            },
            "dist": {
                "type": "zip",
                "url": "https://api.github.com/repos/symfony/event-dispatcher-contracts/zipball/c43ab685673fb6c8d84220c77897b1d6cdbe1d18",
                "reference": "c43ab685673fb6c8d84220c77897b1d6cdbe1d18",
                "shasum": ""
            },
            "require": {
                "php": "^7.1.3"
            },
            "suggest": {
                "psr/event-dispatcher": "",
                "symfony/event-dispatcher-implementation": ""
            },
            "type": "library",
            "extra": {
                "branch-alias": {
                    "dev-master": "1.1-dev"
                }
            },
            "autoload": {
                "psr-4": {
                    "Symfony\\Contracts\\EventDispatcher\\": ""
                }
            },
            "notification-url": "https://packagist.org/downloads/",
            "license": [
                "MIT"
            ],
            "authors": [
                {
                    "name": "Nicolas Grekas",
                    "email": "p@tchwork.com"
                },
                {
                    "name": "Symfony Community",
                    "homepage": "https://symfony.com/contributors"
                }
            ],
            "description": "Generic abstractions related to dispatching event",
            "homepage": "https://symfony.com",
            "keywords": [
                "abstractions",
                "contracts",
                "decoupling",
                "interfaces",
                "interoperability",
                "standards"
            ],
            "time": "2019-09-17T09:54:03+00:00"
        },
        {
            "name": "symfony/filesystem",
            "version": "v4.4.2",
            "source": {
                "type": "git",
                "url": "https://github.com/symfony/filesystem.git",
                "reference": "40c2606131d56eff6f193b6e2ceb92414653b591"
            },
            "dist": {
                "type": "zip",
                "url": "https://api.github.com/repos/symfony/filesystem/zipball/40c2606131d56eff6f193b6e2ceb92414653b591",
                "reference": "40c2606131d56eff6f193b6e2ceb92414653b591",
                "shasum": ""
            },
            "require": {
                "php": "^7.1.3",
                "symfony/polyfill-ctype": "~1.8"
            },
            "type": "library",
            "extra": {
                "branch-alias": {
                    "dev-master": "4.4-dev"
                }
            },
            "autoload": {
                "psr-4": {
                    "Symfony\\Component\\Filesystem\\": ""
                },
                "exclude-from-classmap": [
                    "/Tests/"
                ]
            },
            "notification-url": "https://packagist.org/downloads/",
            "license": [
                "MIT"
            ],
            "authors": [
                {
                    "name": "Fabien Potencier",
                    "email": "fabien@symfony.com"
                },
                {
                    "name": "Symfony Community",
                    "homepage": "https://symfony.com/contributors"
                }
            ],
            "description": "Symfony Filesystem Component",
            "homepage": "https://symfony.com",
            "time": "2019-11-26T23:16:41+00:00"
        },
        {
            "name": "symfony/finder",
            "version": "v4.4.2",
            "source": {
                "type": "git",
                "url": "https://github.com/symfony/finder.git",
                "reference": "ce8743441da64c41e2a667b8eb66070444ed911e"
            },
            "dist": {
                "type": "zip",
                "url": "https://api.github.com/repos/symfony/finder/zipball/ce8743441da64c41e2a667b8eb66070444ed911e",
                "reference": "ce8743441da64c41e2a667b8eb66070444ed911e",
                "shasum": ""
            },
            "require": {
                "php": "^7.1.3"
            },
            "type": "library",
            "extra": {
                "branch-alias": {
                    "dev-master": "4.4-dev"
                }
            },
            "autoload": {
                "psr-4": {
                    "Symfony\\Component\\Finder\\": ""
                },
                "exclude-from-classmap": [
                    "/Tests/"
                ]
            },
            "notification-url": "https://packagist.org/downloads/",
            "license": [
                "MIT"
            ],
            "authors": [
                {
                    "name": "Fabien Potencier",
                    "email": "fabien@symfony.com"
                },
                {
                    "name": "Symfony Community",
                    "homepage": "https://symfony.com/contributors"
                }
            ],
            "description": "Symfony Finder Component",
            "homepage": "https://symfony.com",
            "time": "2019-11-17T21:56:56+00:00"
        },
        {
            "name": "symfony/http-client",
            "version": "v4.4.2",
            "source": {
                "type": "git",
                "url": "https://github.com/symfony/http-client.git",
                "reference": "9ebfc77b5018a05226b38642def82746f3e2ce0f"
            },
            "dist": {
                "type": "zip",
                "url": "https://api.github.com/repos/symfony/http-client/zipball/9ebfc77b5018a05226b38642def82746f3e2ce0f",
                "reference": "9ebfc77b5018a05226b38642def82746f3e2ce0f",
                "shasum": ""
            },
            "require": {
                "php": "^7.1.3",
                "psr/log": "^1.0",
                "symfony/http-client-contracts": "^1.1.8|^2",
                "symfony/polyfill-php73": "^1.11",
                "symfony/service-contracts": "^1.0|^2"
            },
            "provide": {
                "php-http/async-client-implementation": "*",
                "php-http/client-implementation": "*",
                "psr/http-client-implementation": "1.0",
                "symfony/http-client-implementation": "1.1"
            },
            "require-dev": {
                "guzzlehttp/promises": "^1.3.1",
                "nyholm/psr7": "^1.0",
                "php-http/httplug": "^1.0|^2.0",
                "psr/http-client": "^1.0",
                "symfony/dependency-injection": "^4.3|^5.0",
                "symfony/http-kernel": "^4.4",
                "symfony/process": "^4.2|^5.0"
            },
            "type": "library",
            "extra": {
                "branch-alias": {
                    "dev-master": "4.4-dev"
                }
            },
            "autoload": {
                "psr-4": {
                    "Symfony\\Component\\HttpClient\\": ""
                },
                "exclude-from-classmap": [
                    "/Tests/"
                ]
            },
            "notification-url": "https://packagist.org/downloads/",
            "license": [
                "MIT"
            ],
            "authors": [
                {
                    "name": "Nicolas Grekas",
                    "email": "p@tchwork.com"
                },
                {
                    "name": "Symfony Community",
                    "homepage": "https://symfony.com/contributors"
                }
            ],
            "description": "Symfony HttpClient component",
            "homepage": "https://symfony.com",
            "time": "2019-12-19T15:57:49+00:00"
        },
        {
            "name": "symfony/http-client-contracts",
            "version": "v1.1.8",
            "source": {
                "type": "git",
                "url": "https://github.com/symfony/http-client-contracts.git",
                "reference": "088bae75cfa2ec5eb6d33dce17dbd8613150ce6e"
            },
            "dist": {
                "type": "zip",
                "url": "https://api.github.com/repos/symfony/http-client-contracts/zipball/088bae75cfa2ec5eb6d33dce17dbd8613150ce6e",
                "reference": "088bae75cfa2ec5eb6d33dce17dbd8613150ce6e",
                "shasum": ""
            },
            "require": {
                "php": "^7.1.3"
            },
            "suggest": {
                "symfony/http-client-implementation": ""
            },
            "type": "library",
            "extra": {
                "branch-alias": {
                    "dev-master": "1.1-dev"
                }
            },
            "autoload": {
                "psr-4": {
                    "Symfony\\Contracts\\HttpClient\\": ""
                }
            },
            "notification-url": "https://packagist.org/downloads/",
            "license": [
                "MIT"
            ],
            "authors": [
                {
                    "name": "Nicolas Grekas",
                    "email": "p@tchwork.com"
                },
                {
                    "name": "Symfony Community",
                    "homepage": "https://symfony.com/contributors"
                }
            ],
            "description": "Generic abstractions related to HTTP clients",
            "homepage": "https://symfony.com",
            "keywords": [
                "abstractions",
                "contracts",
                "decoupling",
                "interfaces",
                "interoperability",
                "standards"
            ],
            "time": "2019-11-07T12:44:51+00:00"
        },
        {
            "name": "symfony/mime",
            "version": "v4.4.2",
            "source": {
                "type": "git",
                "url": "https://github.com/symfony/mime.git",
                "reference": "010cc488e56cafe5f7494dea70aea93100c234df"
            },
            "dist": {
                "type": "zip",
                "url": "https://api.github.com/repos/symfony/mime/zipball/010cc488e56cafe5f7494dea70aea93100c234df",
                "reference": "010cc488e56cafe5f7494dea70aea93100c234df",
                "shasum": ""
            },
            "require": {
                "php": "^7.1.3",
                "symfony/polyfill-intl-idn": "^1.10",
                "symfony/polyfill-mbstring": "^1.0"
            },
            "conflict": {
                "symfony/mailer": "<4.4"
            },
            "require-dev": {
                "egulias/email-validator": "^2.1.10",
                "symfony/dependency-injection": "^3.4|^4.1|^5.0"
            },
            "type": "library",
            "extra": {
                "branch-alias": {
                    "dev-master": "4.4-dev"
                }
            },
            "autoload": {
                "psr-4": {
                    "Symfony\\Component\\Mime\\": ""
                },
                "exclude-from-classmap": [
                    "/Tests/"
                ]
            },
            "notification-url": "https://packagist.org/downloads/",
            "license": [
                "MIT"
            ],
            "authors": [
                {
                    "name": "Fabien Potencier",
                    "email": "fabien@symfony.com"
                },
                {
                    "name": "Symfony Community",
                    "homepage": "https://symfony.com/contributors"
                }
            ],
            "description": "A library to manipulate MIME messages",
            "homepage": "https://symfony.com",
            "keywords": [
                "mime",
                "mime-type"
            ],
            "time": "2019-11-30T08:27:26+00:00"
        },
        {
            "name": "symfony/polyfill-intl-idn",
            "version": "v1.13.1",
            "source": {
                "type": "git",
                "url": "https://github.com/symfony/polyfill-intl-idn.git",
                "reference": "6f9c239e61e1b0c9229a28ff89a812dc449c3d46"
            },
            "dist": {
                "type": "zip",
                "url": "https://api.github.com/repos/symfony/polyfill-intl-idn/zipball/6f9c239e61e1b0c9229a28ff89a812dc449c3d46",
                "reference": "6f9c239e61e1b0c9229a28ff89a812dc449c3d46",
                "shasum": ""
            },
            "require": {
                "php": ">=5.3.3",
                "symfony/polyfill-mbstring": "^1.3",
                "symfony/polyfill-php72": "^1.9"
            },
            "suggest": {
                "ext-intl": "For best performance"
            },
            "type": "library",
            "extra": {
                "branch-alias": {
                    "dev-master": "1.13-dev"
                }
            },
            "autoload": {
                "psr-4": {
                    "Symfony\\Polyfill\\Intl\\Idn\\": ""
                },
                "files": [
                    "bootstrap.php"
                ]
            },
            "notification-url": "https://packagist.org/downloads/",
            "license": [
                "MIT"
            ],
            "authors": [
                {
                    "name": "Laurent Bassin",
                    "email": "laurent@bassin.info"
                },
                {
                    "name": "Symfony Community",
                    "homepage": "https://symfony.com/contributors"
                }
            ],
            "description": "Symfony polyfill for intl's idn_to_ascii and idn_to_utf8 functions",
            "homepage": "https://symfony.com",
            "keywords": [
                "compatibility",
                "idn",
                "intl",
                "polyfill",
                "portable",
                "shim"
            ],
            "time": "2019-11-27T13:56:44+00:00"
        },
        {
            "name": "symfony/polyfill-php72",
            "version": "v1.13.1",
            "source": {
                "type": "git",
                "url": "https://github.com/symfony/polyfill-php72.git",
                "reference": "66fea50f6cb37a35eea048d75a7d99a45b586038"
            },
            "dist": {
                "type": "zip",
                "url": "https://api.github.com/repos/symfony/polyfill-php72/zipball/66fea50f6cb37a35eea048d75a7d99a45b586038",
                "reference": "66fea50f6cb37a35eea048d75a7d99a45b586038",
                "shasum": ""
            },
            "require": {
                "php": ">=5.3.3"
            },
            "type": "library",
            "extra": {
                "branch-alias": {
                    "dev-master": "1.13-dev"
                }
            },
            "autoload": {
                "psr-4": {
                    "Symfony\\Polyfill\\Php72\\": ""
                },
                "files": [
                    "bootstrap.php"
                ]
            },
            "notification-url": "https://packagist.org/downloads/",
            "license": [
                "MIT"
            ],
            "authors": [
                {
                    "name": "Nicolas Grekas",
                    "email": "p@tchwork.com"
                },
                {
                    "name": "Symfony Community",
                    "homepage": "https://symfony.com/contributors"
                }
            ],
            "description": "Symfony polyfill backporting some PHP 7.2+ features to lower PHP versions",
            "homepage": "https://symfony.com",
            "keywords": [
                "compatibility",
                "polyfill",
                "portable",
                "shim"
            ],
            "time": "2019-11-27T13:56:44+00:00"
        },
        {
            "name": "symfony/process",
            "version": "v4.4.2",
            "source": {
                "type": "git",
                "url": "https://github.com/symfony/process.git",
                "reference": "b84501ad50adb72a94fb460a5b5c91f693e99c9b"
            },
            "dist": {
                "type": "zip",
                "url": "https://api.github.com/repos/symfony/process/zipball/b84501ad50adb72a94fb460a5b5c91f693e99c9b",
                "reference": "b84501ad50adb72a94fb460a5b5c91f693e99c9b",
                "shasum": ""
            },
            "require": {
                "php": "^7.1.3"
            },
            "type": "library",
            "extra": {
                "branch-alias": {
                    "dev-master": "4.4-dev"
                }
            },
            "autoload": {
                "psr-4": {
                    "Symfony\\Component\\Process\\": ""
                },
                "exclude-from-classmap": [
                    "/Tests/"
                ]
            },
            "notification-url": "https://packagist.org/downloads/",
            "license": [
                "MIT"
            ],
            "authors": [
                {
                    "name": "Fabien Potencier",
                    "email": "fabien@symfony.com"
                },
                {
                    "name": "Symfony Community",
                    "homepage": "https://symfony.com/contributors"
                }
            ],
            "description": "Symfony Process Component",
            "homepage": "https://symfony.com",
            "time": "2019-12-06T10:06:46+00:00"
        },
        {
            "name": "symfony/yaml",
            "version": "v4.4.2",
            "source": {
                "type": "git",
                "url": "https://github.com/symfony/yaml.git",
                "reference": "a08832b974dd5fafe3085a66d41fe4c84bb2628c"
            },
            "dist": {
                "type": "zip",
                "url": "https://api.github.com/repos/symfony/yaml/zipball/a08832b974dd5fafe3085a66d41fe4c84bb2628c",
                "reference": "a08832b974dd5fafe3085a66d41fe4c84bb2628c",
                "shasum": ""
            },
            "require": {
                "php": "^7.1.3",
                "symfony/polyfill-ctype": "~1.8"
            },
            "conflict": {
                "symfony/console": "<3.4"
            },
            "require-dev": {
                "symfony/console": "^3.4|^4.0|^5.0"
            },
            "suggest": {
                "symfony/console": "For validating YAML files using the lint command"
            },
            "type": "library",
            "extra": {
                "branch-alias": {
                    "dev-master": "4.4-dev"
                }
            },
            "autoload": {
                "psr-4": {
                    "Symfony\\Component\\Yaml\\": ""
                },
                "exclude-from-classmap": [
                    "/Tests/"
                ]
            },
            "notification-url": "https://packagist.org/downloads/",
            "license": [
                "MIT"
            ],
            "authors": [
                {
                    "name": "Fabien Potencier",
                    "email": "fabien@symfony.com"
                },
                {
                    "name": "Symfony Community",
                    "homepage": "https://symfony.com/contributors"
                }
            ],
            "description": "Symfony Yaml Component",
            "homepage": "https://symfony.com",
            "time": "2019-12-10T10:33:21+00:00"
        }
    ],
    "aliases": [],
    "minimum-stability": "stable",
    "stability-flags": [],
    "prefer-stable": false,
    "prefer-lowest": false,
    "platform": {
        "php": "^7.2",
        "ext-curl": "*",
        "ext-fileinfo": "*",
        "ext-gd": "*",
        "ext-intl": "*",
        "ext-json": "*",
        "ext-mbstring": "*",
        "ext-mysqli": "*",
        "ext-zlib": "*"
    },
    "platform-dev": {
        "ext-xml": "*"
    },
    "platform-overrides": {
        "php": "7.2.0"
    }
}<|MERGE_RESOLUTION|>--- conflicted
+++ resolved
@@ -4,11 +4,7 @@
         "Read more about it at https://getcomposer.org/doc/01-basic-usage.md#installing-dependencies",
         "This file is @generated automatically"
     ],
-<<<<<<< HEAD
-    "content-hash": "0b16e96c308e655a2b773c2d7cafa567",
-=======
-    "content-hash": "368a9b79cb288eb9774bbe1577af4dd3",
->>>>>>> 6d3547a0
+    "content-hash": "bb441343a8029bd9dc3065caceac4ff3",
     "packages": [
         {
             "name": "blueimp/jquery-file-upload",
@@ -136,11 +132,24 @@
             "time": "2019-07-24T19:58:51+00:00"
         },
         {
-            "name": "htmlawed/htmlawed",
-            "version": "1.2.5",
-            "dist": {
-                "type": "zip",
-                "url": "https://www.bioinformatics.org/phplabware/downloads/htmLawed125.zip"
+            "name": "fossar/htmlawed",
+            "version": "1.2.4.1",
+            "source": {
+                "type": "git",
+                "url": "https://github.com/fossar/HTMLawed.git",
+                "reference": "ef6373a26595e29686bb8e3f46ddc2041b97b0fa"
+            },
+            "dist": {
+                "type": "zip",
+                "url": "https://api.github.com/repos/fossar/HTMLawed/zipball/ef6373a26595e29686bb8e3f46ddc2041b97b0fa",
+                "reference": "ef6373a26595e29686bb8e3f46ddc2041b97b0fa",
+                "shasum": ""
+            },
+            "require": {
+                "php": ">4.4.0"
+            },
+            "replace": {
+                "htmlawed/htmlawed": "*"
             },
             "type": "library",
             "autoload": {
@@ -148,19 +157,28 @@
                     "htmLawed.php"
                 ]
             },
-            "license": [
-                "LGPL-3.0-only",
-                "GPL-2.0-or-later"
+            "notification-url": "https://packagist.org/downloads/",
+            "license": [
+                "GPL-2.0+",
+                "LGPL-3.0"
             ],
             "authors": [
                 {
                     "name": "Santosh Patnaik",
-                    "email": "drpatnaik@yahoo.com",
+                    "homepage": "http://www.bioinformatics.org/people/index.php?user_hash=558b661f92d0ff7b",
                     "role": "Developer"
                 }
             ],
-            "description": "Official htmLawed PHP library for HTML filtering",
-            "homepage": "https://www.bioinformatics.org/phplabware/internal_utilities/htmLawed"
+            "description": "htmLawed - Process text with HTML markup to make it more compliant with HTML standards and administrative policies",
+            "homepage": "http://www.bioinformatics.org/phplabware/internal_utilities/htmLawed/",
+            "keywords": [
+                "HTMLtidy",
+                "html",
+                "sanitize",
+                "strip",
+                "tags"
+            ],
+            "time": "2017-12-06T05:09:01+00:00"
         },
         {
             "name": "iamcal/lib_autolink",
@@ -279,12 +297,7 @@
                 "psr-16",
                 "psr-6"
             ],
-<<<<<<< HEAD
             "time": "2019-12-31T16:23:18+00:00"
-=======
-            "abandoned": "scssphp/scssphp",
-            "time": "2018-07-22T01:22:08+00:00"
->>>>>>> 6d3547a0
         },
         {
             "name": "laminas/laminas-eventmanager",
@@ -2525,25 +2538,16 @@
     "packages-dev": [
         {
             "name": "atoum/atoum",
-            "version": "3.4.1",
+            "version": "3.4.0",
             "source": {
                 "type": "git",
                 "url": "https://github.com/atoum/atoum.git",
-<<<<<<< HEAD
-                "reference": "19bb06715e96a76074589674830554f9a37becc8"
-            },
-            "dist": {
-                "type": "zip",
-                "url": "https://api.github.com/repos/atoum/atoum/zipball/19bb06715e96a76074589674830554f9a37becc8",
-                "reference": "19bb06715e96a76074589674830554f9a37becc8",
-=======
-                "reference": "35714b3044ccbfea6d9d78a7a7107347ee1b5ce9"
-            },
-            "dist": {
-                "type": "zip",
-                "url": "https://api.github.com/repos/atoum/atoum/zipball/35714b3044ccbfea6d9d78a7a7107347ee1b5ce9",
-                "reference": "35714b3044ccbfea6d9d78a7a7107347ee1b5ce9",
->>>>>>> 6d3547a0
+                "reference": "b6c93433a7b0b92b54c2bb9b0731d71ddc03b365"
+            },
+            "dist": {
+                "type": "zip",
+                "url": "https://api.github.com/repos/atoum/atoum/zipball/b6c93433a7b0b92b54c2bb9b0731d71ddc03b365",
+                "reference": "b6c93433a7b0b92b54c2bb9b0731d71ddc03b365",
                 "shasum": ""
             },
             "require": {
@@ -2613,128 +2617,7 @@
                 "test",
                 "unit testing"
             ],
-<<<<<<< HEAD
-            "time": "2020-01-22T14:20:41+00:00"
-=======
-            "time": "2020-01-22T14:16:11+00:00"
-        },
-        {
-            "name": "atoum/telemetry-extension",
-            "version": "1.0.0",
-            "source": {
-                "type": "git",
-                "url": "https://github.com/atoum/telemetry-extension.git",
-                "reference": "d804a1becc2f91f4b8b731fa559949733ce7eb76"
-            },
-            "dist": {
-                "type": "zip",
-                "url": "https://api.github.com/repos/atoum/telemetry-extension/zipball/d804a1becc2f91f4b8b731fa559949733ce7eb76",
-                "reference": "d804a1becc2f91f4b8b731fa559949733ce7eb76",
-                "shasum": ""
-            },
-            "require": {
-                "atoum/atoum": "^2.9 || ^3.0",
-                "php": ">=5.4.0"
-            },
-            "conflict": {
-                "atoum/reports-extension": "<3.0.0"
-            },
-            "require-dev": {
-                "friendsofphp/php-cs-fixer": "^2"
-            },
-            "type": "library",
-            "extra": {
-                "branch-alias": {
-                    "dev-master": "1.x-dev"
-                }
-            },
-            "autoload": {
-                "psr-4": {
-                    "mageekguy\\atoum\\telemetry\\": "classes"
-                },
-                "files": [
-                    "configuration.php"
-                ]
-            },
-            "notification-url": "https://packagist.org/downloads/",
-            "license": [
-                "BSD"
-            ],
-            "authors": [
-                {
-                    "name": "jubianchi",
-                    "email": "contact@jubianchi.fr"
-                }
-            ],
-            "description": "atoum telemetry reports extension",
-            "homepage": "http://www.atoum.org",
-            "keywords": [
-                "TDD",
-                "atoum",
-                "atoum-extension",
-                "reports",
-                "telemetry",
-                "test",
-                "unit testing"
-            ],
-            "time": "2017-10-02T22:09:26+00:00"
-        },
-        {
-            "name": "composer/ca-bundle",
-            "version": "1.1.4",
-            "source": {
-                "type": "git",
-                "url": "https://github.com/composer/ca-bundle.git",
-                "reference": "558f321c52faeb4828c03e7dc0cfe39a09e09a2d"
-            },
-            "dist": {
-                "type": "zip",
-                "url": "https://api.github.com/repos/composer/ca-bundle/zipball/558f321c52faeb4828c03e7dc0cfe39a09e09a2d",
-                "reference": "558f321c52faeb4828c03e7dc0cfe39a09e09a2d",
-                "shasum": ""
-            },
-            "require": {
-                "ext-openssl": "*",
-                "ext-pcre": "*",
-                "php": "^5.3.2 || ^7.0"
-            },
-            "require-dev": {
-                "phpunit/phpunit": "^4.8.35 || ^5.7 || ^6.5",
-                "psr/log": "^1.0",
-                "symfony/process": "^2.5 || ^3.0 || ^4.0"
-            },
-            "type": "library",
-            "extra": {
-                "branch-alias": {
-                    "dev-master": "1.x-dev"
-                }
-            },
-            "autoload": {
-                "psr-4": {
-                    "Composer\\CaBundle\\": "src"
-                }
-            },
-            "notification-url": "https://packagist.org/downloads/",
-            "license": [
-                "MIT"
-            ],
-            "authors": [
-                {
-                    "name": "Jordi Boggiano",
-                    "email": "j.boggiano@seld.be",
-                    "homepage": "http://seld.be"
-                }
-            ],
-            "description": "Lets you find a path to the system CA bundle, and includes a fallback to the Mozilla CA bundle.",
-            "keywords": [
-                "cabundle",
-                "cacert",
-                "certificate",
-                "ssl",
-                "tls"
-            ],
-            "time": "2019-01-28T09:30:10+00:00"
->>>>>>> 6d3547a0
+            "time": "2019-10-04T19:45:12+00:00"
         },
         {
             "name": "consolidation/annotated-command",
