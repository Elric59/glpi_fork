--- conflicted
+++ resolved
@@ -4,11 +4,7 @@
         "Read more about it at https://getcomposer.org/doc/01-basic-usage.md#installing-dependencies",
         "This file is @generated automatically"
     ],
-<<<<<<< HEAD
-    "content-hash": "0bf3f449c7e40580c3f23c3fe121ecaf",
-=======
-    "content-hash": "ef6c087e5d6eb3f3716049892584c2a1",
->>>>>>> 273ae67f
+    "content-hash": "a704bfc79d343540cc00fce6bac464f2",
     "packages": [
         {
             "name": "blueimp/jquery-file-upload",
@@ -2395,15 +2391,11 @@
                 "secret-key cryptography",
                 "side-channel resistant"
             ],
-<<<<<<< HEAD
-            "time": "2020-03-20T21:48:09+00:00"
-=======
             "support": {
                 "issues": "https://github.com/paragonie/sodium_compat/issues",
                 "source": "https://github.com/paragonie/sodium_compat/tree/v1.14.0"
             },
             "time": "2020-12-03T16:26:19+00:00"
->>>>>>> 273ae67f
         },
         {
             "name": "phpmailer/phpmailer",
