{
    "_readme": [
        "This file locks the dependencies of your project to a known state",
        "Read more about it at https://getcomposer.org/doc/01-basic-usage.md#installing-dependencies",
        "This file is @generated automatically"
    ],
<<<<<<< HEAD
    "content-hash": "9c05bd5d6f1d5359a301ba1268279d0c",
=======
    "content-hash": "b02bc8f26ffd1180af415b27f7e74424",
>>>>>>> f0e14f17
    "packages": [
        {
            "name": "blueimp/jquery-file-upload",
            "version": "v10.30.1",
            "source": {
                "type": "git",
                "url": "https://github.com/vkhramtsov/jQuery-File-Upload.git",
                "reference": "fa90144200874f51eefcaeae1e1a05f0611ddf9e"
            },
            "dist": {
                "type": "zip",
                "url": "https://api.github.com/repos/vkhramtsov/jQuery-File-Upload/zipball/fa90144200874f51eefcaeae1e1a05f0611ddf9e",
                "reference": "fa90144200874f51eefcaeae1e1a05f0611ddf9e",
                "shasum": ""
            },
            "type": "library",
            "autoload": {
                "classmap": [
                    "server/php/UploadHandler.php"
                ]
            },
            "notification-url": "https://packagist.org/downloads/",
            "license": [
                "MIT"
            ],
            "authors": [
                {
                    "name": "Sebastian Tschan",
                    "homepage": "https://blueimp.net"
                }
            ],
            "description": "File Upload widget for jQuery.",
            "homepage": "https://github.com/blueimp/jQuery-File-Upload",
            "keywords": [
                "bootstrap",
                "chunk",
                "cross-domain",
                "cross-site",
                "drag",
                "drop",
                "file",
                "gae",
                "go",
                "jquery",
                "multiple",
                "php",
                "preview",
                "progress",
                "python",
                "resume",
                "selection",
                "upload",
                "widget"
            ],
            "funding": [
                {
                    "url": "https://github.com/blueimp",
                    "type": "github"
                }
            ],
            "time": "2020-06-10T06:45:27+00:00"
        },
        {
            "name": "brick/math",
            "version": "0.8.15",
            "source": {
                "type": "git",
                "url": "https://github.com/brick/math.git",
                "reference": "9b08d412b9da9455b210459ff71414de7e6241cd"
            },
            "dist": {
                "type": "zip",
                "url": "https://api.github.com/repos/brick/math/zipball/9b08d412b9da9455b210459ff71414de7e6241cd",
                "reference": "9b08d412b9da9455b210459ff71414de7e6241cd",
                "shasum": ""
            },
            "require": {
                "ext-json": "*",
                "php": "^7.1|^8.0"
            },
            "require-dev": {
                "php-coveralls/php-coveralls": "^2.2",
                "phpunit/phpunit": "^7.5.15|^8.5",
                "vimeo/psalm": "^3.5"
            },
            "type": "library",
            "autoload": {
                "psr-4": {
                    "Brick\\Math\\": "src/"
                }
            },
            "notification-url": "https://packagist.org/downloads/",
            "license": [
                "MIT"
            ],
            "description": "Arbitrary-precision arithmetic library",
            "keywords": [
                "Arbitrary-precision",
                "BigInteger",
                "BigRational",
                "arithmetic",
                "bigdecimal",
                "bignum",
                "brick",
                "math"
            ],
            "funding": [
                {
                    "url": "https://tidelift.com/funding/github/packagist/brick/math",
                    "type": "tidelift"
                }
            ],
            "time": "2020-04-15T15:59:35+00:00"
        },
        {
            "name": "container-interop/container-interop",
            "version": "1.2.0",
            "source": {
                "type": "git",
                "url": "https://github.com/container-interop/container-interop.git",
                "reference": "79cbf1341c22ec75643d841642dd5d6acd83bdb8"
            },
            "dist": {
                "type": "zip",
                "url": "https://api.github.com/repos/container-interop/container-interop/zipball/79cbf1341c22ec75643d841642dd5d6acd83bdb8",
                "reference": "79cbf1341c22ec75643d841642dd5d6acd83bdb8",
                "shasum": ""
            },
            "require": {
                "psr/container": "^1.0"
            },
            "type": "library",
            "autoload": {
                "psr-4": {
                    "Interop\\Container\\": "src/Interop/Container/"
                }
            },
            "notification-url": "https://packagist.org/downloads/",
            "license": [
                "MIT"
            ],
            "description": "Promoting the interoperability of container objects (DIC, SL, etc.)",
            "homepage": "https://github.com/container-interop/container-interop",
            "abandoned": "psr/container",
            "time": "2017-02-14T19:40:03+00:00"
        },
        {
            "name": "elvanto/litemoji",
            "version": "2.0.2",
            "source": {
                "type": "git",
                "url": "https://github.com/elvanto/litemoji.git",
                "reference": "a71f785642a93194d0b88edebcc5d6ca0b07d282"
            },
            "dist": {
                "type": "zip",
                "url": "https://api.github.com/repos/elvanto/litemoji/zipball/a71f785642a93194d0b88edebcc5d6ca0b07d282",
                "reference": "a71f785642a93194d0b88edebcc5d6ca0b07d282",
                "shasum": ""
            },
            "require": {
                "php": ">=5.6"
            },
            "require-dev": {
                "milesj/emojibase": "5.0.1",
                "phpunit/phpunit": "^5.0"
            },
            "type": "library",
            "autoload": {
                "psr-4": {
                    "LitEmoji\\": "src/"
                }
            },
            "notification-url": "https://packagist.org/downloads/",
            "license": [
                "MIT"
            ],
            "description": "A PHP library simplifying the conversion of unicode, HTML and shortcode emoji.",
            "keywords": [
                "emoji",
                "php-emoji"
            ],
            "time": "2020-06-08T05:24:49+00:00"
        },
        {
            "name": "guzzlehttp/guzzle",
            "version": "6.5.5",
            "source": {
                "type": "git",
                "url": "https://github.com/guzzle/guzzle.git",
                "reference": "9d4290de1cfd701f38099ef7e183b64b4b7b0c5e"
            },
            "dist": {
                "type": "zip",
                "url": "https://api.github.com/repos/guzzle/guzzle/zipball/9d4290de1cfd701f38099ef7e183b64b4b7b0c5e",
                "reference": "9d4290de1cfd701f38099ef7e183b64b4b7b0c5e",
                "shasum": ""
            },
            "require": {
                "ext-json": "*",
                "guzzlehttp/promises": "^1.0",
                "guzzlehttp/psr7": "^1.6.1",
                "php": ">=5.5",
                "symfony/polyfill-intl-idn": "^1.17.0"
            },
            "require-dev": {
                "ext-curl": "*",
                "phpunit/phpunit": "^4.8.35 || ^5.7 || ^6.4 || ^7.0",
                "psr/log": "^1.1"
            },
            "suggest": {
                "psr/log": "Required for using the Log middleware"
            },
            "type": "library",
            "extra": {
                "branch-alias": {
                    "dev-master": "6.5-dev"
                }
            },
            "autoload": {
                "psr-4": {
                    "GuzzleHttp\\": "src/"
                },
                "files": [
                    "src/functions_include.php"
                ]
            },
            "notification-url": "https://packagist.org/downloads/",
            "license": [
                "MIT"
            ],
            "authors": [
                {
                    "name": "Michael Dowling",
                    "email": "mtdowling@gmail.com",
                    "homepage": "https://github.com/mtdowling"
                }
            ],
            "description": "Guzzle is a PHP HTTP client library",
            "homepage": "http://guzzlephp.org/",
            "keywords": [
                "client",
                "curl",
                "framework",
                "http",
                "http client",
                "rest",
                "web service"
            ],
            "time": "2020-06-16T21:01:06+00:00"
        },
        {
            "name": "guzzlehttp/promises",
            "version": "v1.3.1",
            "source": {
                "type": "git",
                "url": "https://github.com/guzzle/promises.git",
                "reference": "a59da6cf61d80060647ff4d3eb2c03a2bc694646"
            },
            "dist": {
                "type": "zip",
                "url": "https://api.github.com/repos/guzzle/promises/zipball/a59da6cf61d80060647ff4d3eb2c03a2bc694646",
                "reference": "a59da6cf61d80060647ff4d3eb2c03a2bc694646",
                "shasum": ""
            },
            "require": {
                "php": ">=5.5.0"
            },
            "require-dev": {
                "phpunit/phpunit": "^4.0"
            },
            "type": "library",
            "extra": {
                "branch-alias": {
                    "dev-master": "1.4-dev"
                }
            },
            "autoload": {
                "psr-4": {
                    "GuzzleHttp\\Promise\\": "src/"
                },
                "files": [
                    "src/functions_include.php"
                ]
            },
            "notification-url": "https://packagist.org/downloads/",
            "license": [
                "MIT"
            ],
            "authors": [
                {
                    "name": "Michael Dowling",
                    "email": "mtdowling@gmail.com",
                    "homepage": "https://github.com/mtdowling"
                }
            ],
            "description": "Guzzle promises library",
            "keywords": [
                "promise"
            ],
            "time": "2016-12-20T10:07:11+00:00"
        },
        {
            "name": "guzzlehttp/psr7",
            "version": "1.6.1",
            "source": {
                "type": "git",
                "url": "https://github.com/guzzle/psr7.git",
                "reference": "239400de7a173fe9901b9ac7c06497751f00727a"
            },
            "dist": {
                "type": "zip",
                "url": "https://api.github.com/repos/guzzle/psr7/zipball/239400de7a173fe9901b9ac7c06497751f00727a",
                "reference": "239400de7a173fe9901b9ac7c06497751f00727a",
                "shasum": ""
            },
            "require": {
                "php": ">=5.4.0",
                "psr/http-message": "~1.0",
                "ralouphie/getallheaders": "^2.0.5 || ^3.0.0"
            },
            "provide": {
                "psr/http-message-implementation": "1.0"
            },
            "require-dev": {
                "ext-zlib": "*",
                "phpunit/phpunit": "~4.8.36 || ^5.7.27 || ^6.5.8"
            },
            "suggest": {
                "zendframework/zend-httphandlerrunner": "Emit PSR-7 responses"
            },
            "type": "library",
            "extra": {
                "branch-alias": {
                    "dev-master": "1.6-dev"
                }
            },
            "autoload": {
                "psr-4": {
                    "GuzzleHttp\\Psr7\\": "src/"
                },
                "files": [
                    "src/functions_include.php"
                ]
            },
            "notification-url": "https://packagist.org/downloads/",
            "license": [
                "MIT"
            ],
            "authors": [
                {
                    "name": "Michael Dowling",
                    "email": "mtdowling@gmail.com",
                    "homepage": "https://github.com/mtdowling"
                },
                {
                    "name": "Tobias Schultze",
                    "homepage": "https://github.com/Tobion"
                }
            ],
            "description": "PSR-7 message implementation that also provides common utility methods",
            "keywords": [
                "http",
                "message",
                "psr-7",
                "request",
                "response",
                "stream",
                "uri",
                "url"
            ],
            "time": "2019-07-01T23:21:34+00:00"
        },
        {
            "name": "htmlawed/htmlawed",
            "version": "1.2.5",
            "dist": {
                "type": "zip",
                "url": "https://www.bioinformatics.org/phplabware/downloads/htmLawed125.zip"
            },
            "type": "library",
            "autoload": {
                "files": [
                    "htmLawed.php"
                ]
            },
            "license": [
                "LGPL-3.0-only",
                "GPL-2.0-or-later"
            ],
            "authors": [
                {
                    "name": "Santosh Patnaik",
                    "email": "drpatnaik@yahoo.com",
                    "role": "Developer"
                }
            ],
            "description": "Official htmLawed PHP library for HTML filtering",
            "homepage": "https://www.bioinformatics.org/phplabware/internal_utilities/htmLawed"
        },
        {
            "name": "iamcal/lib_autolink",
            "version": "v1.7",
            "source": {
                "type": "git",
                "url": "https://github.com/iamcal/lib_autolink.git",
                "reference": "b3a86d8437e5d635fb85b155a86288d94f6a924d"
            },
            "dist": {
                "type": "zip",
                "url": "https://api.github.com/repos/iamcal/lib_autolink/zipball/b3a86d8437e5d635fb85b155a86288d94f6a924d",
                "reference": "b3a86d8437e5d635fb85b155a86288d94f6a924d",
                "shasum": ""
            },
            "type": "library",
            "autoload": {
                "files": [
                    "lib_autolink.php"
                ]
            },
            "notification-url": "https://packagist.org/downloads/",
            "license": [
                "MIT"
            ],
            "description": "Adds anchors to urls in a text",
            "keywords": [
                "anchor",
                "autolink",
                "link"
            ],
            "time": "2015-05-22T17:10:41+00:00"
        },
        {
            "name": "laminas/laminas-cache",
            "version": "2.9.0",
            "source": {
                "type": "git",
                "url": "https://github.com/laminas/laminas-cache.git",
                "reference": "f4746a868c3e2f2da63c19d23efac12b9d1bb554"
            },
            "dist": {
                "type": "zip",
                "url": "https://api.github.com/repos/laminas/laminas-cache/zipball/f4746a868c3e2f2da63c19d23efac12b9d1bb554",
                "reference": "f4746a868c3e2f2da63c19d23efac12b9d1bb554",
                "shasum": ""
            },
            "require": {
                "laminas/laminas-eventmanager": "^2.6.3 || ^3.2",
                "laminas/laminas-servicemanager": "^2.7.8 || ^3.3",
                "laminas/laminas-stdlib": "^3.2.1",
                "laminas/laminas-zendframework-bridge": "^1.0",
                "php": "^5.6 || ^7.0",
                "psr/cache": "^1.0",
                "psr/simple-cache": "^1.0"
            },
            "provide": {
                "psr/cache-implementation": "1.0",
                "psr/simple-cache-implementation": "1.0"
            },
            "replace": {
                "zendframework/zend-cache": "self.version"
            },
            "require-dev": {
                "cache/integration-tests": "^0.16",
                "laminas/laminas-coding-standard": "~1.0.0",
                "laminas/laminas-serializer": "^2.6",
                "laminas/laminas-session": "^2.7.4",
                "phpbench/phpbench": "^0.13",
                "phpunit/phpunit": "^5.7.27 || ^6.5.8 || ^7.1.2"
            },
            "suggest": {
                "ext-apc": "APC or compatible extension, to use the APC storage adapter",
                "ext-apcu": "APCU >= 5.1.0, to use the APCu storage adapter",
                "ext-dba": "DBA, to use the DBA storage adapter",
                "ext-memcache": "Memcache >= 2.0.0 to use the Memcache storage adapter",
                "ext-memcached": "Memcached >= 1.0.0 to use the Memcached storage adapter",
                "ext-mongo": "Mongo, to use MongoDb storage adapter",
                "ext-mongodb": "MongoDB, to use the ExtMongoDb storage adapter",
                "ext-redis": "Redis, to use Redis storage adapter",
                "ext-wincache": "WinCache, to use the WinCache storage adapter",
                "ext-xcache": "XCache, to use the XCache storage adapter",
                "laminas/laminas-serializer": "Laminas\\Serializer component",
                "laminas/laminas-session": "Laminas\\Session component",
                "mongodb/mongodb": "Required for use with the ext-mongodb adapter",
                "mongofill/mongofill": "Alternative to ext-mongo - a pure PHP implementation designed as a drop in replacement"
            },
            "type": "library",
            "extra": {
                "branch-alias": {
                    "dev-master": "2.9.x-dev",
                    "dev-develop": "2.10.x-dev"
                },
                "laminas": {
                    "component": "Laminas\\Cache",
                    "config-provider": "Laminas\\Cache\\ConfigProvider"
                }
            },
            "autoload": {
                "files": [
                    "autoload/patternPluginManagerPolyfill.php"
                ],
                "psr-4": {
                    "Laminas\\Cache\\": "src/"
                }
            },
            "notification-url": "https://packagist.org/downloads/",
            "license": [
                "BSD-3-Clause"
            ],
            "description": "Caching implementation with a variety of storage options, as well as codified caching strategies for callbacks, classes, and output",
            "homepage": "https://laminas.dev",
            "keywords": [
                "cache",
                "laminas",
                "psr-16",
                "psr-6"
            ],
            "time": "2019-12-31T16:23:18+00:00"
        },
        {
            "name": "laminas/laminas-eventmanager",
            "version": "3.2.1",
            "source": {
                "type": "git",
                "url": "https://github.com/laminas/laminas-eventmanager.git",
                "reference": "ce4dc0bdf3b14b7f9815775af9dfee80a63b4748"
            },
            "dist": {
                "type": "zip",
                "url": "https://api.github.com/repos/laminas/laminas-eventmanager/zipball/ce4dc0bdf3b14b7f9815775af9dfee80a63b4748",
                "reference": "ce4dc0bdf3b14b7f9815775af9dfee80a63b4748",
                "shasum": ""
            },
            "require": {
                "laminas/laminas-zendframework-bridge": "^1.0",
                "php": "^5.6 || ^7.0"
            },
            "replace": {
                "zendframework/zend-eventmanager": "self.version"
            },
            "require-dev": {
                "athletic/athletic": "^0.1",
                "container-interop/container-interop": "^1.1.0",
                "laminas/laminas-coding-standard": "~1.0.0",
                "laminas/laminas-stdlib": "^2.7.3 || ^3.0",
                "phpunit/phpunit": "^5.7.27 || ^6.5.8 || ^7.1.2"
            },
            "suggest": {
                "container-interop/container-interop": "^1.1.0, to use the lazy listeners feature",
                "laminas/laminas-stdlib": "^2.7.3 || ^3.0, to use the FilterChain feature"
            },
            "type": "library",
            "extra": {
                "branch-alias": {
                    "dev-master": "3.2-dev",
                    "dev-develop": "3.3-dev"
                }
            },
            "autoload": {
                "psr-4": {
                    "Laminas\\EventManager\\": "src/"
                }
            },
            "notification-url": "https://packagist.org/downloads/",
            "license": [
                "BSD-3-Clause"
            ],
            "description": "Trigger and listen to events within a PHP application",
            "homepage": "https://laminas.dev",
            "keywords": [
                "event",
                "eventmanager",
                "events",
                "laminas"
            ],
            "time": "2019-12-31T16:44:52+00:00"
        },
        {
            "name": "laminas/laminas-i18n",
            "version": "2.10.3",
            "source": {
                "type": "git",
                "url": "https://github.com/laminas/laminas-i18n.git",
                "reference": "94ff957a1366f5be94f3d3a9b89b50386649e3ae"
            },
            "dist": {
                "type": "zip",
                "url": "https://api.github.com/repos/laminas/laminas-i18n/zipball/94ff957a1366f5be94f3d3a9b89b50386649e3ae",
                "reference": "94ff957a1366f5be94f3d3a9b89b50386649e3ae",
                "shasum": ""
            },
            "require": {
                "ext-intl": "*",
                "laminas/laminas-stdlib": "^2.7 || ^3.0",
                "laminas/laminas-zendframework-bridge": "^1.0",
                "php": "^5.6 || ^7.0"
            },
            "conflict": {
                "phpspec/prophecy": "<1.9.0"
            },
            "replace": {
                "zendframework/zend-i18n": "^2.10.1"
            },
            "require-dev": {
                "laminas/laminas-cache": "^2.6.1",
                "laminas/laminas-coding-standard": "~1.0.0",
                "laminas/laminas-config": "^2.6",
                "laminas/laminas-eventmanager": "^2.6.2 || ^3.0",
                "laminas/laminas-filter": "^2.6.1",
                "laminas/laminas-servicemanager": "^2.7.5 || ^3.0.3",
                "laminas/laminas-validator": "^2.6",
                "laminas/laminas-view": "^2.6.3",
                "phpunit/phpunit": "^5.7.27 || ^6.5.14 || ^7.5.16"
            },
            "suggest": {
                "laminas/laminas-cache": "Laminas\\Cache component",
                "laminas/laminas-config": "Laminas\\Config component",
                "laminas/laminas-eventmanager": "You should install this package to use the events in the translator",
                "laminas/laminas-filter": "You should install this package to use the provided filters",
                "laminas/laminas-i18n-resources": "Translation resources",
                "laminas/laminas-servicemanager": "Laminas\\ServiceManager component",
                "laminas/laminas-validator": "You should install this package to use the provided validators",
                "laminas/laminas-view": "You should install this package to use the provided view helpers"
            },
            "type": "library",
            "extra": {
                "branch-alias": {
                    "dev-master": "2.10.x-dev",
                    "dev-develop": "2.11.x-dev"
                },
                "laminas": {
                    "component": "Laminas\\I18n",
                    "config-provider": "Laminas\\I18n\\ConfigProvider"
                }
            },
            "autoload": {
                "psr-4": {
                    "Laminas\\I18n\\": "src/"
                }
            },
            "notification-url": "https://packagist.org/downloads/",
            "license": [
                "BSD-3-Clause"
            ],
            "description": "Provide translations for your application, and filter and validate internationalized values",
            "homepage": "https://laminas.dev",
            "keywords": [
                "i18n",
                "laminas"
            ],
            "time": "2020-03-29T12:51:08+00:00"
        },
        {
            "name": "laminas/laminas-json",
            "version": "3.1.2",
            "source": {
                "type": "git",
                "url": "https://github.com/laminas/laminas-json.git",
                "reference": "00dc0da7b5e5018904c5c4a8e80a5faa16c2c1c6"
            },
            "dist": {
                "type": "zip",
                "url": "https://api.github.com/repos/laminas/laminas-json/zipball/00dc0da7b5e5018904c5c4a8e80a5faa16c2c1c6",
                "reference": "00dc0da7b5e5018904c5c4a8e80a5faa16c2c1c6",
                "shasum": ""
            },
            "require": {
                "laminas/laminas-zendframework-bridge": "^1.0",
                "php": "^5.6 || ^7.0"
            },
            "replace": {
                "zendframework/zend-json": "self.version"
            },
            "require-dev": {
                "laminas/laminas-coding-standard": "~1.0.0",
                "laminas/laminas-stdlib": "^2.7.7 || ^3.1",
                "phpunit/phpunit": "^5.7.23 || ^6.4.3"
            },
            "suggest": {
                "laminas/laminas-json-server": "For implementing JSON-RPC servers",
                "laminas/laminas-xml2json": "For converting XML documents to JSON"
            },
            "type": "library",
            "extra": {
                "branch-alias": {
                    "dev-master": "3.1.x-dev",
                    "dev-develop": "3.2.x-dev"
                }
            },
            "autoload": {
                "psr-4": {
                    "Laminas\\Json\\": "src/"
                }
            },
            "notification-url": "https://packagist.org/downloads/",
            "license": [
                "BSD-3-Clause"
            ],
            "description": "provides convenience methods for serializing native PHP to JSON and decoding JSON to native PHP",
            "homepage": "https://laminas.dev",
            "keywords": [
                "json",
                "laminas"
            ],
            "time": "2019-12-31T17:15:04+00:00"
        },
        {
            "name": "laminas/laminas-loader",
            "version": "2.6.1",
            "source": {
                "type": "git",
                "url": "https://github.com/laminas/laminas-loader.git",
                "reference": "5d01c2c237ae9e68bec262f339947e2ea18979bc"
            },
            "dist": {
                "type": "zip",
                "url": "https://api.github.com/repos/laminas/laminas-loader/zipball/5d01c2c237ae9e68bec262f339947e2ea18979bc",
                "reference": "5d01c2c237ae9e68bec262f339947e2ea18979bc",
                "shasum": ""
            },
            "require": {
                "laminas/laminas-zendframework-bridge": "^1.0",
                "php": "^5.6 || ^7.0"
            },
            "replace": {
                "zendframework/zend-loader": "self.version"
            },
            "require-dev": {
                "laminas/laminas-coding-standard": "~1.0.0",
                "phpunit/phpunit": "^5.7.27 || ^6.5.8 || ^7.1.4"
            },
            "type": "library",
            "extra": {
                "branch-alias": {
                    "dev-master": "2.6.x-dev",
                    "dev-develop": "2.7.x-dev"
                }
            },
            "autoload": {
                "psr-4": {
                    "Laminas\\Loader\\": "src/"
                }
            },
            "notification-url": "https://packagist.org/downloads/",
            "license": [
                "BSD-3-Clause"
            ],
            "description": "Autoloading and plugin loading strategies",
            "homepage": "https://laminas.dev",
            "keywords": [
                "laminas",
                "loader"
            ],
            "time": "2019-12-31T17:18:27+00:00"
        },
        {
            "name": "laminas/laminas-mail",
            "version": "2.12.0",
            "source": {
                "type": "git",
                "url": "https://github.com/laminas/laminas-mail.git",
                "reference": "5e8bc77db515c2a207ee25df5f3464f121daf225"
            },
            "dist": {
                "type": "zip",
                "url": "https://api.github.com/repos/laminas/laminas-mail/zipball/5e8bc77db515c2a207ee25df5f3464f121daf225",
                "reference": "5e8bc77db515c2a207ee25df5f3464f121daf225",
                "shasum": ""
            },
            "require": {
                "ext-iconv": "*",
                "laminas/laminas-loader": "^2.5",
                "laminas/laminas-mime": "^2.5",
                "laminas/laminas-stdlib": "^2.7 || ^3.0",
                "laminas/laminas-validator": "^2.10.2",
                "laminas/laminas-zendframework-bridge": "^1.0",
                "php": "^7.1",
                "true/punycode": "^2.1"
            },
            "replace": {
                "zendframework/zend-mail": "^2.10.0"
            },
            "require-dev": {
                "laminas/laminas-coding-standard": "~1.0.0",
                "laminas/laminas-config": "^2.6",
                "laminas/laminas-crypt": "^2.6 || ^3.0",
                "laminas/laminas-servicemanager": "^3.2.1",
                "phpunit/phpunit": "^7.5.20"
            },
            "suggest": {
                "laminas/laminas-crypt": "Crammd5 support in SMTP Auth",
                "laminas/laminas-servicemanager": "^2.7.10 || ^3.3.1 when using SMTP to deliver messages"
            },
            "type": "library",
            "extra": {
                "branch-alias": {
                    "dev-master": "2.12.x-dev",
                    "dev-develop": "2.13.x-dev"
                },
                "laminas": {
                    "component": "Laminas\\Mail",
                    "config-provider": "Laminas\\Mail\\ConfigProvider"
                }
            },
            "autoload": {
                "psr-4": {
                    "Laminas\\Mail\\": "src/"
                }
            },
            "notification-url": "https://packagist.org/downloads/",
            "license": [
                "BSD-3-Clause"
            ],
            "description": "Provides generalized functionality to compose and send both text and MIME-compliant multipart e-mail messages",
            "homepage": "https://laminas.dev",
            "keywords": [
                "laminas",
                "mail"
            ],
            "funding": [
                {
                    "url": "https://funding.communitybridge.org/projects/laminas-project",
                    "type": "community_bridge"
                }
            ],
            "time": "2020-07-30T16:09:35+00:00"
        },
        {
            "name": "laminas/laminas-mime",
            "version": "2.7.4",
            "source": {
                "type": "git",
                "url": "https://github.com/laminas/laminas-mime.git",
                "reference": "e45a7d856bf7b4a7b5bd00d6371f9961dc233add"
            },
            "dist": {
                "type": "zip",
                "url": "https://api.github.com/repos/laminas/laminas-mime/zipball/e45a7d856bf7b4a7b5bd00d6371f9961dc233add",
                "reference": "e45a7d856bf7b4a7b5bd00d6371f9961dc233add",
                "shasum": ""
            },
            "require": {
                "laminas/laminas-stdlib": "^2.7 || ^3.0",
                "laminas/laminas-zendframework-bridge": "^1.0",
                "php": "^5.6 || ^7.0"
            },
            "replace": {
                "zendframework/zend-mime": "^2.7.2"
            },
            "require-dev": {
                "laminas/laminas-coding-standard": "~1.0.0",
                "laminas/laminas-mail": "^2.6",
                "phpunit/phpunit": "^5.7.27 || ^6.5.14 || ^7.5.20"
            },
            "suggest": {
                "laminas/laminas-mail": "Laminas\\Mail component"
            },
            "type": "library",
            "extra": {
                "branch-alias": {
                    "dev-master": "2.7.x-dev",
                    "dev-develop": "2.8.x-dev"
                }
            },
            "autoload": {
                "psr-4": {
                    "Laminas\\Mime\\": "src/"
                }
            },
            "notification-url": "https://packagist.org/downloads/",
            "license": [
                "BSD-3-Clause"
            ],
            "description": "Create and parse MIME messages and parts",
            "homepage": "https://laminas.dev",
            "keywords": [
                "laminas",
                "mime"
            ],
            "time": "2020-03-29T13:12:07+00:00"
        },
        {
            "name": "laminas/laminas-serializer",
            "version": "2.9.1",
            "source": {
                "type": "git",
                "url": "https://github.com/laminas/laminas-serializer.git",
                "reference": "c1c9361f114271b0736db74e0083a919081af5e0"
            },
            "dist": {
                "type": "zip",
                "url": "https://api.github.com/repos/laminas/laminas-serializer/zipball/c1c9361f114271b0736db74e0083a919081af5e0",
                "reference": "c1c9361f114271b0736db74e0083a919081af5e0",
                "shasum": ""
            },
            "require": {
                "laminas/laminas-json": "^2.5 || ^3.0",
                "laminas/laminas-stdlib": "^2.7 || ^3.0",
                "laminas/laminas-zendframework-bridge": "^1.0",
                "php": "^5.6 || ^7.0"
            },
            "replace": {
                "zendframework/zend-serializer": "self.version"
            },
            "require-dev": {
                "laminas/laminas-coding-standard": "~1.0.0",
                "laminas/laminas-math": "^2.6 || ^3.0",
                "laminas/laminas-servicemanager": "^2.7.5 || ^3.0.3",
                "phpunit/phpunit": "^5.7.27 || ^6.5.14 || ^7.5.16"
            },
            "suggest": {
                "laminas/laminas-math": "(^2.6 || ^3.0) To support Python Pickle serialization",
                "laminas/laminas-servicemanager": "(^2.7.5 || ^3.0.3) To support plugin manager support"
            },
            "type": "library",
            "extra": {
                "branch-alias": {
                    "dev-master": "2.9.x-dev",
                    "dev-develop": "2.10.x-dev"
                },
                "laminas": {
                    "component": "Laminas\\Serializer",
                    "config-provider": "Laminas\\Serializer\\ConfigProvider"
                }
            },
            "autoload": {
                "psr-4": {
                    "Laminas\\Serializer\\": "src/"
                }
            },
            "notification-url": "https://packagist.org/downloads/",
            "license": [
                "BSD-3-Clause"
            ],
            "description": "Serialize and deserialize PHP structures to a variety of representations",
            "homepage": "https://laminas.dev",
            "keywords": [
                "laminas",
                "serializer"
            ],
            "time": "2019-12-31T17:42:11+00:00"
        },
        {
            "name": "laminas/laminas-servicemanager",
            "version": "3.4.0",
            "source": {
                "type": "git",
                "url": "https://github.com/laminas/laminas-servicemanager.git",
                "reference": "044cb8e380682563fb277ed5f6de4f690e4e6239"
            },
            "dist": {
                "type": "zip",
                "url": "https://api.github.com/repos/laminas/laminas-servicemanager/zipball/044cb8e380682563fb277ed5f6de4f690e4e6239",
                "reference": "044cb8e380682563fb277ed5f6de4f690e4e6239",
                "shasum": ""
            },
            "require": {
                "container-interop/container-interop": "^1.2",
                "laminas/laminas-stdlib": "^3.2.1",
                "laminas/laminas-zendframework-bridge": "^1.0",
                "php": "^5.6 || ^7.0",
                "psr/container": "^1.0"
            },
            "provide": {
                "container-interop/container-interop-implementation": "^1.2",
                "psr/container-implementation": "^1.0"
            },
            "replace": {
                "zendframework/zend-servicemanager": "self.version"
            },
            "require-dev": {
                "laminas/laminas-coding-standard": "~1.0.0",
                "mikey179/vfsstream": "^1.6.5",
                "ocramius/proxy-manager": "^1.0 || ^2.0",
                "phpbench/phpbench": "^0.13.0",
                "phpunit/phpunit": "^5.7.25 || ^6.4.4"
            },
            "suggest": {
                "laminas/laminas-stdlib": "laminas-stdlib ^2.5 if you wish to use the MergeReplaceKey or MergeRemoveKey features in Config instances",
                "ocramius/proxy-manager": "ProxyManager 1.* to handle lazy initialization of services"
            },
            "bin": [
                "bin/generate-deps-for-config-factory",
                "bin/generate-factory-for-class"
            ],
            "type": "library",
            "extra": {
                "branch-alias": {
                    "dev-master": "3.3-dev",
                    "dev-develop": "4.0-dev"
                }
            },
            "autoload": {
                "psr-4": {
                    "Laminas\\ServiceManager\\": "src/"
                }
            },
            "notification-url": "https://packagist.org/downloads/",
            "license": [
                "BSD-3-Clause"
            ],
            "description": "Factory-Driven Dependency Injection Container",
            "homepage": "https://laminas.dev",
            "keywords": [
                "PSR-11",
                "dependency-injection",
                "di",
                "dic",
                "laminas",
                "service-manager",
                "servicemanager"
            ],
            "time": "2019-12-31T17:44:47+00:00"
        },
        {
            "name": "laminas/laminas-stdlib",
            "version": "3.2.1",
            "source": {
                "type": "git",
                "url": "https://github.com/laminas/laminas-stdlib.git",
                "reference": "2b18347625a2f06a1a485acfbc870f699dbe51c6"
            },
            "dist": {
                "type": "zip",
                "url": "https://api.github.com/repos/laminas/laminas-stdlib/zipball/2b18347625a2f06a1a485acfbc870f699dbe51c6",
                "reference": "2b18347625a2f06a1a485acfbc870f699dbe51c6",
                "shasum": ""
            },
            "require": {
                "laminas/laminas-zendframework-bridge": "^1.0",
                "php": "^5.6 || ^7.0"
            },
            "replace": {
                "zendframework/zend-stdlib": "self.version"
            },
            "require-dev": {
                "laminas/laminas-coding-standard": "~1.0.0",
                "phpbench/phpbench": "^0.13",
                "phpunit/phpunit": "^5.7.27 || ^6.5.8 || ^7.1.2"
            },
            "type": "library",
            "extra": {
                "branch-alias": {
                    "dev-master": "3.2.x-dev",
                    "dev-develop": "3.3.x-dev"
                }
            },
            "autoload": {
                "psr-4": {
                    "Laminas\\Stdlib\\": "src/"
                }
            },
            "notification-url": "https://packagist.org/downloads/",
            "license": [
                "BSD-3-Clause"
            ],
            "description": "SPL extensions, array utilities, error handlers, and more",
            "homepage": "https://laminas.dev",
            "keywords": [
                "laminas",
                "stdlib"
            ],
            "time": "2019-12-31T17:51:15+00:00"
        },
        {
            "name": "laminas/laminas-validator",
            "version": "2.13.4",
            "source": {
                "type": "git",
                "url": "https://github.com/laminas/laminas-validator.git",
                "reference": "93593684e70b8ed1e870cacd34ca32b0c0ace185"
            },
            "dist": {
                "type": "zip",
                "url": "https://api.github.com/repos/laminas/laminas-validator/zipball/93593684e70b8ed1e870cacd34ca32b0c0ace185",
                "reference": "93593684e70b8ed1e870cacd34ca32b0c0ace185",
                "shasum": ""
            },
            "require": {
                "container-interop/container-interop": "^1.1",
                "laminas/laminas-stdlib": "^3.2.1",
                "laminas/laminas-zendframework-bridge": "^1.0",
                "php": "^7.1"
            },
            "replace": {
                "zendframework/zend-validator": "^2.13.0"
            },
            "require-dev": {
                "laminas/laminas-cache": "^2.6.1",
                "laminas/laminas-coding-standard": "~1.0.0",
                "laminas/laminas-config": "^2.6",
                "laminas/laminas-db": "^2.7",
                "laminas/laminas-filter": "^2.6",
                "laminas/laminas-http": "^2.5.4",
                "laminas/laminas-i18n": "^2.6",
                "laminas/laminas-math": "^2.6",
                "laminas/laminas-servicemanager": "^2.7.5 || ^3.0.3",
                "laminas/laminas-session": "^2.8",
                "laminas/laminas-uri": "^2.5",
                "phpunit/phpunit": "^7.5.20 || ^8.5.2",
                "psr/http-client": "^1.0",
                "psr/http-factory": "^1.0",
                "psr/http-message": "^1.0"
            },
            "suggest": {
                "laminas/laminas-db": "Laminas\\Db component, required by the (No)RecordExists validator",
                "laminas/laminas-filter": "Laminas\\Filter component, required by the Digits validator",
                "laminas/laminas-i18n": "Laminas\\I18n component to allow translation of validation error messages",
                "laminas/laminas-i18n-resources": "Translations of validator messages",
                "laminas/laminas-math": "Laminas\\Math component, required by the Csrf validator",
                "laminas/laminas-servicemanager": "Laminas\\ServiceManager component to allow using the ValidatorPluginManager and validator chains",
                "laminas/laminas-session": "Laminas\\Session component, ^2.8; required by the Csrf validator",
                "laminas/laminas-uri": "Laminas\\Uri component, required by the Uri and Sitemap\\Loc validators",
                "psr/http-message": "psr/http-message, required when validating PSR-7 UploadedFileInterface instances via the Upload and UploadFile validators"
            },
            "type": "library",
            "extra": {
                "branch-alias": {
                    "dev-master": "2.13.x-dev",
                    "dev-develop": "2.14.x-dev"
                },
                "laminas": {
                    "component": "Laminas\\Validator",
                    "config-provider": "Laminas\\Validator\\ConfigProvider"
                }
            },
            "autoload": {
                "psr-4": {
                    "Laminas\\Validator\\": "src/"
                }
            },
            "notification-url": "https://packagist.org/downloads/",
            "license": [
                "BSD-3-Clause"
            ],
            "description": "Validation classes for a wide range of domains, and the ability to chain validators to create complex validation criteria",
            "homepage": "https://laminas.dev",
            "keywords": [
                "laminas",
                "validator"
            ],
            "time": "2020-03-31T18:57:01+00:00"
        },
        {
            "name": "laminas/laminas-zendframework-bridge",
            "version": "1.0.4",
            "source": {
                "type": "git",
                "url": "https://github.com/laminas/laminas-zendframework-bridge.git",
                "reference": "fcd87520e4943d968557803919523772475e8ea3"
            },
            "dist": {
                "type": "zip",
                "url": "https://api.github.com/repos/laminas/laminas-zendframework-bridge/zipball/fcd87520e4943d968557803919523772475e8ea3",
                "reference": "fcd87520e4943d968557803919523772475e8ea3",
                "shasum": ""
            },
            "require": {
                "php": "^5.6 || ^7.0"
            },
            "require-dev": {
                "phpunit/phpunit": "^5.7 || ^6.5 || ^7.5 || ^8.1",
                "squizlabs/php_codesniffer": "^3.5"
            },
            "type": "library",
            "extra": {
                "branch-alias": {
                    "dev-master": "1.0.x-dev",
                    "dev-develop": "1.1.x-dev"
                },
                "laminas": {
                    "module": "Laminas\\ZendFrameworkBridge"
                }
            },
            "autoload": {
                "files": [
                    "src/autoload.php"
                ],
                "psr-4": {
                    "Laminas\\ZendFrameworkBridge\\": "src//"
                }
            },
            "notification-url": "https://packagist.org/downloads/",
            "license": [
                "BSD-3-Clause"
            ],
            "description": "Alias legacy ZF class names to Laminas Project equivalents.",
            "keywords": [
                "ZendFramework",
                "autoloading",
                "laminas",
                "zf"
            ],
            "funding": [
                {
                    "url": "https://funding.communitybridge.org/projects/laminas-project",
                    "type": "community_bridge"
                }
            ],
            "time": "2020-05-20T16:45:56+00:00"
        },
        {
            "name": "mexitek/phpcolors",
            "version": "v0.4",
            "source": {
                "type": "git",
                "url": "https://github.com/mexitek/phpColors.git",
                "reference": "89bf30473a68dc8845e46e9db3e536b969e18c11"
            },
            "dist": {
                "type": "zip",
                "url": "https://api.github.com/repos/mexitek/phpColors/zipball/89bf30473a68dc8845e46e9db3e536b969e18c11",
                "reference": "89bf30473a68dc8845e46e9db3e536b969e18c11",
                "shasum": ""
            },
            "require": {
                "php": ">=5.3.0"
            },
            "type": "library",
            "autoload": {
                "classmap": [
                    "src"
                ]
            },
            "notification-url": "https://packagist.org/downloads/",
            "license": [
                "MIT"
            ],
            "authors": [
                {
                    "name": "Arlo Carreon",
                    "homepage": "http://arlocarreon.com",
                    "role": "creator"
                }
            ],
            "description": "A series of methods that let you manipulate colors. Just incase you ever need different shades of one color on the fly.",
            "homepage": "http://mexitek.github.com/phpColors/",
            "keywords": [
                "color",
                "css",
                "design",
                "frontend",
                "ui"
            ],
            "time": "2015-09-09T15:43:06+00:00"
        },
        {
            "name": "michelf/php-markdown",
            "version": "1.9.0",
            "source": {
                "type": "git",
                "url": "https://github.com/michelf/php-markdown.git",
                "reference": "c83178d49e372ca967d1a8c77ae4e051b3a3c75c"
            },
            "dist": {
                "type": "zip",
                "url": "https://api.github.com/repos/michelf/php-markdown/zipball/c83178d49e372ca967d1a8c77ae4e051b3a3c75c",
                "reference": "c83178d49e372ca967d1a8c77ae4e051b3a3c75c",
                "shasum": ""
            },
            "require": {
                "php": ">=5.3.0"
            },
            "require-dev": {
                "phpunit/phpunit": ">=4.3 <5.8"
            },
            "type": "library",
            "autoload": {
                "psr-4": {
                    "Michelf\\": "Michelf/"
                }
            },
            "notification-url": "https://packagist.org/downloads/",
            "license": [
                "BSD-3-Clause"
            ],
            "authors": [
                {
                    "name": "Michel Fortin",
                    "email": "michel.fortin@michelf.ca",
                    "homepage": "https://michelf.ca/",
                    "role": "Developer"
                },
                {
                    "name": "John Gruber",
                    "homepage": "https://daringfireball.net/"
                }
            ],
            "description": "PHP Markdown",
            "homepage": "https://michelf.ca/projects/php-markdown/",
            "keywords": [
                "markdown"
            ],
            "time": "2019-12-02T02:32:27+00:00"
        },
        {
            "name": "monolog/monolog",
            "version": "2.1.1",
            "source": {
                "type": "git",
                "url": "https://github.com/Seldaek/monolog.git",
                "reference": "f9eee5cec93dfb313a38b6b288741e84e53f02d5"
            },
            "dist": {
                "type": "zip",
                "url": "https://api.github.com/repos/Seldaek/monolog/zipball/f9eee5cec93dfb313a38b6b288741e84e53f02d5",
                "reference": "f9eee5cec93dfb313a38b6b288741e84e53f02d5",
                "shasum": ""
            },
            "require": {
                "php": ">=7.2",
                "psr/log": "^1.0.1"
            },
            "provide": {
                "psr/log-implementation": "1.0.0"
            },
            "require-dev": {
                "aws/aws-sdk-php": "^2.4.9 || ^3.0",
                "doctrine/couchdb": "~1.0@dev",
                "elasticsearch/elasticsearch": "^6.0",
                "graylog2/gelf-php": "^1.4.2",
                "php-amqplib/php-amqplib": "~2.4",
                "php-console/php-console": "^3.1.3",
                "php-parallel-lint/php-parallel-lint": "^1.0",
                "phpspec/prophecy": "^1.6.1",
                "phpunit/phpunit": "^8.5",
                "predis/predis": "^1.1",
                "rollbar/rollbar": "^1.3",
                "ruflin/elastica": ">=0.90 <3.0",
                "swiftmailer/swiftmailer": "^5.3|^6.0"
            },
            "suggest": {
                "aws/aws-sdk-php": "Allow sending log messages to AWS services like DynamoDB",
                "doctrine/couchdb": "Allow sending log messages to a CouchDB server",
                "elasticsearch/elasticsearch": "Allow sending log messages to an Elasticsearch server via official client",
                "ext-amqp": "Allow sending log messages to an AMQP server (1.0+ required)",
                "ext-mbstring": "Allow to work properly with unicode symbols",
                "ext-mongodb": "Allow sending log messages to a MongoDB server (via driver)",
                "graylog2/gelf-php": "Allow sending log messages to a GrayLog2 server",
                "mongodb/mongodb": "Allow sending log messages to a MongoDB server (via library)",
                "php-amqplib/php-amqplib": "Allow sending log messages to an AMQP server using php-amqplib",
                "php-console/php-console": "Allow sending log messages to Google Chrome",
                "rollbar/rollbar": "Allow sending log messages to Rollbar",
                "ruflin/elastica": "Allow sending log messages to an Elastic Search server"
            },
            "type": "library",
            "extra": {
                "branch-alias": {
                    "dev-master": "2.x-dev"
                }
            },
            "autoload": {
                "psr-4": {
                    "Monolog\\": "src/Monolog"
                }
            },
            "notification-url": "https://packagist.org/downloads/",
            "license": [
                "MIT"
            ],
            "authors": [
                {
                    "name": "Jordi Boggiano",
                    "email": "j.boggiano@seld.be",
                    "homepage": "http://seld.be"
                }
            ],
            "description": "Sends your logs to files, sockets, inboxes, databases and various web services",
            "homepage": "http://github.com/Seldaek/monolog",
            "keywords": [
                "log",
                "logging",
                "psr-3"
            ],
            "funding": [
                {
                    "url": "https://github.com/Seldaek",
                    "type": "github"
                },
                {
                    "url": "https://tidelift.com/funding/github/packagist/monolog/monolog",
                    "type": "tidelift"
                }
            ],
            "time": "2020-07-23T08:41:23+00:00"
        },
        {
            "name": "paragonie/sodium_compat",
            "version": "v1.13.0",
            "source": {
                "type": "git",
                "url": "https://github.com/paragonie/sodium_compat.git",
                "reference": "bbade402cbe84c69b718120911506a3aa2bae653"
            },
            "dist": {
                "type": "zip",
                "url": "https://api.github.com/repos/paragonie/sodium_compat/zipball/bbade402cbe84c69b718120911506a3aa2bae653",
                "reference": "bbade402cbe84c69b718120911506a3aa2bae653",
                "shasum": ""
            },
            "require": {
                "paragonie/random_compat": ">=1",
                "php": "^5.2.4|^5.3|^5.4|^5.5|^5.6|^7|^8"
            },
            "require-dev": {
                "phpunit/phpunit": "^3|^4|^5|^6|^7"
            },
            "suggest": {
                "ext-libsodium": "PHP < 7.0: Better performance, password hashing (Argon2i), secure memory management (memzero), and better security.",
                "ext-sodium": "PHP >= 7.0: Better performance, password hashing (Argon2i), secure memory management (memzero), and better security."
            },
            "type": "library",
            "autoload": {
                "files": [
                    "autoload.php"
                ]
            },
            "notification-url": "https://packagist.org/downloads/",
            "license": [
                "ISC"
            ],
            "authors": [
                {
                    "name": "Paragon Initiative Enterprises",
                    "email": "security@paragonie.com"
                },
                {
                    "name": "Frank Denis",
                    "email": "jedisct1@pureftpd.org"
                }
            ],
            "description": "Pure PHP implementation of libsodium; uses the PHP extension if it exists",
            "keywords": [
                "Authentication",
                "BLAKE2b",
                "ChaCha20",
                "ChaCha20-Poly1305",
                "Chapoly",
                "Curve25519",
                "Ed25519",
                "EdDSA",
                "Edwards-curve Digital Signature Algorithm",
                "Elliptic Curve Diffie-Hellman",
                "Poly1305",
                "Pure-PHP cryptography",
                "RFC 7748",
                "RFC 8032",
                "Salpoly",
                "Salsa20",
                "X25519",
                "XChaCha20-Poly1305",
                "XSalsa20-Poly1305",
                "Xchacha20",
                "Xsalsa20",
                "aead",
                "cryptography",
                "ecdh",
                "elliptic curve",
                "elliptic curve cryptography",
                "encryption",
                "libsodium",
                "php",
                "public-key cryptography",
                "secret-key cryptography",
                "side-channel resistant"
            ],
            "time": "2020-03-20T21:48:09+00:00"
        },
        {
            "name": "phpmailer/phpmailer",
            "version": "v6.1.7",
            "source": {
                "type": "git",
                "url": "https://github.com/PHPMailer/PHPMailer.git",
                "reference": "2c2370ba3df7034f9eb7b8f387c97b52b2ba5ad0"
            },
            "dist": {
                "type": "zip",
                "url": "https://api.github.com/repos/PHPMailer/PHPMailer/zipball/2c2370ba3df7034f9eb7b8f387c97b52b2ba5ad0",
                "reference": "2c2370ba3df7034f9eb7b8f387c97b52b2ba5ad0",
                "shasum": ""
            },
            "require": {
                "ext-ctype": "*",
                "ext-filter": "*",
                "php": ">=5.5.0"
            },
            "require-dev": {
                "doctrine/annotations": "^1.2",
                "friendsofphp/php-cs-fixer": "^2.2",
                "phpunit/phpunit": "^4.8 || ^5.7"
            },
            "suggest": {
                "ext-mbstring": "Needed to send email in multibyte encoding charset",
                "hayageek/oauth2-yahoo": "Needed for Yahoo XOAUTH2 authentication",
                "league/oauth2-google": "Needed for Google XOAUTH2 authentication",
                "psr/log": "For optional PSR-3 debug logging",
                "stevenmaguire/oauth2-microsoft": "Needed for Microsoft XOAUTH2 authentication",
                "symfony/polyfill-mbstring": "To support UTF-8 if the Mbstring PHP extension is not enabled (^1.2)"
            },
            "type": "library",
            "autoload": {
                "psr-4": {
                    "PHPMailer\\PHPMailer\\": "src/"
                }
            },
            "notification-url": "https://packagist.org/downloads/",
            "license": [
                "LGPL-2.1-only"
            ],
            "authors": [
                {
                    "name": "Marcus Bointon",
                    "email": "phpmailer@synchromedia.co.uk"
                },
                {
                    "name": "Jim Jagielski",
                    "email": "jimjag@gmail.com"
                },
                {
                    "name": "Andy Prevost",
                    "email": "codeworxtech@users.sourceforge.net"
                },
                {
                    "name": "Brent R. Matzelle"
                }
            ],
            "description": "PHPMailer is a full-featured email creation and transfer class for PHP",
            "funding": [
                {
                    "url": "https://github.com/synchro",
                    "type": "github"
                }
            ],
            "time": "2020-07-14T18:50:27+00:00"
        },
        {
            "name": "psr/cache",
            "version": "1.0.1",
            "source": {
                "type": "git",
                "url": "https://github.com/php-fig/cache.git",
                "reference": "d11b50ad223250cf17b86e38383413f5a6764bf8"
            },
            "dist": {
                "type": "zip",
                "url": "https://api.github.com/repos/php-fig/cache/zipball/d11b50ad223250cf17b86e38383413f5a6764bf8",
                "reference": "d11b50ad223250cf17b86e38383413f5a6764bf8",
                "shasum": ""
            },
            "require": {
                "php": ">=5.3.0"
            },
            "type": "library",
            "extra": {
                "branch-alias": {
                    "dev-master": "1.0.x-dev"
                }
            },
            "autoload": {
                "psr-4": {
                    "Psr\\Cache\\": "src/"
                }
            },
            "notification-url": "https://packagist.org/downloads/",
            "license": [
                "MIT"
            ],
            "authors": [
                {
                    "name": "PHP-FIG",
                    "homepage": "http://www.php-fig.org/"
                }
            ],
            "description": "Common interface for caching libraries",
            "keywords": [
                "cache",
                "psr",
                "psr-6"
            ],
            "time": "2016-08-06T20:24:11+00:00"
        },
        {
            "name": "psr/container",
            "version": "1.0.0",
            "source": {
                "type": "git",
                "url": "https://github.com/php-fig/container.git",
                "reference": "b7ce3b176482dbbc1245ebf52b181af44c2cf55f"
            },
            "dist": {
                "type": "zip",
                "url": "https://api.github.com/repos/php-fig/container/zipball/b7ce3b176482dbbc1245ebf52b181af44c2cf55f",
                "reference": "b7ce3b176482dbbc1245ebf52b181af44c2cf55f",
                "shasum": ""
            },
            "require": {
                "php": ">=5.3.0"
            },
            "type": "library",
            "extra": {
                "branch-alias": {
                    "dev-master": "1.0.x-dev"
                }
            },
            "autoload": {
                "psr-4": {
                    "Psr\\Container\\": "src/"
                }
            },
            "notification-url": "https://packagist.org/downloads/",
            "license": [
                "MIT"
            ],
            "authors": [
                {
                    "name": "PHP-FIG",
                    "homepage": "http://www.php-fig.org/"
                }
            ],
            "description": "Common Container Interface (PHP FIG PSR-11)",
            "homepage": "https://github.com/php-fig/container",
            "keywords": [
                "PSR-11",
                "container",
                "container-interface",
                "container-interop",
                "psr"
            ],
            "time": "2017-02-14T16:28:37+00:00"
        },
        {
            "name": "psr/http-message",
            "version": "1.0.1",
            "source": {
                "type": "git",
                "url": "https://github.com/php-fig/http-message.git",
                "reference": "f6561bf28d520154e4b0ec72be95418abe6d9363"
            },
            "dist": {
                "type": "zip",
                "url": "https://api.github.com/repos/php-fig/http-message/zipball/f6561bf28d520154e4b0ec72be95418abe6d9363",
                "reference": "f6561bf28d520154e4b0ec72be95418abe6d9363",
                "shasum": ""
            },
            "require": {
                "php": ">=5.3.0"
            },
            "type": "library",
            "extra": {
                "branch-alias": {
                    "dev-master": "1.0.x-dev"
                }
            },
            "autoload": {
                "psr-4": {
                    "Psr\\Http\\Message\\": "src/"
                }
            },
            "notification-url": "https://packagist.org/downloads/",
            "license": [
                "MIT"
            ],
            "authors": [
                {
                    "name": "PHP-FIG",
                    "homepage": "http://www.php-fig.org/"
                }
            ],
            "description": "Common interface for HTTP messages",
            "homepage": "https://github.com/php-fig/http-message",
            "keywords": [
                "http",
                "http-message",
                "psr",
                "psr-7",
                "request",
                "response"
            ],
            "time": "2016-08-06T14:39:51+00:00"
        },
        {
            "name": "psr/log",
            "version": "1.1.3",
            "source": {
                "type": "git",
                "url": "https://github.com/php-fig/log.git",
                "reference": "0f73288fd15629204f9d42b7055f72dacbe811fc"
            },
            "dist": {
                "type": "zip",
                "url": "https://api.github.com/repos/php-fig/log/zipball/0f73288fd15629204f9d42b7055f72dacbe811fc",
                "reference": "0f73288fd15629204f9d42b7055f72dacbe811fc",
                "shasum": ""
            },
            "require": {
                "php": ">=5.3.0"
            },
            "type": "library",
            "extra": {
                "branch-alias": {
                    "dev-master": "1.1.x-dev"
                }
            },
            "autoload": {
                "psr-4": {
                    "Psr\\Log\\": "Psr/Log/"
                }
            },
            "notification-url": "https://packagist.org/downloads/",
            "license": [
                "MIT"
            ],
            "authors": [
                {
                    "name": "PHP-FIG",
                    "homepage": "http://www.php-fig.org/"
                }
            ],
            "description": "Common interface for logging libraries",
            "homepage": "https://github.com/php-fig/log",
            "keywords": [
                "log",
                "psr",
                "psr-3"
            ],
            "time": "2020-03-23T09:12:05+00:00"
        },
        {
            "name": "psr/simple-cache",
            "version": "1.0.1",
            "source": {
                "type": "git",
                "url": "https://github.com/php-fig/simple-cache.git",
                "reference": "408d5eafb83c57f6365a3ca330ff23aa4a5fa39b"
            },
            "dist": {
                "type": "zip",
                "url": "https://api.github.com/repos/php-fig/simple-cache/zipball/408d5eafb83c57f6365a3ca330ff23aa4a5fa39b",
                "reference": "408d5eafb83c57f6365a3ca330ff23aa4a5fa39b",
                "shasum": ""
            },
            "require": {
                "php": ">=5.3.0"
            },
            "type": "library",
            "extra": {
                "branch-alias": {
                    "dev-master": "1.0.x-dev"
                }
            },
            "autoload": {
                "psr-4": {
                    "Psr\\SimpleCache\\": "src/"
                }
            },
            "notification-url": "https://packagist.org/downloads/",
            "license": [
                "MIT"
            ],
            "authors": [
                {
                    "name": "PHP-FIG",
                    "homepage": "http://www.php-fig.org/"
                }
            ],
            "description": "Common interfaces for simple caching",
            "keywords": [
                "cache",
                "caching",
                "psr",
                "psr-16",
                "simple-cache"
            ],
            "time": "2017-10-23T01:57:42+00:00"
        },
        {
            "name": "ralouphie/getallheaders",
            "version": "3.0.3",
            "source": {
                "type": "git",
                "url": "https://github.com/ralouphie/getallheaders.git",
                "reference": "120b605dfeb996808c31b6477290a714d356e822"
            },
            "dist": {
                "type": "zip",
                "url": "https://api.github.com/repos/ralouphie/getallheaders/zipball/120b605dfeb996808c31b6477290a714d356e822",
                "reference": "120b605dfeb996808c31b6477290a714d356e822",
                "shasum": ""
            },
            "require": {
                "php": ">=5.6"
            },
            "require-dev": {
                "php-coveralls/php-coveralls": "^2.1",
                "phpunit/phpunit": "^5 || ^6.5"
            },
            "type": "library",
            "autoload": {
                "files": [
                    "src/getallheaders.php"
                ]
            },
            "notification-url": "https://packagist.org/downloads/",
            "license": [
                "MIT"
            ],
            "authors": [
                {
                    "name": "Ralph Khattar",
                    "email": "ralph.khattar@gmail.com"
                }
            ],
            "description": "A polyfill for getallheaders.",
            "time": "2019-03-08T08:55:37+00:00"
        },
        {
            "name": "ramsey/collection",
            "version": "1.0.1",
            "source": {
                "type": "git",
                "url": "https://github.com/ramsey/collection.git",
                "reference": "925ad8cf55ba7a3fc92e332c58fd0478ace3e1ca"
            },
            "dist": {
                "type": "zip",
                "url": "https://api.github.com/repos/ramsey/collection/zipball/925ad8cf55ba7a3fc92e332c58fd0478ace3e1ca",
                "reference": "925ad8cf55ba7a3fc92e332c58fd0478ace3e1ca",
                "shasum": ""
            },
            "require": {
                "php": "^7.2"
            },
            "require-dev": {
                "dealerdirect/phpcodesniffer-composer-installer": "^0.5.0",
                "fzaninotto/faker": "^1.5",
                "jakub-onderka/php-parallel-lint": "^1",
                "jangregor/phpstan-prophecy": "^0.6",
                "mockery/mockery": "^1.3",
                "phpstan/extension-installer": "^1",
                "phpstan/phpdoc-parser": "0.4.1",
                "phpstan/phpstan": "^0.12",
                "phpstan/phpstan-mockery": "^0.12",
                "phpstan/phpstan-phpunit": "^0.12",
                "phpunit/phpunit": "^8.5",
                "slevomat/coding-standard": "^6.0",
                "squizlabs/php_codesniffer": "^3.5"
            },
            "type": "library",
            "autoload": {
                "psr-4": {
                    "Ramsey\\Collection\\": "src/"
                }
            },
            "notification-url": "https://packagist.org/downloads/",
            "license": [
                "MIT"
            ],
            "authors": [
                {
                    "name": "Ben Ramsey",
                    "email": "ben@benramsey.com",
                    "homepage": "https://benramsey.com"
                }
            ],
            "description": "A PHP 7.2+ library for representing and manipulating collections.",
            "homepage": "https://github.com/ramsey/collection",
            "keywords": [
                "array",
                "collection",
                "hash",
                "map",
                "queue",
                "set"
            ],
            "time": "2020-01-05T00:22:59+00:00"
        },
        {
            "name": "ramsey/uuid",
            "version": "4.1.0",
            "source": {
                "type": "git",
                "url": "https://github.com/ramsey/uuid.git",
                "reference": "988dbefc7878d0a35f12afb4df1f7dd0bd153c43"
            },
            "dist": {
                "type": "zip",
                "url": "https://api.github.com/repos/ramsey/uuid/zipball/988dbefc7878d0a35f12afb4df1f7dd0bd153c43",
                "reference": "988dbefc7878d0a35f12afb4df1f7dd0bd153c43",
                "shasum": ""
            },
            "require": {
                "brick/math": "^0.8",
                "ext-json": "*",
                "php": "^7.2 || ^8",
                "ramsey/collection": "^1.0",
                "symfony/polyfill-ctype": "^1.8"
            },
            "replace": {
                "rhumsaa/uuid": "self.version"
            },
            "require-dev": {
                "codeception/aspect-mock": "^3",
                "dealerdirect/phpcodesniffer-composer-installer": "^0.6.2 || ^0.7.0",
                "doctrine/annotations": "^1.8",
                "goaop/framework": "^2",
                "mockery/mockery": "^1.3",
                "moontoast/math": "^1.1",
                "paragonie/random-lib": "^2",
                "php-mock/php-mock-mockery": "^1.3",
                "php-mock/php-mock-phpunit": "^2.5",
                "php-parallel-lint/php-parallel-lint": "^1.1",
                "phpbench/phpbench": "^0.17.1",
                "phpstan/extension-installer": "^1.0",
                "phpstan/phpstan": "^0.12",
                "phpstan/phpstan-mockery": "^0.12",
                "phpstan/phpstan-phpunit": "^0.12",
                "phpunit/phpunit": "^8.5",
                "psy/psysh": "^0.10.0",
                "slevomat/coding-standard": "^6.0",
                "squizlabs/php_codesniffer": "^3.5",
                "vimeo/psalm": "3.9.4"
            },
            "suggest": {
                "ext-bcmath": "Enables faster math with arbitrary-precision integers using BCMath.",
                "ext-ctype": "Enables faster processing of character classification using ctype functions.",
                "ext-gmp": "Enables faster math with arbitrary-precision integers using GMP.",
                "ext-uuid": "Enables the use of PeclUuidTimeGenerator and PeclUuidRandomGenerator.",
                "paragonie/random-lib": "Provides RandomLib for use with the RandomLibAdapter",
                "ramsey/uuid-doctrine": "Allows the use of Ramsey\\Uuid\\Uuid as Doctrine field type."
            },
            "type": "library",
            "extra": {
                "branch-alias": {
                    "dev-master": "4.x-dev"
                }
            },
            "autoload": {
                "psr-4": {
                    "Ramsey\\Uuid\\": "src/"
                },
                "files": [
                    "src/functions.php"
                ]
            },
            "notification-url": "https://packagist.org/downloads/",
            "license": [
                "MIT"
            ],
            "description": "A PHP library for generating and working with universally unique identifiers (UUIDs).",
            "homepage": "https://github.com/ramsey/uuid",
            "keywords": [
                "guid",
                "identifier",
                "uuid"
            ],
<<<<<<< HEAD
            "funding": [
                {
                    "url": "https://github.com/ramsey",
                    "type": "github"
                }
            ],
            "time": "2020-07-28T16:51:01+00:00"
=======
            "time": "2020-03-29T20:13:32+00:00"
>>>>>>> f0e14f17
        },
        {
            "name": "rlanvin/php-rrule",
            "version": "v2.2.0",
            "source": {
                "type": "git",
                "url": "https://github.com/rlanvin/php-rrule.git",
                "reference": "931d53d162cd84b46f6fa388cb4ea916bec02c18"
            },
            "dist": {
                "type": "zip",
                "url": "https://api.github.com/repos/rlanvin/php-rrule/zipball/931d53d162cd84b46f6fa388cb4ea916bec02c18",
                "reference": "931d53d162cd84b46f6fa388cb4ea916bec02c18",
                "shasum": ""
            },
            "require": {
                "php": ">=5.6.0"
            },
            "require-dev": {
                "phpmd/phpmd": "@stable",
                "phpunit/phpunit": "^4.8|^5.5|^6.5"
            },
            "suggest": {
                "ext-intl": "Intl extension is needed for humanReadable()"
            },
            "type": "library",
            "autoload": {
                "psr-4": {
                    "RRule\\": "src/"
                }
            },
            "notification-url": "https://packagist.org/downloads/",
            "license": [
                "MIT"
            ],
            "description": "Lightweight and fast recurrence rules for PHP (RFC 5545)",
            "homepage": "https://github.com/rlanvin/php-rrule",
            "keywords": [
                "date",
                "ical",
                "recurrence",
                "recurring",
                "rrule"
            ],
            "time": "2019-11-01T11:51:17+00:00"
        },
        {
            "name": "sabre/dav",
            "version": "4.1.1",
            "source": {
                "type": "git",
                "url": "https://github.com/sabre-io/dav.git",
                "reference": "5736f943c90d8d73d04cd8944d8c913811dc7360"
            },
            "dist": {
                "type": "zip",
                "url": "https://api.github.com/repos/sabre-io/dav/zipball/5736f943c90d8d73d04cd8944d8c913811dc7360",
                "reference": "5736f943c90d8d73d04cd8944d8c913811dc7360",
                "shasum": ""
            },
            "require": {
                "ext-ctype": "*",
                "ext-date": "*",
                "ext-dom": "*",
                "ext-iconv": "*",
                "ext-json": "*",
                "ext-mbstring": "*",
                "ext-pcre": "*",
                "ext-simplexml": "*",
                "ext-spl": "*",
                "lib-libxml": ">=2.7.0",
                "php": "^7.1.0",
                "psr/log": "^1.0",
                "sabre/event": "^5.0",
                "sabre/http": "^5.0.5",
                "sabre/uri": "^2.0",
                "sabre/vobject": "^4.2.1",
                "sabre/xml": "^2.0.1"
            },
            "require-dev": {
                "evert/phpdoc-md": "~0.1.0",
                "friendsofphp/php-cs-fixer": "^2.16.3",
                "monolog/monolog": "^1.18",
                "phpstan/phpstan": "^0.12",
                "phpunit/phpunit": "^7.5 || ^8.5 || ^9.0"
            },
            "suggest": {
                "ext-curl": "*",
                "ext-imap": "*",
                "ext-pdo": "*"
            },
            "bin": [
                "bin/sabredav",
                "bin/naturalselection"
            ],
            "type": "library",
            "autoload": {
                "psr-4": {
                    "Sabre\\DAV\\": "lib/DAV/",
                    "Sabre\\DAVACL\\": "lib/DAVACL/",
                    "Sabre\\CalDAV\\": "lib/CalDAV/",
                    "Sabre\\CardDAV\\": "lib/CardDAV/"
                }
            },
            "notification-url": "https://packagist.org/downloads/",
            "license": [
                "BSD-3-Clause"
            ],
            "authors": [
                {
                    "name": "Evert Pot",
                    "email": "me@evertpot.com",
                    "homepage": "http://evertpot.com/",
                    "role": "Developer"
                }
            ],
            "description": "WebDAV Framework for PHP",
            "homepage": "http://sabre.io/",
            "keywords": [
                "CalDAV",
                "CardDAV",
                "WebDAV",
                "framework",
                "iCalendar"
            ],
            "time": "2020-07-13T13:38:16+00:00"
        },
        {
            "name": "sabre/event",
            "version": "5.1.0",
            "source": {
                "type": "git",
                "url": "https://github.com/sabre-io/event.git",
                "reference": "d00a17507af0e7544cfe17096372f5d733e3b276"
            },
            "dist": {
                "type": "zip",
                "url": "https://api.github.com/repos/sabre-io/event/zipball/d00a17507af0e7544cfe17096372f5d733e3b276",
                "reference": "d00a17507af0e7544cfe17096372f5d733e3b276",
                "shasum": ""
            },
            "require": {
                "php": "^7.1"
            },
            "require-dev": {
                "friendsofphp/php-cs-fixer": "~2.16.1",
                "phpunit/phpunit": "^7 || ^8"
            },
            "type": "library",
            "autoload": {
                "psr-4": {
                    "Sabre\\Event\\": "lib/"
                },
                "files": [
                    "lib/coroutine.php",
                    "lib/Loop/functions.php",
                    "lib/Promise/functions.php"
                ]
            },
            "notification-url": "https://packagist.org/downloads/",
            "license": [
                "BSD-3-Clause"
            ],
            "authors": [
                {
                    "name": "Evert Pot",
                    "email": "me@evertpot.com",
                    "homepage": "http://evertpot.com/",
                    "role": "Developer"
                }
            ],
            "description": "sabre/event is a library for lightweight event-based programming",
            "homepage": "http://sabre.io/event/",
            "keywords": [
                "EventEmitter",
                "async",
                "coroutine",
                "eventloop",
                "events",
                "hooks",
                "plugin",
                "promise",
                "reactor",
                "signal"
            ],
            "time": "2020-01-31T18:52:29+00:00"
        },
        {
            "name": "sabre/http",
            "version": "5.1.0",
            "source": {
                "type": "git",
                "url": "https://github.com/sabre-io/http.git",
                "reference": "23446999f1f6e62892bbd89745070aa902dd3539"
            },
            "dist": {
                "type": "zip",
                "url": "https://api.github.com/repos/sabre-io/http/zipball/23446999f1f6e62892bbd89745070aa902dd3539",
                "reference": "23446999f1f6e62892bbd89745070aa902dd3539",
                "shasum": ""
            },
            "require": {
                "ext-ctype": "*",
                "ext-curl": "*",
                "ext-mbstring": "*",
                "php": "^7.1",
                "sabre/event": ">=4.0 <6.0",
                "sabre/uri": "^2.0"
            },
            "require-dev": {
                "friendsofphp/php-cs-fixer": "~2.16.1",
                "phpunit/phpunit": "^7.0 || ^8.0"
            },
            "suggest": {
                "ext-curl": " to make http requests with the Client class"
            },
            "type": "library",
            "autoload": {
                "files": [
                    "lib/functions.php"
                ],
                "psr-4": {
                    "Sabre\\HTTP\\": "lib/"
                }
            },
            "notification-url": "https://packagist.org/downloads/",
            "license": [
                "BSD-3-Clause"
            ],
            "authors": [
                {
                    "name": "Evert Pot",
                    "email": "me@evertpot.com",
                    "homepage": "http://evertpot.com/",
                    "role": "Developer"
                }
            ],
            "description": "The sabre/http library provides utilities for dealing with http requests and responses. ",
            "homepage": "https://github.com/fruux/sabre-http",
            "keywords": [
                "http"
            ],
            "time": "2020-01-31T20:07:09+00:00"
        },
        {
            "name": "sabre/uri",
            "version": "2.2.0",
            "source": {
                "type": "git",
                "url": "https://github.com/sabre-io/uri.git",
                "reference": "059d11012603be2e32ddb7543602965563ddbb09"
            },
            "dist": {
                "type": "zip",
                "url": "https://api.github.com/repos/sabre-io/uri/zipball/059d11012603be2e32ddb7543602965563ddbb09",
                "reference": "059d11012603be2e32ddb7543602965563ddbb09",
                "shasum": ""
            },
            "require": {
                "php": "^7.1"
            },
            "require-dev": {
                "friendsofphp/php-cs-fixer": "~2.16.1",
                "phpunit/phpunit": "^7 || ^8"
            },
            "type": "library",
            "autoload": {
                "files": [
                    "lib/functions.php"
                ],
                "psr-4": {
                    "Sabre\\Uri\\": "lib/"
                }
            },
            "notification-url": "https://packagist.org/downloads/",
            "license": [
                "BSD-3-Clause"
            ],
            "authors": [
                {
                    "name": "Evert Pot",
                    "email": "me@evertpot.com",
                    "homepage": "http://evertpot.com/",
                    "role": "Developer"
                }
            ],
            "description": "Functions for making sense out of URIs.",
            "homepage": "http://sabre.io/uri/",
            "keywords": [
                "rfc3986",
                "uri",
                "url"
            ],
            "time": "2020-01-31T18:53:43+00:00"
        },
        {
            "name": "sabre/vobject",
            "version": "4.3.1",
            "source": {
                "type": "git",
                "url": "https://github.com/sabre-io/vobject.git",
                "reference": "a7feca8311462e5da16952454e420b92c20d3586"
            },
            "dist": {
                "type": "zip",
                "url": "https://api.github.com/repos/sabre-io/vobject/zipball/a7feca8311462e5da16952454e420b92c20d3586",
                "reference": "a7feca8311462e5da16952454e420b92c20d3586",
                "shasum": ""
            },
            "require": {
                "ext-mbstring": "*",
                "php": "^7.1",
                "sabre/xml": "^2.1"
            },
            "require-dev": {
                "friendsofphp/php-cs-fixer": "~2.16.1",
                "phpstan/phpstan": "^0.12",
                "phpunit/phpunit": "^7.5 || ^8.5 || ^9.0"
            },
            "suggest": {
                "hoa/bench": "If you would like to run the benchmark scripts"
            },
            "bin": [
                "bin/vobject",
                "bin/generate_vcards"
            ],
            "type": "library",
            "extra": {
                "branch-alias": {
                    "dev-master": "4.0.x-dev"
                }
            },
            "autoload": {
                "psr-4": {
                    "Sabre\\VObject\\": "lib/"
                }
            },
            "notification-url": "https://packagist.org/downloads/",
            "license": [
                "BSD-3-Clause"
            ],
            "authors": [
                {
                    "name": "Evert Pot",
                    "email": "me@evertpot.com",
                    "homepage": "http://evertpot.com/",
                    "role": "Developer"
                },
                {
                    "name": "Dominik Tobschall",
                    "email": "dominik@fruux.com",
                    "homepage": "http://tobschall.de/",
                    "role": "Developer"
                },
                {
                    "name": "Ivan Enderlin",
                    "email": "ivan.enderlin@hoa-project.net",
                    "homepage": "http://mnt.io/",
                    "role": "Developer"
                }
            ],
            "description": "The VObject library for PHP allows you to easily parse and manipulate iCalendar and vCard objects",
            "homepage": "http://sabre.io/vobject/",
            "keywords": [
                "availability",
                "freebusy",
                "iCalendar",
                "ical",
                "ics",
                "jCal",
                "jCard",
                "recurrence",
                "rfc2425",
                "rfc2426",
                "rfc2739",
                "rfc4770",
                "rfc5545",
                "rfc5546",
                "rfc6321",
                "rfc6350",
                "rfc6351",
                "rfc6474",
                "rfc6638",
                "rfc6715",
                "rfc6868",
                "vCalendar",
                "vCard",
                "vcf",
                "xCal",
                "xCard"
            ],
            "time": "2020-07-13T11:23:30+00:00"
        },
        {
            "name": "sabre/xml",
            "version": "2.2.1",
            "source": {
                "type": "git",
                "url": "https://github.com/sabre-io/xml.git",
                "reference": "41c6ba148966b10cafd31d1a4e5feb1e2138d95c"
            },
            "dist": {
                "type": "zip",
                "url": "https://api.github.com/repos/sabre-io/xml/zipball/41c6ba148966b10cafd31d1a4e5feb1e2138d95c",
                "reference": "41c6ba148966b10cafd31d1a4e5feb1e2138d95c",
                "shasum": ""
            },
            "require": {
                "ext-dom": "*",
                "ext-xmlreader": "*",
                "ext-xmlwriter": "*",
                "lib-libxml": ">=2.6.20",
                "php": "^7.1",
                "sabre/uri": ">=1.0,<3.0.0"
            },
            "require-dev": {
                "friendsofphp/php-cs-fixer": "~2.16.1",
                "phpstan/phpstan": "^0.12",
                "phpunit/phpunit": "^7.5 || ^8.5 || ^9.0"
            },
            "type": "library",
            "autoload": {
                "psr-4": {
                    "Sabre\\Xml\\": "lib/"
                },
                "files": [
                    "lib/Deserializer/functions.php",
                    "lib/Serializer/functions.php"
                ]
            },
            "notification-url": "https://packagist.org/downloads/",
            "license": [
                "BSD-3-Clause"
            ],
            "authors": [
                {
                    "name": "Evert Pot",
                    "email": "me@evertpot.com",
                    "homepage": "http://evertpot.com/",
                    "role": "Developer"
                },
                {
                    "name": "Markus Staab",
                    "email": "markus.staab@redaxo.de",
                    "role": "Developer"
                }
            ],
            "description": "sabre/xml is an XML library that you may not hate.",
            "homepage": "https://sabre.io/xml/",
            "keywords": [
                "XMLReader",
                "XMLWriter",
                "dom",
                "xml"
            ],
            "time": "2020-05-11T09:44:55+00:00"
        },
        {
            "name": "scssphp/scssphp",
            "version": "1.1.1",
            "source": {
                "type": "git",
                "url": "https://github.com/scssphp/scssphp.git",
                "reference": "824e4cec10b2bfa88eec5dac23991cb9106622c1"
            },
            "dist": {
                "type": "zip",
                "url": "https://api.github.com/repos/scssphp/scssphp/zipball/824e4cec10b2bfa88eec5dac23991cb9106622c1",
                "reference": "824e4cec10b2bfa88eec5dac23991cb9106622c1",
                "shasum": ""
            },
            "require": {
                "ext-ctype": "*",
                "ext-json": "*",
                "php": ">=5.6.0"
            },
            "require-dev": {
                "phpunit/phpunit": "^5.7 || ^6.5 || ^7.5 || ^8.3",
                "squizlabs/php_codesniffer": "~3.5",
                "twbs/bootstrap": "~4.3",
                "zurb/foundation": "~6.5"
            },
            "bin": [
                "bin/pscss"
            ],
            "type": "library",
            "autoload": {
                "psr-4": {
                    "ScssPhp\\ScssPhp\\": "src/"
                }
            },
            "notification-url": "https://packagist.org/downloads/",
            "license": [
                "MIT"
            ],
            "authors": [
                {
                    "name": "Anthon Pang",
                    "email": "apang@softwaredevelopment.ca",
                    "homepage": "https://github.com/robocoder"
                },
                {
                    "name": "Cédric Morin",
                    "email": "cedric@yterium.com",
                    "homepage": "https://github.com/Cerdic"
                }
            ],
            "description": "scssphp is a compiler for SCSS written in PHP.",
            "homepage": "http://scssphp.github.io/scssphp/",
            "keywords": [
                "css",
                "less",
                "sass",
                "scss",
                "stylesheet"
            ],
            "time": "2020-06-04T17:30:40+00:00"
        },
        {
            "name": "sebastian/diff",
            "version": "3.0.2",
            "source": {
                "type": "git",
                "url": "https://github.com/sebastianbergmann/diff.git",
                "reference": "720fcc7e9b5cf384ea68d9d930d480907a0c1a29"
            },
            "dist": {
                "type": "zip",
                "url": "https://api.github.com/repos/sebastianbergmann/diff/zipball/720fcc7e9b5cf384ea68d9d930d480907a0c1a29",
                "reference": "720fcc7e9b5cf384ea68d9d930d480907a0c1a29",
                "shasum": ""
            },
            "require": {
                "php": "^7.1"
            },
            "require-dev": {
                "phpunit/phpunit": "^7.5 || ^8.0",
                "symfony/process": "^2 || ^3.3 || ^4"
            },
            "type": "library",
            "extra": {
                "branch-alias": {
                    "dev-master": "3.0-dev"
                }
            },
            "autoload": {
                "classmap": [
                    "src/"
                ]
            },
            "notification-url": "https://packagist.org/downloads/",
            "license": [
                "BSD-3-Clause"
            ],
            "authors": [
                {
                    "name": "Kore Nordmann",
                    "email": "mail@kore-nordmann.de"
                },
                {
                    "name": "Sebastian Bergmann",
                    "email": "sebastian@phpunit.de"
                }
            ],
            "description": "Diff implementation",
            "homepage": "https://github.com/sebastianbergmann/diff",
            "keywords": [
                "diff",
                "udiff",
                "unidiff",
                "unified diff"
            ],
            "time": "2019-02-04T06:01:07+00:00"
        },
        {
            "name": "simplepie/simplepie",
            "version": "1.5.5",
            "source": {
                "type": "git",
                "url": "https://github.com/simplepie/simplepie.git",
                "reference": "ae49e2201b6da9c808e5dac437aca356a11831b4"
            },
            "dist": {
                "type": "zip",
                "url": "https://api.github.com/repos/simplepie/simplepie/zipball/ae49e2201b6da9c808e5dac437aca356a11831b4",
                "reference": "ae49e2201b6da9c808e5dac437aca356a11831b4",
                "shasum": ""
            },
            "require": {
                "ext-pcre": "*",
                "ext-xml": "*",
                "ext-xmlreader": "*",
                "php": ">=5.6.0"
            },
            "require-dev": {
                "phpunit/phpunit": "~5.4.3 || ~6.5"
            },
            "suggest": {
                "ext-curl": "",
                "ext-iconv": "",
                "ext-intl": "",
                "ext-mbstring": "",
                "mf2/mf2": "Microformat module that allows for parsing HTML for microformats"
            },
            "type": "library",
            "autoload": {
                "psr-0": {
                    "SimplePie": "library"
                }
            },
            "notification-url": "https://packagist.org/downloads/",
            "license": [
                "BSD-3-Clause"
            ],
            "authors": [
                {
                    "name": "Ryan Parman",
                    "homepage": "http://ryanparman.com/",
                    "role": "Creator, alumnus developer"
                },
                {
                    "name": "Sam Sneddon",
                    "homepage": "https://gsnedders.com/",
                    "role": "Alumnus developer"
                },
                {
                    "name": "Ryan McCue",
                    "email": "me@ryanmccue.info",
                    "homepage": "http://ryanmccue.info/",
                    "role": "Developer"
                }
            ],
            "description": "A simple Atom/RSS parsing library for PHP",
            "homepage": "http://simplepie.org/",
            "keywords": [
                "atom",
                "feeds",
                "rss"
            ],
            "time": "2020-05-01T12:23:14+00:00"
        },
        {
            "name": "symfony/console",
            "version": "v4.4.11",
            "source": {
                "type": "git",
                "url": "https://github.com/symfony/console.git",
                "reference": "55d07021da933dd0d633ffdab6f45d5b230c7e02"
            },
            "dist": {
                "type": "zip",
                "url": "https://api.github.com/repos/symfony/console/zipball/55d07021da933dd0d633ffdab6f45d5b230c7e02",
                "reference": "55d07021da933dd0d633ffdab6f45d5b230c7e02",
                "shasum": ""
            },
            "require": {
                "php": ">=7.1.3",
                "symfony/polyfill-mbstring": "~1.0",
                "symfony/polyfill-php73": "^1.8",
                "symfony/polyfill-php80": "^1.15",
                "symfony/service-contracts": "^1.1|^2"
            },
            "conflict": {
                "symfony/dependency-injection": "<3.4",
                "symfony/event-dispatcher": "<4.3|>=5",
                "symfony/lock": "<4.4",
                "symfony/process": "<3.3"
            },
            "provide": {
                "psr/log-implementation": "1.0"
            },
            "require-dev": {
                "psr/log": "~1.0",
                "symfony/config": "^3.4|^4.0|^5.0",
                "symfony/dependency-injection": "^3.4|^4.0|^5.0",
                "symfony/event-dispatcher": "^4.3",
                "symfony/lock": "^4.4|^5.0",
                "symfony/process": "^3.4|^4.0|^5.0",
                "symfony/var-dumper": "^4.3|^5.0"
            },
            "suggest": {
                "psr/log": "For using the console logger",
                "symfony/event-dispatcher": "",
                "symfony/lock": "",
                "symfony/process": ""
            },
            "type": "library",
            "extra": {
                "branch-alias": {
                    "dev-master": "4.4-dev"
                }
            },
            "autoload": {
                "psr-4": {
                    "Symfony\\Component\\Console\\": ""
                },
                "exclude-from-classmap": [
                    "/Tests/"
                ]
            },
            "notification-url": "https://packagist.org/downloads/",
            "license": [
                "MIT"
            ],
            "authors": [
                {
                    "name": "Fabien Potencier",
                    "email": "fabien@symfony.com"
                },
                {
                    "name": "Symfony Community",
                    "homepage": "https://symfony.com/contributors"
                }
            ],
            "description": "Symfony Console Component",
            "homepage": "https://symfony.com",
            "funding": [
                {
                    "url": "https://symfony.com/sponsor",
                    "type": "custom"
                },
                {
                    "url": "https://github.com/fabpot",
                    "type": "github"
                },
                {
                    "url": "https://tidelift.com/funding/github/packagist/symfony/symfony",
                    "type": "tidelift"
                }
            ],
            "time": "2020-07-06T13:18:39+00:00"
        },
        {
            "name": "symfony/polyfill-php73",
            "version": "v1.18.0",
            "source": {
                "type": "git",
                "url": "https://github.com/symfony/polyfill-php73.git",
                "reference": "fffa1a52a023e782cdcc221d781fe1ec8f87fcca"
            },
            "dist": {
                "type": "zip",
                "url": "https://api.github.com/repos/symfony/polyfill-php73/zipball/fffa1a52a023e782cdcc221d781fe1ec8f87fcca",
                "reference": "fffa1a52a023e782cdcc221d781fe1ec8f87fcca",
                "shasum": ""
            },
            "require": {
                "php": ">=5.3.3"
            },
            "type": "library",
            "extra": {
                "branch-alias": {
                    "dev-master": "1.18-dev"
                },
                "thanks": {
                    "name": "symfony/polyfill",
                    "url": "https://github.com/symfony/polyfill"
                }
            },
            "autoload": {
                "psr-4": {
                    "Symfony\\Polyfill\\Php73\\": ""
                },
                "files": [
                    "bootstrap.php"
                ],
                "classmap": [
                    "Resources/stubs"
                ]
            },
            "notification-url": "https://packagist.org/downloads/",
            "license": [
                "MIT"
            ],
            "authors": [
                {
                    "name": "Nicolas Grekas",
                    "email": "p@tchwork.com"
                },
                {
                    "name": "Symfony Community",
                    "homepage": "https://symfony.com/contributors"
                }
            ],
            "description": "Symfony polyfill backporting some PHP 7.3+ features to lower PHP versions",
            "homepage": "https://symfony.com",
            "keywords": [
                "compatibility",
                "polyfill",
                "portable",
                "shim"
            ],
            "funding": [
                {
                    "url": "https://symfony.com/sponsor",
                    "type": "custom"
                },
                {
                    "url": "https://github.com/fabpot",
                    "type": "github"
                },
                {
                    "url": "https://tidelift.com/funding/github/packagist/symfony/symfony",
                    "type": "tidelift"
                }
            ],
            "time": "2020-07-14T12:35:20+00:00"
        },
        {
            "name": "symfony/polyfill-php80",
            "version": "v1.18.0",
            "source": {
                "type": "git",
                "url": "https://github.com/symfony/polyfill-php80.git",
                "reference": "d87d5766cbf48d72388a9f6b85f280c8ad51f981"
            },
            "dist": {
                "type": "zip",
                "url": "https://api.github.com/repos/symfony/polyfill-php80/zipball/d87d5766cbf48d72388a9f6b85f280c8ad51f981",
                "reference": "d87d5766cbf48d72388a9f6b85f280c8ad51f981",
                "shasum": ""
            },
            "require": {
                "php": ">=7.0.8"
            },
            "type": "library",
            "extra": {
                "branch-alias": {
                    "dev-master": "1.18-dev"
                },
                "thanks": {
                    "name": "symfony/polyfill",
                    "url": "https://github.com/symfony/polyfill"
                }
            },
            "autoload": {
                "psr-4": {
                    "Symfony\\Polyfill\\Php80\\": ""
                },
                "files": [
                    "bootstrap.php"
                ],
                "classmap": [
                    "Resources/stubs"
                ]
            },
            "notification-url": "https://packagist.org/downloads/",
            "license": [
                "MIT"
            ],
            "authors": [
                {
                    "name": "Ion Bazan",
                    "email": "ion.bazan@gmail.com"
                },
                {
                    "name": "Nicolas Grekas",
                    "email": "p@tchwork.com"
                },
                {
                    "name": "Symfony Community",
                    "homepage": "https://symfony.com/contributors"
                }
            ],
            "description": "Symfony polyfill backporting some PHP 8.0+ features to lower PHP versions",
            "homepage": "https://symfony.com",
            "keywords": [
                "compatibility",
                "polyfill",
                "portable",
                "shim"
            ],
            "funding": [
                {
                    "url": "https://symfony.com/sponsor",
                    "type": "custom"
                },
                {
                    "url": "https://github.com/fabpot",
                    "type": "github"
                },
                {
                    "url": "https://tidelift.com/funding/github/packagist/symfony/symfony",
                    "type": "tidelift"
                }
            ],
            "time": "2020-07-14T12:35:20+00:00"
        },
        {
            "name": "symfony/service-contracts",
            "version": "v1.1.9",
            "source": {
                "type": "git",
                "url": "https://github.com/symfony/service-contracts.git",
                "reference": "b776d18b303a39f56c63747bcb977ad4b27aca26"
            },
            "dist": {
                "type": "zip",
                "url": "https://api.github.com/repos/symfony/service-contracts/zipball/b776d18b303a39f56c63747bcb977ad4b27aca26",
                "reference": "b776d18b303a39f56c63747bcb977ad4b27aca26",
                "shasum": ""
            },
            "require": {
                "php": ">=7.1.3",
                "psr/container": "^1.0"
            },
            "suggest": {
                "symfony/service-implementation": ""
            },
            "type": "library",
            "extra": {
                "branch-alias": {
                    "dev-master": "1.1-dev"
                },
                "thanks": {
                    "name": "symfony/contracts",
                    "url": "https://github.com/symfony/contracts"
                }
            },
            "autoload": {
                "psr-4": {
                    "Symfony\\Contracts\\Service\\": ""
                }
            },
            "notification-url": "https://packagist.org/downloads/",
            "license": [
                "MIT"
            ],
            "authors": [
                {
                    "name": "Nicolas Grekas",
                    "email": "p@tchwork.com"
                },
                {
                    "name": "Symfony Community",
                    "homepage": "https://symfony.com/contributors"
                }
            ],
            "description": "Generic abstractions related to writing services",
            "homepage": "https://symfony.com",
            "keywords": [
                "abstractions",
                "contracts",
                "decoupling",
                "interfaces",
                "interoperability",
                "standards"
            ],
            "funding": [
                {
                    "url": "https://symfony.com/sponsor",
                    "type": "custom"
                },
                {
                    "url": "https://github.com/fabpot",
                    "type": "github"
                },
                {
                    "url": "https://tidelift.com/funding/github/packagist/symfony/symfony",
                    "type": "tidelift"
                }
            ],
            "time": "2020-07-06T13:19:58+00:00"
        },
        {
            "name": "tecnickcom/tcpdf",
            "version": "6.3.5",
            "source": {
                "type": "git",
                "url": "https://github.com/tecnickcom/TCPDF.git",
                "reference": "19a535eaa7fb1c1cac499109deeb1a7a201b4549"
            },
            "dist": {
                "type": "zip",
                "url": "https://api.github.com/repos/tecnickcom/TCPDF/zipball/19a535eaa7fb1c1cac499109deeb1a7a201b4549",
                "reference": "19a535eaa7fb1c1cac499109deeb1a7a201b4549",
                "shasum": ""
            },
            "require": {
                "php": ">=5.3.0"
            },
            "type": "library",
            "autoload": {
                "classmap": [
                    "config",
                    "include",
                    "tcpdf.php",
                    "tcpdf_parser.php",
                    "tcpdf_import.php",
                    "tcpdf_barcodes_1d.php",
                    "tcpdf_barcodes_2d.php",
                    "include/tcpdf_colors.php",
                    "include/tcpdf_filters.php",
                    "include/tcpdf_font_data.php",
                    "include/tcpdf_fonts.php",
                    "include/tcpdf_images.php",
                    "include/tcpdf_static.php",
                    "include/barcodes/datamatrix.php",
                    "include/barcodes/pdf417.php",
                    "include/barcodes/qrcode.php"
                ]
            },
            "notification-url": "https://packagist.org/downloads/",
            "license": [
                "LGPL-3.0-only"
            ],
            "authors": [
                {
                    "name": "Nicola Asuni",
                    "email": "info@tecnick.com",
                    "role": "lead"
                }
            ],
            "description": "TCPDF is a PHP class for generating PDF documents and barcodes.",
            "homepage": "http://www.tcpdf.org/",
            "keywords": [
                "PDFD32000-2008",
                "TCPDF",
                "barcodes",
                "datamatrix",
                "pdf",
                "pdf417",
                "qrcode"
            ],
            "time": "2020-02-14T14:20:12+00:00"
        },
        {
            "name": "true/punycode",
            "version": "v2.1.1",
            "source": {
                "type": "git",
                "url": "https://github.com/true/php-punycode.git",
                "reference": "a4d0c11a36dd7f4e7cd7096076cab6d3378a071e"
            },
            "dist": {
                "type": "zip",
                "url": "https://api.github.com/repos/true/php-punycode/zipball/a4d0c11a36dd7f4e7cd7096076cab6d3378a071e",
                "reference": "a4d0c11a36dd7f4e7cd7096076cab6d3378a071e",
                "shasum": ""
            },
            "require": {
                "php": ">=5.3.0",
                "symfony/polyfill-mbstring": "^1.3"
            },
            "require-dev": {
                "phpunit/phpunit": "~4.7",
                "squizlabs/php_codesniffer": "~2.0"
            },
            "type": "library",
            "autoload": {
                "psr-4": {
                    "TrueBV\\": "src/"
                }
            },
            "notification-url": "https://packagist.org/downloads/",
            "license": [
                "MIT"
            ],
            "authors": [
                {
                    "name": "Renan Gonçalves",
                    "email": "renan.saddam@gmail.com"
                }
            ],
            "description": "A Bootstring encoding of Unicode for Internationalized Domain Names in Applications (IDNA)",
            "homepage": "https://github.com/true/php-punycode",
            "keywords": [
                "idna",
                "punycode"
            ],
            "time": "2016-11-16T10:37:54+00:00"
        },
        {
            "name": "wapmorgan/unified-archive",
            "version": "1.0.0",
            "source": {
                "type": "git",
                "url": "https://github.com/wapmorgan/UnifiedArchive.git",
                "reference": "74677318c376051fc695a3ab787e4471c00dce0f"
            },
            "dist": {
                "type": "zip",
                "url": "https://api.github.com/repos/wapmorgan/UnifiedArchive/zipball/74677318c376051fc695a3ab787e4471c00dce0f",
                "reference": "74677318c376051fc695a3ab787e4471c00dce0f",
                "shasum": ""
            },
            "require": {
                "ext-fileinfo": "*",
                "php": ">=5.5.0"
            },
            "replace": {
                "wapmorgan/cam": "1.0.2"
            },
            "require-dev": {
                "docopt/docopt": "~1.0",
                "phpunit/phpunit": "~4.8"
            },
            "suggest": {
                "bin-ncompress": "TAR.Z support",
                "docopt/docopt": "Requirement for cam (Console Archive Manager)",
                "ext-bz2": "BZ2 and TAR.BZ2 support",
                "ext-phar": "TAR support",
                "ext-rar": "RAR support",
                "ext-xz": "XZ and TAR.XZ support",
                "ext-zip": "ZIP support",
                "ext-zlib": "GZ and TAR.GZ support",
                "gemorroj/archive7z": "7ZIP support",
                "pear/archive_tar": "another TAR support",
                "phpclasses/php-iso-file": "ISO support",
                "wapmorgan/cab-archive": "CAB support"
            },
            "bin": [
                "bin/cam"
            ],
            "type": "library",
            "extra": {
                "phar-builder": {
                    "compression": "BZip2",
                    "name": "cam.phar",
                    "output-dir": "./",
                    "entry-point": "bin/cam",
                    "include": [
                        "bin",
                        "src",
                        "vendor"
                    ],
                    "events": {
                        "command.package.start": "git describe --tags > bin/version.txt",
                        "command.package.end": "chmod +x cam.phar && rm bin/version.txt"
                    }
                }
            },
            "autoload": {
                "psr-4": {
                    "wapmorgan\\UnifiedArchive\\": "src/"
                }
            },
            "notification-url": "https://packagist.org/downloads/",
            "license": [
                "MIT"
            ],
            "authors": [
                {
                    "name": "wapmorgan",
                    "email": "wapmorgan@gmail.com",
                    "role": "developer"
                }
            ],
            "description": "UnifiedArchive - unified interface to all popular archive formats (zip, 7z, rar, gz, bz2, xz, cab, tar, tar.gz, tar.bz2, tar.xz, tar.Z, iso) for listing, reading, extracting and creation + built-in console archive manager + PclZip-like interface for zip archives.",
            "keywords": [
                "7z",
                "archive",
                "bzip2",
                "cab",
                "compression",
                "gzip",
                "iso",
                "lzma2",
                "ncompress",
                "rar",
                "tar",
                "zip"
            ],
            "time": "2020-06-13T19:42:51+00:00"
        }
    ],
    "packages-dev": [
        {
            "name": "atoum/atoum",
            "version": "3.4.2",
            "source": {
                "type": "git",
                "url": "https://github.com/atoum/atoum.git",
                "reference": "e90606b89e62c5c18c5d02596078edf55f35b3c3"
            },
            "dist": {
                "type": "zip",
                "url": "https://api.github.com/repos/atoum/atoum/zipball/e90606b89e62c5c18c5d02596078edf55f35b3c3",
                "reference": "e90606b89e62c5c18c5d02596078edf55f35b3c3",
                "shasum": ""
            },
            "require": {
                "ext-hash": "*",
                "ext-json": "*",
                "ext-tokenizer": "*",
                "ext-xml": "*",
                "php": "^5.6.0 || ^7.0.0 <7.5.0"
            },
            "replace": {
                "mageekguy/atoum": "*"
            },
            "require-dev": {
                "friendsofphp/php-cs-fixer": "^2"
            },
            "suggest": {
                "atoum/stubs": "Provides IDE support (like autocompletion) for atoum",
                "ext-mbstring": "Provides support for UTF-8 strings",
                "ext-xdebug": "Provides code coverage report (>= 2.3)"
            },
            "bin": [
                "bin/atoum"
            ],
            "type": "library",
            "extra": {
                "branch-alias": {
                    "dev-master": "3.x-dev"
                }
            },
            "autoload": {
                "classmap": [
                    "classes/"
                ]
            },
            "notification-url": "https://packagist.org/downloads/",
            "license": [
                "BSD-3-Clause"
            ],
            "authors": [
                {
                    "name": "Frédéric Hardy",
                    "email": "frederic.hardy@atoum.org",
                    "homepage": "http://blog.mageekbox.net"
                },
                {
                    "name": "François Dussert",
                    "email": "francois.dussert@atoum.org"
                },
                {
                    "name": "Gérald Croes",
                    "email": "gerald.croes@atoum.org"
                },
                {
                    "name": "Julien Bianchi",
                    "email": "julien.bianchi@atoum.org"
                },
                {
                    "name": "Ludovic Fleury",
                    "email": "ludovic.fleury@atoum.org"
                }
            ],
            "description": "Simple modern and intuitive unit testing framework for PHP 5.3+",
            "homepage": "http://www.atoum.org",
            "keywords": [
                "TDD",
                "atoum",
                "test",
                "unit testing"
            ],
            "time": "2020-03-04T10:29:09+00:00"
        },
        {
            "name": "consolidation/annotated-command",
            "version": "4.1.1",
            "source": {
                "type": "git",
                "url": "https://github.com/consolidation/annotated-command.git",
                "reference": "efc58dc0f34a45539787c5190b41b5d2a50a08da"
            },
            "dist": {
                "type": "zip",
                "url": "https://api.github.com/repos/consolidation/annotated-command/zipball/efc58dc0f34a45539787c5190b41b5d2a50a08da",
                "reference": "efc58dc0f34a45539787c5190b41b5d2a50a08da",
                "shasum": ""
            },
            "require": {
                "consolidation/output-formatters": "^4.1.1",
                "php": ">=7.1.3",
                "psr/log": "^1|^2",
                "symfony/console": "^4.4.8|^5",
                "symfony/event-dispatcher": "^4.4.8|^5",
                "symfony/finder": "^4.4.8|^5"
            },
            "require-dev": {
                "g1a/composer-test-scenarios": "^3",
                "php-coveralls/php-coveralls": "^2.2",
                "phpunit/phpunit": "^6",
                "squizlabs/php_codesniffer": "^3"
            },
            "type": "library",
            "extra": {
                "scenarios": {
                    "symfony4": {
                        "require": {
                            "symfony/console": "^4.0"
                        },
                        "config": {
                            "platform": {
                                "php": "7.1.3"
                            }
                        }
                    }
                },
                "branch-alias": {
                    "dev-master": "4.x-dev"
                }
            },
            "autoload": {
                "psr-4": {
                    "Consolidation\\AnnotatedCommand\\": "src"
                }
            },
            "notification-url": "https://packagist.org/downloads/",
            "license": [
                "MIT"
            ],
            "authors": [
                {
                    "name": "Greg Anderson",
                    "email": "greg.1.anderson@greenknowe.org"
                }
            ],
            "description": "Initialize Symfony Console commands from annotated command class methods.",
            "time": "2020-05-27T21:11:36+00:00"
        },
        {
            "name": "consolidation/config",
            "version": "2.0.0",
            "source": {
                "type": "git",
                "url": "https://github.com/consolidation/config.git",
                "reference": "9842670aad3406dbc8df3069fd680a9f8cd6edd7"
            },
            "dist": {
                "type": "zip",
                "url": "https://api.github.com/repos/consolidation/config/zipball/9842670aad3406dbc8df3069fd680a9f8cd6edd7",
                "reference": "9842670aad3406dbc8df3069fd680a9f8cd6edd7",
                "shasum": ""
            },
            "require": {
                "dflydev/dot-access-data": "^1.1.0",
                "grasmash/expander": "^1",
                "php": ">=7.1.3"
            },
            "require-dev": {
                "g1a/composer-test-scenarios": "^3",
                "php-coveralls/php-coveralls": "^2.2",
                "phpunit/phpunit": "^6",
                "squizlabs/php_codesniffer": "^3",
                "symfony/console": "^4|^5",
                "symfony/event-dispatcher": "^4|^5",
                "symfony/yaml": "^4|^5"
            },
            "suggest": {
                "symfony/yaml": "Required to use Consolidation\\Config\\Loader\\YamlConfigLoader"
            },
            "type": "library",
            "extra": {
                "scenarios": {
                    "symfony4": {
                        "require-dev": {
                            "symfony/console": "^4"
                        },
                        "config": {
                            "platform": {
                                "php": "7.1.3"
                            }
                        }
                    }
                },
                "branch-alias": {
                    "dev-master": "2.x-dev"
                }
            },
            "autoload": {
                "psr-4": {
                    "Consolidation\\Config\\": "src"
                }
            },
            "notification-url": "https://packagist.org/downloads/",
            "license": [
                "MIT"
            ],
            "authors": [
                {
                    "name": "Greg Anderson",
                    "email": "greg.1.anderson@greenknowe.org"
                }
            ],
            "description": "Provide configuration services for a commandline tool.",
            "time": "2020-05-27T17:11:23+00:00"
        },
        {
            "name": "consolidation/log",
            "version": "2.0.1",
            "source": {
                "type": "git",
                "url": "https://github.com/consolidation/log.git",
                "reference": "ba0bf6af1fbd09ed4dc18fc2f27b12ceff487cbf"
            },
            "dist": {
                "type": "zip",
                "url": "https://api.github.com/repos/consolidation/log/zipball/ba0bf6af1fbd09ed4dc18fc2f27b12ceff487cbf",
                "reference": "ba0bf6af1fbd09ed4dc18fc2f27b12ceff487cbf",
                "shasum": ""
            },
            "require": {
                "php": ">=7.1.3",
                "psr/log": "^1.0",
                "symfony/console": "^4|^5"
            },
            "require-dev": {
                "g1a/composer-test-scenarios": "^3",
                "php-coveralls/php-coveralls": "^2.2",
                "phpunit/phpunit": "^6",
                "squizlabs/php_codesniffer": "^3"
            },
            "type": "library",
            "extra": {
                "scenarios": {
                    "symfony4": {
                        "require-dev": {
                            "symfony/console": "^4"
                        },
                        "config": {
                            "platform": {
                                "php": "7.1.3"
                            }
                        }
                    }
                },
                "branch-alias": {
                    "dev-master": "2.x-dev"
                }
            },
            "autoload": {
                "psr-4": {
                    "Consolidation\\Log\\": "src"
                }
            },
            "notification-url": "https://packagist.org/downloads/",
            "license": [
                "MIT"
            ],
            "authors": [
                {
                    "name": "Greg Anderson",
                    "email": "greg.1.anderson@greenknowe.org"
                }
            ],
            "description": "Improved Psr-3 / Psr\\Log logger based on Symfony Console components.",
            "time": "2020-05-27T17:06:13+00:00"
        },
        {
            "name": "consolidation/output-formatters",
            "version": "4.1.1",
            "source": {
                "type": "git",
                "url": "https://github.com/consolidation/output-formatters.git",
                "reference": "9deeddd6a916d0a756b216a8b40ce1016e17c0b9"
            },
            "dist": {
                "type": "zip",
                "url": "https://api.github.com/repos/consolidation/output-formatters/zipball/9deeddd6a916d0a756b216a8b40ce1016e17c0b9",
                "reference": "9deeddd6a916d0a756b216a8b40ce1016e17c0b9",
                "shasum": ""
            },
            "require": {
                "dflydev/dot-access-data": "^1.1.0",
                "php": ">=7.1.3",
                "symfony/console": "^4|^5",
                "symfony/finder": "^4|^5"
            },
            "require-dev": {
                "g1a/composer-test-scenarios": "^3",
                "php-coveralls/php-coveralls": "^2.2",
                "phpunit/phpunit": "^6",
                "squizlabs/php_codesniffer": "^3",
                "symfony/var-dumper": "^4",
                "symfony/yaml": "^4"
            },
            "suggest": {
                "symfony/var-dumper": "For using the var_dump formatter"
            },
            "type": "library",
            "extra": {
                "scenarios": {
                    "symfony4": {
                        "require": {
                            "symfony/console": "^4.0"
                        },
                        "config": {
                            "platform": {
                                "php": "7.1.3"
                            }
                        }
                    }
                },
                "branch-alias": {
                    "dev-master": "4.x-dev"
                }
            },
            "autoload": {
                "psr-4": {
                    "Consolidation\\OutputFormatters\\": "src"
                }
            },
            "notification-url": "https://packagist.org/downloads/",
            "license": [
                "MIT"
            ],
            "authors": [
                {
                    "name": "Greg Anderson",
                    "email": "greg.1.anderson@greenknowe.org"
                }
            ],
            "description": "Format text by applying transformations provided by plug-in formatters.",
            "time": "2020-05-27T20:51:17+00:00"
        },
        {
            "name": "consolidation/robo",
            "version": "2.1.0",
            "source": {
                "type": "git",
                "url": "https://github.com/consolidation/Robo.git",
                "reference": "a0415a2663f6d9426d3cb9013446d3f00225d76d"
            },
            "dist": {
                "type": "zip",
                "url": "https://api.github.com/repos/consolidation/Robo/zipball/a0415a2663f6d9426d3cb9013446d3f00225d76d",
                "reference": "a0415a2663f6d9426d3cb9013446d3f00225d76d",
                "shasum": ""
            },
            "require": {
                "consolidation/annotated-command": "^4.1.1",
                "consolidation/config": "^1.2.1|^2",
                "consolidation/log": "^1.1.1|^2.0.1",
                "consolidation/output-formatters": "^4.1.1",
                "consolidation/self-update": "^1.2",
                "grasmash/yaml-expander": "^1.4",
                "league/container": "^2.4.1",
                "php": ">=7.1.3",
                "symfony/console": "^4.4.8|^5",
                "symfony/event-dispatcher": "^4.4.8|^5",
                "symfony/filesystem": "^4.4.8|^5",
                "symfony/finder": "^4.4.8|^5",
                "symfony/process": "^4.4.8|^5"
            },
            "conflict": {
                "codegyre/robo": "*"
            },
            "require-dev": {
                "g1a/composer-test-scenarios": "^3",
                "natxet/cssmin": "3.0.4",
                "patchwork/jsqueeze": "^2",
                "pear/archive_tar": "^1.4.4",
                "php-coveralls/php-coveralls": "^2.2",
                "phpdocumentor/reflection-docblock": "^4.3.2",
                "phpunit/phpunit": "^6.5.14",
                "squizlabs/php_codesniffer": "^3"
            },
            "suggest": {
                "henrikbjorn/lurker": "For monitoring filesystem changes in taskWatch",
                "natxet/cssmin": "For minifying CSS files in taskMinify",
                "patchwork/jsqueeze": "For minifying JS files in taskMinify",
                "pear/archive_tar": "Allows tar archives to be created and extracted in taskPack and taskExtract, respectively."
            },
            "bin": [
                "robo"
            ],
            "type": "library",
            "extra": {
                "scenarios": {
                    "symfony4": {
                        "require": {
                            "symfony/console": "^4.4.8",
                            "symfony/event-dispatcher": "^4.4.8",
                            "symfony/filesystem": "^4.4.8",
                            "symfony/finder": "^4.4.8",
                            "symfony/process": "^4.4.8",
                            "phpunit/phpunit": "^6",
                            "nikic/php-parser": "^2"
                        },
                        "remove": [
                            "codeception/phpunit-wrapper"
                        ],
                        "config": {
                            "platform": {
                                "php": "7.1.3"
                            }
                        }
                    }
                },
                "branch-alias": {
                    "dev-master": "2.x-dev"
                }
            },
            "autoload": {
                "psr-4": {
                    "Robo\\": "src"
                }
            },
            "notification-url": "https://packagist.org/downloads/",
            "license": [
                "MIT"
            ],
            "authors": [
                {
                    "name": "Davert",
                    "email": "davert.php@resend.cc"
                }
            ],
            "description": "Modern task runner",
            "time": "2020-05-27T22:03:57+00:00"
        },
        {
            "name": "consolidation/self-update",
            "version": "1.2.0",
            "source": {
                "type": "git",
                "url": "https://github.com/consolidation/self-update.git",
                "reference": "dba6b2c0708f20fa3ba8008a2353b637578849b4"
            },
            "dist": {
                "type": "zip",
                "url": "https://api.github.com/repos/consolidation/self-update/zipball/dba6b2c0708f20fa3ba8008a2353b637578849b4",
                "reference": "dba6b2c0708f20fa3ba8008a2353b637578849b4",
                "shasum": ""
            },
            "require": {
                "php": ">=5.5.0",
                "symfony/console": "^2.8|^3|^4|^5",
                "symfony/filesystem": "^2.5|^3|^4|^5"
            },
            "bin": [
                "scripts/release"
            ],
            "type": "library",
            "extra": {
                "branch-alias": {
                    "dev-master": "1.x-dev"
                }
            },
            "autoload": {
                "psr-4": {
                    "SelfUpdate\\": "src"
                }
            },
            "notification-url": "https://packagist.org/downloads/",
            "license": [
                "MIT"
            ],
            "authors": [
                {
                    "name": "Alexander Menk",
                    "email": "menk@mestrona.net"
                },
                {
                    "name": "Greg Anderson",
                    "email": "greg.1.anderson@greenknowe.org"
                }
            ],
            "description": "Provides a self:update command for Symfony Console applications.",
            "time": "2020-04-13T02:49:20+00:00"
        },
        {
            "name": "dflydev/dot-access-data",
            "version": "v1.1.0",
            "source": {
                "type": "git",
                "url": "https://github.com/dflydev/dflydev-dot-access-data.git",
                "reference": "3fbd874921ab2c041e899d044585a2ab9795df8a"
            },
            "dist": {
                "type": "zip",
                "url": "https://api.github.com/repos/dflydev/dflydev-dot-access-data/zipball/3fbd874921ab2c041e899d044585a2ab9795df8a",
                "reference": "3fbd874921ab2c041e899d044585a2ab9795df8a",
                "shasum": ""
            },
            "require": {
                "php": ">=5.3.2"
            },
            "type": "library",
            "extra": {
                "branch-alias": {
                    "dev-master": "1.0-dev"
                }
            },
            "autoload": {
                "psr-0": {
                    "Dflydev\\DotAccessData": "src"
                }
            },
            "notification-url": "https://packagist.org/downloads/",
            "license": [
                "MIT"
            ],
            "authors": [
                {
                    "name": "Dragonfly Development Inc.",
                    "email": "info@dflydev.com",
                    "homepage": "http://dflydev.com"
                },
                {
                    "name": "Beau Simensen",
                    "email": "beau@dflydev.com",
                    "homepage": "http://beausimensen.com"
                },
                {
                    "name": "Carlos Frutos",
                    "email": "carlos@kiwing.it",
                    "homepage": "https://github.com/cfrutos"
                }
            ],
            "description": "Given a deep data structure, access data by dot notation.",
            "homepage": "https://github.com/dflydev/dflydev-dot-access-data",
            "keywords": [
                "access",
                "data",
                "dot",
                "notation"
            ],
            "time": "2017-01-20T21:14:22+00:00"
        },
        {
            "name": "doctrine/annotations",
            "version": "1.10.3",
            "source": {
                "type": "git",
                "url": "https://github.com/doctrine/annotations.git",
                "reference": "5db60a4969eba0e0c197a19c077780aadbc43c5d"
            },
            "dist": {
                "type": "zip",
                "url": "https://api.github.com/repos/doctrine/annotations/zipball/5db60a4969eba0e0c197a19c077780aadbc43c5d",
                "reference": "5db60a4969eba0e0c197a19c077780aadbc43c5d",
                "shasum": ""
            },
            "require": {
                "doctrine/lexer": "1.*",
                "ext-tokenizer": "*",
                "php": "^7.1 || ^8.0"
            },
            "require-dev": {
                "doctrine/cache": "1.*",
                "phpunit/phpunit": "^7.5"
            },
            "type": "library",
            "extra": {
                "branch-alias": {
                    "dev-master": "1.9.x-dev"
                }
            },
            "autoload": {
                "psr-4": {
                    "Doctrine\\Common\\Annotations\\": "lib/Doctrine/Common/Annotations"
                }
            },
            "notification-url": "https://packagist.org/downloads/",
            "license": [
                "MIT"
            ],
            "authors": [
                {
                    "name": "Guilherme Blanco",
                    "email": "guilhermeblanco@gmail.com"
                },
                {
                    "name": "Roman Borschel",
                    "email": "roman@code-factory.org"
                },
                {
                    "name": "Benjamin Eberlei",
                    "email": "kontakt@beberlei.de"
                },
                {
                    "name": "Jonathan Wage",
                    "email": "jonwage@gmail.com"
                },
                {
                    "name": "Johannes Schmitt",
                    "email": "schmittjoh@gmail.com"
                }
            ],
            "description": "Docblock Annotations Parser",
            "homepage": "http://www.doctrine-project.org",
            "keywords": [
                "annotations",
                "docblock",
                "parser"
            ],
            "time": "2020-05-25T17:24:27+00:00"
        },
        {
            "name": "doctrine/instantiator",
            "version": "1.3.1",
            "source": {
                "type": "git",
                "url": "https://github.com/doctrine/instantiator.git",
                "reference": "f350df0268e904597e3bd9c4685c53e0e333feea"
            },
            "dist": {
                "type": "zip",
                "url": "https://api.github.com/repos/doctrine/instantiator/zipball/f350df0268e904597e3bd9c4685c53e0e333feea",
                "reference": "f350df0268e904597e3bd9c4685c53e0e333feea",
                "shasum": ""
            },
            "require": {
                "php": "^7.1 || ^8.0"
            },
            "require-dev": {
                "doctrine/coding-standard": "^6.0",
                "ext-pdo": "*",
                "ext-phar": "*",
                "phpbench/phpbench": "^0.13",
                "phpstan/phpstan-phpunit": "^0.11",
                "phpstan/phpstan-shim": "^0.11",
                "phpunit/phpunit": "^7.0"
            },
            "type": "library",
            "extra": {
                "branch-alias": {
                    "dev-master": "1.2.x-dev"
                }
            },
            "autoload": {
                "psr-4": {
                    "Doctrine\\Instantiator\\": "src/Doctrine/Instantiator/"
                }
            },
            "notification-url": "https://packagist.org/downloads/",
            "license": [
                "MIT"
            ],
            "authors": [
                {
                    "name": "Marco Pivetta",
                    "email": "ocramius@gmail.com",
                    "homepage": "http://ocramius.github.com/"
                }
            ],
            "description": "A small, lightweight utility to instantiate objects in PHP without invoking their constructors",
            "homepage": "https://www.doctrine-project.org/projects/instantiator.html",
            "keywords": [
                "constructor",
                "instantiate"
            ],
            "funding": [
                {
                    "url": "https://www.doctrine-project.org/sponsorship.html",
                    "type": "custom"
                },
                {
                    "url": "https://www.patreon.com/phpdoctrine",
                    "type": "patreon"
                },
                {
                    "url": "https://tidelift.com/funding/github/packagist/doctrine%2Finstantiator",
                    "type": "tidelift"
                }
            ],
            "time": "2020-05-29T17:27:14+00:00"
        },
        {
            "name": "doctrine/lexer",
            "version": "1.2.1",
            "source": {
                "type": "git",
                "url": "https://github.com/doctrine/lexer.git",
                "reference": "e864bbf5904cb8f5bb334f99209b48018522f042"
            },
            "dist": {
                "type": "zip",
                "url": "https://api.github.com/repos/doctrine/lexer/zipball/e864bbf5904cb8f5bb334f99209b48018522f042",
                "reference": "e864bbf5904cb8f5bb334f99209b48018522f042",
                "shasum": ""
            },
            "require": {
                "php": "^7.2 || ^8.0"
            },
            "require-dev": {
                "doctrine/coding-standard": "^6.0",
                "phpstan/phpstan": "^0.11.8",
                "phpunit/phpunit": "^8.2"
            },
            "type": "library",
            "extra": {
                "branch-alias": {
                    "dev-master": "1.2.x-dev"
                }
            },
            "autoload": {
                "psr-4": {
                    "Doctrine\\Common\\Lexer\\": "lib/Doctrine/Common/Lexer"
                }
            },
            "notification-url": "https://packagist.org/downloads/",
            "license": [
                "MIT"
            ],
            "authors": [
                {
                    "name": "Guilherme Blanco",
                    "email": "guilhermeblanco@gmail.com"
                },
                {
                    "name": "Roman Borschel",
                    "email": "roman@code-factory.org"
                },
                {
                    "name": "Johannes Schmitt",
                    "email": "schmittjoh@gmail.com"
                }
            ],
            "description": "PHP Doctrine Lexer parser library that can be used in Top-Down, Recursive Descent Parsers.",
            "homepage": "https://www.doctrine-project.org/projects/lexer.html",
            "keywords": [
                "annotations",
                "docblock",
                "lexer",
                "parser",
                "php"
            ],
            "funding": [
                {
                    "url": "https://www.doctrine-project.org/sponsorship.html",
                    "type": "custom"
                },
                {
                    "url": "https://www.patreon.com/phpdoctrine",
                    "type": "patreon"
                },
                {
                    "url": "https://tidelift.com/funding/github/packagist/doctrine%2Flexer",
                    "type": "tidelift"
                }
            ],
            "time": "2020-05-25T17:44:05+00:00"
        },
        {
            "name": "fzaninotto/faker",
            "version": "v1.9.1",
            "source": {
                "type": "git",
                "url": "https://github.com/fzaninotto/Faker.git",
                "reference": "fc10d778e4b84d5bd315dad194661e091d307c6f"
            },
            "dist": {
                "type": "zip",
                "url": "https://api.github.com/repos/fzaninotto/Faker/zipball/fc10d778e4b84d5bd315dad194661e091d307c6f",
                "reference": "fc10d778e4b84d5bd315dad194661e091d307c6f",
                "shasum": ""
            },
            "require": {
                "php": "^5.3.3 || ^7.0"
            },
            "require-dev": {
                "ext-intl": "*",
                "phpunit/phpunit": "^4.8.35 || ^5.7",
                "squizlabs/php_codesniffer": "^2.9.2"
            },
            "type": "library",
            "extra": {
                "branch-alias": {
                    "dev-master": "1.9-dev"
                }
            },
            "autoload": {
                "psr-4": {
                    "Faker\\": "src/Faker/"
                }
            },
            "notification-url": "https://packagist.org/downloads/",
            "license": [
                "MIT"
            ],
            "authors": [
                {
                    "name": "François Zaninotto"
                }
            ],
            "description": "Faker is a PHP library that generates fake data for you.",
            "keywords": [
                "data",
                "faker",
                "fixtures"
            ],
            "time": "2019-12-12T13:22:17+00:00"
        },
        {
            "name": "glpi-project/coding-standard",
            "version": "0.8",
            "source": {
                "type": "git",
                "url": "https://github.com/glpi-project/coding-standard.git",
                "reference": "a34ec2abf52e720ef700f59a91a4dde963b9f33e"
            },
            "dist": {
                "type": "zip",
                "url": "https://api.github.com/repos/glpi-project/coding-standard/zipball/a34ec2abf52e720ef700f59a91a4dde963b9f33e",
                "reference": "a34ec2abf52e720ef700f59a91a4dde963b9f33e",
                "shasum": ""
            },
            "require": {
                "slevomat/coding-standard": "^6.3",
                "squizlabs/php_codesniffer": "^3.5.5"
            },
            "type": "library",
            "notification-url": "https://packagist.org/downloads/",
            "license": [
                "GPL-2.0-or-later"
            ],
            "authors": [
                {
                    "name": "Teclib'",
                    "email": "glpi@teclib.com",
                    "homepage": "https://teclib.com"
                }
            ],
            "description": "GLPI PHP CodeSniffer Coding Standard",
            "keywords": [
                "codesniffer",
                "glpi",
                "phpcs"
            ],
            "time": "2020-06-03T08:54:27+00:00"
        },
        {
            "name": "grasmash/expander",
            "version": "1.0.0",
            "source": {
                "type": "git",
                "url": "https://github.com/grasmash/expander.git",
                "reference": "95d6037344a4be1dd5f8e0b0b2571a28c397578f"
            },
            "dist": {
                "type": "zip",
                "url": "https://api.github.com/repos/grasmash/expander/zipball/95d6037344a4be1dd5f8e0b0b2571a28c397578f",
                "reference": "95d6037344a4be1dd5f8e0b0b2571a28c397578f",
                "shasum": ""
            },
            "require": {
                "dflydev/dot-access-data": "^1.1.0",
                "php": ">=5.4"
            },
            "require-dev": {
                "greg-1-anderson/composer-test-scenarios": "^1",
                "phpunit/phpunit": "^4|^5.5.4",
                "satooshi/php-coveralls": "^1.0.2|dev-master",
                "squizlabs/php_codesniffer": "^2.7"
            },
            "type": "library",
            "extra": {
                "branch-alias": {
                    "dev-master": "1.x-dev"
                }
            },
            "autoload": {
                "psr-4": {
                    "Grasmash\\Expander\\": "src/"
                }
            },
            "notification-url": "https://packagist.org/downloads/",
            "license": [
                "MIT"
            ],
            "authors": [
                {
                    "name": "Matthew Grasmick"
                }
            ],
            "description": "Expands internal property references in PHP arrays file.",
            "time": "2017-12-21T22:14:55+00:00"
        },
        {
            "name": "grasmash/yaml-expander",
            "version": "1.4.0",
            "source": {
                "type": "git",
                "url": "https://github.com/grasmash/yaml-expander.git",
                "reference": "3f0f6001ae707a24f4d9733958d77d92bf9693b1"
            },
            "dist": {
                "type": "zip",
                "url": "https://api.github.com/repos/grasmash/yaml-expander/zipball/3f0f6001ae707a24f4d9733958d77d92bf9693b1",
                "reference": "3f0f6001ae707a24f4d9733958d77d92bf9693b1",
                "shasum": ""
            },
            "require": {
                "dflydev/dot-access-data": "^1.1.0",
                "php": ">=5.4",
                "symfony/yaml": "^2.8.11|^3|^4"
            },
            "require-dev": {
                "greg-1-anderson/composer-test-scenarios": "^1",
                "phpunit/phpunit": "^4.8|^5.5.4",
                "satooshi/php-coveralls": "^1.0.2|dev-master",
                "squizlabs/php_codesniffer": "^2.7"
            },
            "type": "library",
            "extra": {
                "branch-alias": {
                    "dev-master": "1.x-dev"
                }
            },
            "autoload": {
                "psr-4": {
                    "Grasmash\\YamlExpander\\": "src/"
                }
            },
            "notification-url": "https://packagist.org/downloads/",
            "license": [
                "MIT"
            ],
            "authors": [
                {
                    "name": "Matthew Grasmick"
                }
            ],
            "description": "Expands internal property references in a yaml file.",
            "time": "2017-12-16T16:06:03+00:00"
        },
        {
            "name": "jms/metadata",
            "version": "1.7.0",
            "source": {
                "type": "git",
                "url": "https://github.com/schmittjoh/metadata.git",
                "reference": "e5854ab1aa643623dc64adde718a8eec32b957a8"
            },
            "dist": {
                "type": "zip",
                "url": "https://api.github.com/repos/schmittjoh/metadata/zipball/e5854ab1aa643623dc64adde718a8eec32b957a8",
                "reference": "e5854ab1aa643623dc64adde718a8eec32b957a8",
                "shasum": ""
            },
            "require": {
                "php": ">=5.3.0"
            },
            "require-dev": {
                "doctrine/cache": "~1.0",
                "symfony/cache": "~3.1"
            },
            "type": "library",
            "extra": {
                "branch-alias": {
                    "dev-master": "1.5.x-dev"
                }
            },
            "autoload": {
                "psr-0": {
                    "Metadata\\": "src/"
                }
            },
            "notification-url": "https://packagist.org/downloads/",
            "license": [
                "MIT"
            ],
            "authors": [
                {
                    "name": "Asmir Mustafic",
                    "email": "goetas@gmail.com"
                },
                {
                    "name": "Johannes M. Schmitt",
                    "email": "schmittjoh@gmail.com"
                }
            ],
            "description": "Class/method/property metadata management in PHP",
            "keywords": [
                "annotations",
                "metadata",
                "xml",
                "yaml"
            ],
            "time": "2018-10-26T12:40:10+00:00"
        },
        {
            "name": "jms/parser-lib",
            "version": "1.0.0",
            "source": {
                "type": "git",
                "url": "https://github.com/schmittjoh/parser-lib.git",
                "reference": "c509473bc1b4866415627af0e1c6cc8ac97fa51d"
            },
            "dist": {
                "type": "zip",
                "url": "https://api.github.com/repos/schmittjoh/parser-lib/zipball/c509473bc1b4866415627af0e1c6cc8ac97fa51d",
                "reference": "c509473bc1b4866415627af0e1c6cc8ac97fa51d",
                "shasum": ""
            },
            "require": {
                "phpoption/phpoption": ">=0.9,<2.0-dev"
            },
            "type": "library",
            "extra": {
                "branch-alias": {
                    "dev-master": "1.0-dev"
                }
            },
            "autoload": {
                "psr-0": {
                    "JMS\\": "src/"
                }
            },
            "notification-url": "https://packagist.org/downloads/",
            "license": [
                "Apache2"
            ],
            "description": "A library for easily creating recursive-descent parsers.",
            "time": "2012-11-18T18:08:43+00:00"
        },
        {
            "name": "jms/serializer",
            "version": "1.14.1",
            "source": {
                "type": "git",
                "url": "https://github.com/schmittjoh/serializer.git",
                "reference": "ba908d278fff27ec01fb4349f372634ffcd697c0"
            },
            "dist": {
                "type": "zip",
                "url": "https://api.github.com/repos/schmittjoh/serializer/zipball/ba908d278fff27ec01fb4349f372634ffcd697c0",
                "reference": "ba908d278fff27ec01fb4349f372634ffcd697c0",
                "shasum": ""
            },
            "require": {
                "doctrine/annotations": "^1.0",
                "doctrine/instantiator": "^1.0.3",
                "jms/metadata": "^1.3",
                "jms/parser-lib": "1.*",
                "php": "^5.5|^7.0",
                "phpcollection/phpcollection": "~0.1",
                "phpoption/phpoption": "^1.1"
            },
            "conflict": {
                "twig/twig": "<1.12"
            },
            "require-dev": {
                "doctrine/orm": "~2.1",
                "doctrine/phpcr-odm": "^1.3|^2.0",
                "ext-pdo_sqlite": "*",
                "jackalope/jackalope-doctrine-dbal": "^1.1.5",
                "phpunit/phpunit": "^4.8|^5.0",
                "propel/propel1": "~1.7",
                "psr/container": "^1.0",
                "symfony/dependency-injection": "^2.7|^3.3|^4.0",
                "symfony/expression-language": "^2.6|^3.0",
                "symfony/filesystem": "^2.1",
                "symfony/form": "~2.1|^3.0",
                "symfony/translation": "^2.1|^3.0",
                "symfony/validator": "^2.2|^3.0",
                "symfony/yaml": "^2.1|^3.0",
                "twig/twig": "~1.12|~2.0"
            },
            "suggest": {
                "doctrine/cache": "Required if you like to use cache functionality.",
                "doctrine/collections": "Required if you like to use doctrine collection types as ArrayCollection.",
                "symfony/yaml": "Required if you'd like to serialize data to YAML format."
            },
            "type": "library",
            "extra": {
                "branch-alias": {
                    "dev-1.x": "1.14-dev"
                }
            },
            "autoload": {
                "psr-0": {
                    "JMS\\Serializer": "src/"
                }
            },
            "notification-url": "https://packagist.org/downloads/",
            "license": [
                "MIT"
            ],
            "authors": [
                {
                    "name": "Johannes M. Schmitt",
                    "email": "schmittjoh@gmail.com"
                },
                {
                    "name": "Asmir Mustafic",
                    "email": "goetas@gmail.com"
                }
            ],
            "description": "Library for (de-)serializing data of any complexity; supports XML, JSON, and YAML.",
            "homepage": "http://jmsyst.com/libs/serializer",
            "keywords": [
                "deserialization",
                "jaxb",
                "json",
                "serialization",
                "xml"
            ],
            "time": "2020-02-22T20:59:37+00:00"
        },
        {
            "name": "league/container",
            "version": "2.4.1",
            "source": {
                "type": "git",
                "url": "https://github.com/thephpleague/container.git",
                "reference": "43f35abd03a12977a60ffd7095efd6a7808488c0"
            },
            "dist": {
                "type": "zip",
                "url": "https://api.github.com/repos/thephpleague/container/zipball/43f35abd03a12977a60ffd7095efd6a7808488c0",
                "reference": "43f35abd03a12977a60ffd7095efd6a7808488c0",
                "shasum": ""
            },
            "require": {
                "container-interop/container-interop": "^1.2",
                "php": "^5.4.0 || ^7.0"
            },
            "provide": {
                "container-interop/container-interop-implementation": "^1.2",
                "psr/container-implementation": "^1.0"
            },
            "replace": {
                "orno/di": "~2.0"
            },
            "require-dev": {
                "phpunit/phpunit": "4.*"
            },
            "type": "library",
            "extra": {
                "branch-alias": {
                    "dev-2.x": "2.x-dev",
                    "dev-1.x": "1.x-dev"
                }
            },
            "autoload": {
                "psr-4": {
                    "League\\Container\\": "src"
                }
            },
            "notification-url": "https://packagist.org/downloads/",
            "license": [
                "MIT"
            ],
            "authors": [
                {
                    "name": "Phil Bennett",
                    "email": "philipobenito@gmail.com",
                    "homepage": "http://www.philipobenito.com",
                    "role": "Developer"
                }
            ],
            "description": "A fast and intuitive dependency injection container.",
            "homepage": "https://github.com/thephpleague/container",
            "keywords": [
                "container",
                "dependency",
                "di",
                "injection",
                "league",
                "provider",
                "service"
            ],
            "time": "2017-05-10T09:20:27+00:00"
        },
        {
            "name": "mikey179/vfsstream",
            "version": "v1.6.8",
            "source": {
                "type": "git",
                "url": "https://github.com/bovigo/vfsStream.git",
                "reference": "231c73783ebb7dd9ec77916c10037eff5a2b6efe"
            },
            "dist": {
                "type": "zip",
                "url": "https://api.github.com/repos/bovigo/vfsStream/zipball/231c73783ebb7dd9ec77916c10037eff5a2b6efe",
                "reference": "231c73783ebb7dd9ec77916c10037eff5a2b6efe",
                "shasum": ""
            },
            "require": {
                "php": ">=5.3.0"
            },
            "require-dev": {
                "phpunit/phpunit": "^4.5|^5.0"
            },
            "type": "library",
            "extra": {
                "branch-alias": {
                    "dev-master": "1.6.x-dev"
                }
            },
            "autoload": {
                "psr-0": {
                    "org\\bovigo\\vfs\\": "src/main/php"
                }
            },
            "notification-url": "https://packagist.org/downloads/",
            "license": [
                "BSD-3-Clause"
            ],
            "authors": [
                {
                    "name": "Frank Kleine",
                    "homepage": "http://frankkleine.de/",
                    "role": "Developer"
                }
            ],
            "description": "Virtual file system to mock the real file system in unit tests.",
            "homepage": "http://vfs.bovigo.org/",
            "time": "2019-10-30T15:31:00+00:00"
        },
        {
            "name": "natxet/cssmin",
            "version": "v3.0.6",
            "source": {
                "type": "git",
                "url": "https://github.com/natxet/CssMin.git",
                "reference": "d5d9f4c3e5cedb1ae96a95a21731f8790e38f1dd"
            },
            "dist": {
                "type": "zip",
                "url": "https://api.github.com/repos/natxet/CssMin/zipball/d5d9f4c3e5cedb1ae96a95a21731f8790e38f1dd",
                "reference": "d5d9f4c3e5cedb1ae96a95a21731f8790e38f1dd",
                "shasum": ""
            },
            "require": {
                "php": ">=5.0"
            },
            "type": "library",
            "extra": {
                "branch-alias": {
                    "dev-master": "3.0-dev"
                }
            },
            "autoload": {
                "classmap": [
                    "src/"
                ]
            },
            "notification-url": "https://packagist.org/downloads/",
            "license": [
                "MIT"
            ],
            "authors": [
                {
                    "name": "Joe Scylla",
                    "email": "joe.scylla@gmail.com",
                    "homepage": "https://profiles.google.com/joe.scylla"
                }
            ],
            "description": "Minifying CSS",
            "homepage": "http://code.google.com/p/cssmin/",
            "keywords": [
                "css",
                "minify"
            ],
            "time": "2018-01-09T11:15:01+00:00"
        },
        {
            "name": "php-parallel-lint/php-parallel-lint",
            "version": "v1.2.0",
            "source": {
                "type": "git",
                "url": "https://github.com/php-parallel-lint/PHP-Parallel-Lint.git",
                "reference": "474f18bc6cc6aca61ca40bfab55139de614e51ca"
            },
            "dist": {
                "type": "zip",
                "url": "https://api.github.com/repos/php-parallel-lint/PHP-Parallel-Lint/zipball/474f18bc6cc6aca61ca40bfab55139de614e51ca",
                "reference": "474f18bc6cc6aca61ca40bfab55139de614e51ca",
                "shasum": ""
            },
            "require": {
                "ext-json": "*",
                "php": ">=5.4.0"
            },
            "replace": {
                "grogy/php-parallel-lint": "*",
                "jakub-onderka/php-parallel-lint": "*"
            },
            "require-dev": {
                "nette/tester": "^1.3 || ^2.0",
                "php-parallel-lint/php-console-highlighter": "~0.3",
                "squizlabs/php_codesniffer": "~3.0"
            },
            "suggest": {
                "php-parallel-lint/php-console-highlighter": "Highlight syntax in code snippet"
            },
            "bin": [
                "parallel-lint"
            ],
            "type": "library",
            "autoload": {
                "classmap": [
                    "./"
                ]
            },
            "notification-url": "https://packagist.org/downloads/",
            "license": [
                "BSD-2-Clause"
            ],
            "authors": [
                {
                    "name": "Jakub Onderka",
                    "email": "ahoj@jakubonderka.cz"
                }
            ],
            "description": "This tool check syntax of PHP files about 20x faster than serial check.",
            "homepage": "https://github.com/php-parallel-lint/PHP-Parallel-Lint",
            "time": "2020-04-04T12:18:32+00:00"
        },
        {
            "name": "phpcollection/phpcollection",
            "version": "0.5.0",
            "source": {
                "type": "git",
                "url": "https://github.com/schmittjoh/php-collection.git",
                "reference": "f2bcff45c0da7c27991bbc1f90f47c4b7fb434a6"
            },
            "dist": {
                "type": "zip",
                "url": "https://api.github.com/repos/schmittjoh/php-collection/zipball/f2bcff45c0da7c27991bbc1f90f47c4b7fb434a6",
                "reference": "f2bcff45c0da7c27991bbc1f90f47c4b7fb434a6",
                "shasum": ""
            },
            "require": {
                "phpoption/phpoption": "1.*"
            },
            "type": "library",
            "extra": {
                "branch-alias": {
                    "dev-master": "0.4-dev"
                }
            },
            "autoload": {
                "psr-0": {
                    "PhpCollection": "src/"
                }
            },
            "notification-url": "https://packagist.org/downloads/",
            "license": [
                "Apache2"
            ],
            "authors": [
                {
                    "name": "Johannes M. Schmitt",
                    "email": "schmittjoh@gmail.com"
                }
            ],
            "description": "General-Purpose Collection Library for PHP",
            "keywords": [
                "collection",
                "list",
                "map",
                "sequence",
                "set"
            ],
            "time": "2015-05-17T12:39:23+00:00"
        },
        {
            "name": "phpoption/phpoption",
            "version": "1.7.4",
            "source": {
                "type": "git",
                "url": "https://github.com/schmittjoh/php-option.git",
                "reference": "b2ada2ad5d8a32b89088b8adc31ecd2e3a13baf3"
            },
            "dist": {
                "type": "zip",
                "url": "https://api.github.com/repos/schmittjoh/php-option/zipball/b2ada2ad5d8a32b89088b8adc31ecd2e3a13baf3",
                "reference": "b2ada2ad5d8a32b89088b8adc31ecd2e3a13baf3",
                "shasum": ""
            },
            "require": {
                "php": "^5.5.9 || ^7.0 || ^8.0"
            },
            "require-dev": {
                "bamarni/composer-bin-plugin": "^1.3",
                "phpunit/phpunit": "^4.8.35 || ^5.0 || ^6.0 || ^7.0"
            },
            "type": "library",
            "extra": {
                "branch-alias": {
                    "dev-master": "1.7-dev"
                }
            },
            "autoload": {
                "psr-4": {
                    "PhpOption\\": "src/PhpOption/"
                }
            },
            "notification-url": "https://packagist.org/downloads/",
            "license": [
                "Apache-2.0"
            ],
            "authors": [
                {
                    "name": "Johannes M. Schmitt",
                    "email": "schmittjoh@gmail.com"
                },
                {
                    "name": "Graham Campbell",
                    "email": "graham@alt-three.com"
                }
            ],
            "description": "Option Type for PHP",
            "keywords": [
                "language",
                "option",
                "php",
                "type"
            ],
            "funding": [
                {
                    "url": "https://github.com/GrahamCampbell",
                    "type": "github"
                },
                {
                    "url": "https://tidelift.com/funding/github/packagist/phpoption/phpoption",
                    "type": "tidelift"
                }
            ],
            "time": "2020-06-07T10:40:07+00:00"
        },
        {
            "name": "phpstan/phpdoc-parser",
            "version": "0.4.4",
            "source": {
                "type": "git",
                "url": "https://github.com/phpstan/phpdoc-parser.git",
                "reference": "d8d9d4645379e677466d407034436bb155b11c65"
            },
            "dist": {
                "type": "zip",
                "url": "https://api.github.com/repos/phpstan/phpdoc-parser/zipball/d8d9d4645379e677466d407034436bb155b11c65",
                "reference": "d8d9d4645379e677466d407034436bb155b11c65",
                "shasum": ""
            },
            "require": {
                "php": "~7.1"
            },
            "require-dev": {
                "consistence/coding-standard": "^3.5",
                "ergebnis/composer-normalize": "^2.0.2",
                "jakub-onderka/php-parallel-lint": "^0.9.2",
                "phing/phing": "^2.16.0",
                "phpstan/extension-installer": "^1.0",
                "phpstan/phpstan": "^0.12.19",
                "phpstan/phpstan-strict-rules": "^0.12",
                "phpunit/phpunit": "^6.3",
                "slevomat/coding-standard": "^4.7.2",
                "symfony/process": "^4.0"
            },
            "type": "library",
            "extra": {
                "branch-alias": {
                    "dev-master": "0.4-dev"
                }
            },
            "autoload": {
                "psr-4": {
                    "PHPStan\\PhpDocParser\\": [
                        "src/"
                    ]
                }
            },
            "notification-url": "https://packagist.org/downloads/",
            "license": [
                "MIT"
            ],
            "description": "PHPDoc parser with support for nullable, intersection and generic types",
            "time": "2020-04-13T16:28:46+00:00"
        },
        {
            "name": "scrutinizer/ocular",
            "version": "1.6.0",
            "source": {
                "type": "git",
                "url": "https://github.com/scrutinizer-ci/ocular.git",
                "reference": "3f0bb363ce09a8116d48a25f2a2f5a5fdb5db3aa"
            },
            "dist": {
                "type": "zip",
                "url": "https://api.github.com/repos/scrutinizer-ci/ocular/zipball/3f0bb363ce09a8116d48a25f2a2f5a5fdb5db3aa",
                "reference": "3f0bb363ce09a8116d48a25f2a2f5a5fdb5db3aa",
                "shasum": ""
            },
            "require": {
                "guzzlehttp/guzzle": "~6.3",
                "jms/serializer": "^1.0.0",
                "phpoption/phpoption": "~1.0",
                "symfony/console": "^2.1.0|~3.0|~4.0",
                "symfony/process": "~2.3|~3.0|~4.0"
            },
            "require-dev": {
                "bamarni/composer-bin-plugin": "^1.2",
                "phpunit/phpunit": "^4.8.0",
                "symfony/filesystem": "~2.0|~3.0|~4.0"
            },
            "bin": [
                "bin/ocular"
            ],
            "type": "library",
            "autoload": {
                "psr-4": {
                    "Scrutinizer\\Ocular\\": "src/Scrutinizer/Ocular"
                }
            },
            "notification-url": "https://packagist.org/downloads/",
            "license": [
                "Apache-2.0"
            ],
            "time": "2019-06-15T16:36:51+00:00"
        },
        {
            "name": "sensiolabs/security-checker",
            "version": "v6.0.3",
            "source": {
                "type": "git",
                "url": "https://github.com/sensiolabs/security-checker.git",
                "reference": "a576c01520d9761901f269c4934ba55448be4a54"
            },
            "dist": {
                "type": "zip",
                "url": "https://api.github.com/repos/sensiolabs/security-checker/zipball/a576c01520d9761901f269c4934ba55448be4a54",
                "reference": "a576c01520d9761901f269c4934ba55448be4a54",
                "shasum": ""
            },
            "require": {
                "php": ">=7.1.3",
                "symfony/console": "^2.8|^3.4|^4.2|^5.0",
                "symfony/http-client": "^4.3|^5.0",
                "symfony/mime": "^4.3|^5.0",
                "symfony/polyfill-ctype": "^1.11"
            },
            "bin": [
                "security-checker"
            ],
            "type": "library",
            "extra": {
                "branch-alias": {
                    "dev-master": "6.0-dev"
                }
            },
            "autoload": {
                "psr-4": {
                    "SensioLabs\\Security\\": "SensioLabs/Security"
                }
            },
            "notification-url": "https://packagist.org/downloads/",
            "license": [
                "MIT"
            ],
            "authors": [
                {
                    "name": "Fabien Potencier",
                    "email": "fabien.potencier@gmail.com"
                }
            ],
            "description": "A security checker for your composer.lock",
            "time": "2019-11-01T13:20:14+00:00"
        },
        {
            "name": "slevomat/coding-standard",
            "version": "6.3.8",
            "source": {
                "type": "git",
                "url": "https://github.com/slevomat/coding-standard.git",
                "reference": "500f55b5e2dee1dcef8e88f2038990acdba29f1c"
            },
            "dist": {
                "type": "zip",
                "url": "https://api.github.com/repos/slevomat/coding-standard/zipball/500f55b5e2dee1dcef8e88f2038990acdba29f1c",
                "reference": "500f55b5e2dee1dcef8e88f2038990acdba29f1c",
                "shasum": ""
            },
            "require": {
                "php": "^7.1",
                "phpstan/phpdoc-parser": "0.4.0 - 0.4.4",
                "squizlabs/php_codesniffer": "^3.5.5"
            },
            "require-dev": {
                "dealerdirect/phpcodesniffer-composer-installer": "0.6.2",
                "phing/phing": "2.16.3",
                "php-parallel-lint/php-parallel-lint": "1.2.0",
                "phpstan/phpstan": "0.12.19",
                "phpstan/phpstan-deprecation-rules": "0.12.2",
                "phpstan/phpstan-phpunit": "0.12.8",
                "phpstan/phpstan-strict-rules": "0.12.2",
                "phpunit/phpunit": "7.5.20|8.5.2|9.1.2"
            },
            "type": "phpcodesniffer-standard",
            "extra": {
                "branch-alias": {
                    "dev-master": "6.x-dev"
                }
            },
            "autoload": {
                "psr-4": {
                    "SlevomatCodingStandard\\": "SlevomatCodingStandard"
                }
            },
            "notification-url": "https://packagist.org/downloads/",
            "license": [
                "MIT"
            ],
            "description": "Slevomat Coding Standard for PHP_CodeSniffer complements Consistence Coding Standard by providing sniffs with additional checks.",
            "funding": [
                {
                    "url": "https://github.com/kukulich",
                    "type": "github"
                },
                {
                    "url": "https://tidelift.com/funding/github/packagist/slevomat/coding-standard",
                    "type": "tidelift"
                }
            ],
            "time": "2020-05-27T06:28:47+00:00"
        },
        {
            "name": "squizlabs/php_codesniffer",
            "version": "3.5.5",
            "source": {
                "type": "git",
                "url": "https://github.com/squizlabs/PHP_CodeSniffer.git",
                "reference": "73e2e7f57d958e7228fce50dc0c61f58f017f9f6"
            },
            "dist": {
                "type": "zip",
                "url": "https://api.github.com/repos/squizlabs/PHP_CodeSniffer/zipball/73e2e7f57d958e7228fce50dc0c61f58f017f9f6",
                "reference": "73e2e7f57d958e7228fce50dc0c61f58f017f9f6",
                "shasum": ""
            },
            "require": {
                "ext-simplexml": "*",
                "ext-tokenizer": "*",
                "ext-xmlwriter": "*",
                "php": ">=5.4.0"
            },
            "require-dev": {
                "phpunit/phpunit": "^4.0 || ^5.0 || ^6.0 || ^7.0"
            },
            "bin": [
                "bin/phpcs",
                "bin/phpcbf"
            ],
            "type": "library",
            "extra": {
                "branch-alias": {
                    "dev-master": "3.x-dev"
                }
            },
            "notification-url": "https://packagist.org/downloads/",
            "license": [
                "BSD-3-Clause"
            ],
            "authors": [
                {
                    "name": "Greg Sherwood",
                    "role": "lead"
                }
            ],
            "description": "PHP_CodeSniffer tokenizes PHP, JavaScript and CSS files and detects violations of a defined set of coding standards.",
            "homepage": "https://github.com/squizlabs/PHP_CodeSniffer",
            "keywords": [
                "phpcs",
                "standards"
            ],
            "time": "2020-04-17T01:09:41+00:00"
        },
        {
            "name": "symfony/event-dispatcher",
            "version": "v4.4.9",
            "source": {
                "type": "git",
                "url": "https://github.com/symfony/event-dispatcher.git",
                "reference": "a5370aaa7807c7a439b21386661ffccf3dff2866"
            },
            "dist": {
                "type": "zip",
                "url": "https://api.github.com/repos/symfony/event-dispatcher/zipball/a5370aaa7807c7a439b21386661ffccf3dff2866",
                "reference": "a5370aaa7807c7a439b21386661ffccf3dff2866",
                "shasum": ""
            },
            "require": {
                "php": ">=7.1.3",
                "symfony/event-dispatcher-contracts": "^1.1"
            },
            "conflict": {
                "symfony/dependency-injection": "<3.4"
            },
            "provide": {
                "psr/event-dispatcher-implementation": "1.0",
                "symfony/event-dispatcher-implementation": "1.1"
            },
            "require-dev": {
                "psr/log": "~1.0",
                "symfony/config": "^3.4|^4.0|^5.0",
                "symfony/dependency-injection": "^3.4|^4.0|^5.0",
                "symfony/expression-language": "^3.4|^4.0|^5.0",
                "symfony/http-foundation": "^3.4|^4.0|^5.0",
                "symfony/service-contracts": "^1.1|^2",
                "symfony/stopwatch": "^3.4|^4.0|^5.0"
            },
            "suggest": {
                "symfony/dependency-injection": "",
                "symfony/http-kernel": ""
            },
            "type": "library",
            "extra": {
                "branch-alias": {
                    "dev-master": "4.4-dev"
                }
            },
            "autoload": {
                "psr-4": {
                    "Symfony\\Component\\EventDispatcher\\": ""
                },
                "exclude-from-classmap": [
                    "/Tests/"
                ]
            },
            "notification-url": "https://packagist.org/downloads/",
            "license": [
                "MIT"
            ],
            "authors": [
                {
                    "name": "Fabien Potencier",
                    "email": "fabien@symfony.com"
                },
                {
                    "name": "Symfony Community",
                    "homepage": "https://symfony.com/contributors"
                }
            ],
            "description": "Symfony EventDispatcher Component",
            "homepage": "https://symfony.com",
            "time": "2020-05-20T08:37:50+00:00"
        },
        {
            "name": "symfony/event-dispatcher-contracts",
            "version": "v1.1.7",
            "source": {
                "type": "git",
                "url": "https://github.com/symfony/event-dispatcher-contracts.git",
                "reference": "c43ab685673fb6c8d84220c77897b1d6cdbe1d18"
            },
            "dist": {
                "type": "zip",
                "url": "https://api.github.com/repos/symfony/event-dispatcher-contracts/zipball/c43ab685673fb6c8d84220c77897b1d6cdbe1d18",
                "reference": "c43ab685673fb6c8d84220c77897b1d6cdbe1d18",
                "shasum": ""
            },
            "require": {
                "php": "^7.1.3"
            },
            "suggest": {
                "psr/event-dispatcher": "",
                "symfony/event-dispatcher-implementation": ""
            },
            "type": "library",
            "extra": {
                "branch-alias": {
                    "dev-master": "1.1-dev"
                }
            },
            "autoload": {
                "psr-4": {
                    "Symfony\\Contracts\\EventDispatcher\\": ""
                }
            },
            "notification-url": "https://packagist.org/downloads/",
            "license": [
                "MIT"
            ],
            "authors": [
                {
                    "name": "Nicolas Grekas",
                    "email": "p@tchwork.com"
                },
                {
                    "name": "Symfony Community",
                    "homepage": "https://symfony.com/contributors"
                }
            ],
            "description": "Generic abstractions related to dispatching event",
            "homepage": "https://symfony.com",
            "keywords": [
                "abstractions",
                "contracts",
                "decoupling",
                "interfaces",
                "interoperability",
                "standards"
            ],
            "time": "2019-09-17T09:54:03+00:00"
        },
        {
            "name": "symfony/filesystem",
            "version": "v4.4.9",
            "source": {
                "type": "git",
                "url": "https://github.com/symfony/filesystem.git",
                "reference": "b27f491309db5757816db672b256ea2e03677d30"
            },
            "dist": {
                "type": "zip",
                "url": "https://api.github.com/repos/symfony/filesystem/zipball/b27f491309db5757816db672b256ea2e03677d30",
                "reference": "b27f491309db5757816db672b256ea2e03677d30",
                "shasum": ""
            },
            "require": {
                "php": ">=7.1.3",
                "symfony/polyfill-ctype": "~1.8"
            },
            "type": "library",
            "extra": {
                "branch-alias": {
                    "dev-master": "4.4-dev"
                }
            },
            "autoload": {
                "psr-4": {
                    "Symfony\\Component\\Filesystem\\": ""
                },
                "exclude-from-classmap": [
                    "/Tests/"
                ]
            },
            "notification-url": "https://packagist.org/downloads/",
            "license": [
                "MIT"
            ],
            "authors": [
                {
                    "name": "Fabien Potencier",
                    "email": "fabien@symfony.com"
                },
                {
                    "name": "Symfony Community",
                    "homepage": "https://symfony.com/contributors"
                }
            ],
            "description": "Symfony Filesystem Component",
            "homepage": "https://symfony.com",
            "time": "2020-05-30T18:50:54+00:00"
        },
        {
            "name": "symfony/finder",
            "version": "v4.4.9",
            "source": {
                "type": "git",
                "url": "https://github.com/symfony/finder.git",
                "reference": "5729f943f9854c5781984ed4907bbb817735776b"
            },
            "dist": {
                "type": "zip",
                "url": "https://api.github.com/repos/symfony/finder/zipball/5729f943f9854c5781984ed4907bbb817735776b",
                "reference": "5729f943f9854c5781984ed4907bbb817735776b",
                "shasum": ""
            },
            "require": {
                "php": "^7.1.3"
            },
            "type": "library",
            "extra": {
                "branch-alias": {
                    "dev-master": "4.4-dev"
                }
            },
            "autoload": {
                "psr-4": {
                    "Symfony\\Component\\Finder\\": ""
                },
                "exclude-from-classmap": [
                    "/Tests/"
                ]
            },
            "notification-url": "https://packagist.org/downloads/",
            "license": [
                "MIT"
            ],
            "authors": [
                {
                    "name": "Fabien Potencier",
                    "email": "fabien@symfony.com"
                },
                {
                    "name": "Symfony Community",
                    "homepage": "https://symfony.com/contributors"
                }
            ],
            "description": "Symfony Finder Component",
            "homepage": "https://symfony.com",
            "funding": [
                {
                    "url": "https://symfony.com/sponsor",
                    "type": "custom"
                },
                {
                    "url": "https://github.com/fabpot",
                    "type": "github"
                },
                {
                    "url": "https://tidelift.com/funding/github/packagist/symfony/symfony",
                    "type": "tidelift"
                }
            ],
            "time": "2020-03-27T16:54:36+00:00"
        },
        {
            "name": "symfony/http-client",
            "version": "v4.4.2",
            "source": {
                "type": "git",
                "url": "https://github.com/symfony/http-client.git",
                "reference": "9ebfc77b5018a05226b38642def82746f3e2ce0f"
            },
            "dist": {
                "type": "zip",
                "url": "https://api.github.com/repos/symfony/http-client/zipball/9ebfc77b5018a05226b38642def82746f3e2ce0f",
                "reference": "9ebfc77b5018a05226b38642def82746f3e2ce0f",
                "shasum": ""
            },
            "require": {
                "php": "^7.1.3",
                "psr/log": "^1.0",
                "symfony/http-client-contracts": "^1.1.8|^2",
                "symfony/polyfill-php73": "^1.11",
                "symfony/service-contracts": "^1.0|^2"
            },
            "provide": {
                "php-http/async-client-implementation": "*",
                "php-http/client-implementation": "*",
                "psr/http-client-implementation": "1.0",
                "symfony/http-client-implementation": "1.1"
            },
            "require-dev": {
                "guzzlehttp/promises": "^1.3.1",
                "nyholm/psr7": "^1.0",
                "php-http/httplug": "^1.0|^2.0",
                "psr/http-client": "^1.0",
                "symfony/dependency-injection": "^4.3|^5.0",
                "symfony/http-kernel": "^4.4",
                "symfony/process": "^4.2|^5.0"
            },
            "type": "library",
            "extra": {
                "branch-alias": {
                    "dev-master": "4.4-dev"
                }
            },
            "autoload": {
                "psr-4": {
                    "Symfony\\Component\\HttpClient\\": ""
                },
                "exclude-from-classmap": [
                    "/Tests/"
                ]
            },
            "notification-url": "https://packagist.org/downloads/",
            "license": [
                "MIT"
            ],
            "authors": [
                {
                    "name": "Nicolas Grekas",
                    "email": "p@tchwork.com"
                },
                {
                    "name": "Symfony Community",
                    "homepage": "https://symfony.com/contributors"
                }
            ],
            "description": "Symfony HttpClient component",
            "homepage": "https://symfony.com",
            "time": "2019-12-19T15:57:49+00:00"
        },
        {
            "name": "symfony/http-client-contracts",
            "version": "v1.1.8",
            "source": {
                "type": "git",
                "url": "https://github.com/symfony/http-client-contracts.git",
                "reference": "088bae75cfa2ec5eb6d33dce17dbd8613150ce6e"
            },
            "dist": {
                "type": "zip",
                "url": "https://api.github.com/repos/symfony/http-client-contracts/zipball/088bae75cfa2ec5eb6d33dce17dbd8613150ce6e",
                "reference": "088bae75cfa2ec5eb6d33dce17dbd8613150ce6e",
                "shasum": ""
            },
            "require": {
                "php": "^7.1.3"
            },
            "suggest": {
                "symfony/http-client-implementation": ""
            },
            "type": "library",
            "extra": {
                "branch-alias": {
                    "dev-master": "1.1-dev"
                }
            },
            "autoload": {
                "psr-4": {
                    "Symfony\\Contracts\\HttpClient\\": ""
                }
            },
            "notification-url": "https://packagist.org/downloads/",
            "license": [
                "MIT"
            ],
            "authors": [
                {
                    "name": "Nicolas Grekas",
                    "email": "p@tchwork.com"
                },
                {
                    "name": "Symfony Community",
                    "homepage": "https://symfony.com/contributors"
                }
            ],
            "description": "Generic abstractions related to HTTP clients",
            "homepage": "https://symfony.com",
            "keywords": [
                "abstractions",
                "contracts",
                "decoupling",
                "interfaces",
                "interoperability",
                "standards"
            ],
            "time": "2019-11-07T12:44:51+00:00"
        },
        {
            "name": "symfony/mime",
            "version": "v4.4.2",
            "source": {
                "type": "git",
                "url": "https://github.com/symfony/mime.git",
                "reference": "010cc488e56cafe5f7494dea70aea93100c234df"
            },
            "dist": {
                "type": "zip",
                "url": "https://api.github.com/repos/symfony/mime/zipball/010cc488e56cafe5f7494dea70aea93100c234df",
                "reference": "010cc488e56cafe5f7494dea70aea93100c234df",
                "shasum": ""
            },
            "require": {
                "php": "^7.1.3",
                "symfony/polyfill-intl-idn": "^1.10",
                "symfony/polyfill-mbstring": "^1.0"
            },
            "conflict": {
                "symfony/mailer": "<4.4"
            },
            "require-dev": {
                "egulias/email-validator": "^2.1.10",
                "symfony/dependency-injection": "^3.4|^4.1|^5.0"
            },
            "type": "library",
            "extra": {
                "branch-alias": {
                    "dev-master": "4.4-dev"
                }
            },
            "autoload": {
                "psr-4": {
                    "Symfony\\Component\\Mime\\": ""
                },
                "exclude-from-classmap": [
                    "/Tests/"
                ]
            },
            "notification-url": "https://packagist.org/downloads/",
            "license": [
                "MIT"
            ],
            "authors": [
                {
                    "name": "Fabien Potencier",
                    "email": "fabien@symfony.com"
                },
                {
                    "name": "Symfony Community",
                    "homepage": "https://symfony.com/contributors"
                }
            ],
            "description": "A library to manipulate MIME messages",
            "homepage": "https://symfony.com",
            "keywords": [
                "mime",
                "mime-type"
            ],
            "time": "2019-11-30T08:27:26+00:00"
        },
        {
            "name": "symfony/process",
            "version": "v4.4.9",
            "source": {
                "type": "git",
                "url": "https://github.com/symfony/process.git",
                "reference": "c714958428a85c86ab97e3a0c96db4c4f381b7f5"
            },
            "dist": {
                "type": "zip",
                "url": "https://api.github.com/repos/symfony/process/zipball/c714958428a85c86ab97e3a0c96db4c4f381b7f5",
                "reference": "c714958428a85c86ab97e3a0c96db4c4f381b7f5",
                "shasum": ""
            },
            "require": {
                "php": "^7.1.3"
            },
            "type": "library",
            "extra": {
                "branch-alias": {
                    "dev-master": "4.4-dev"
                }
            },
            "autoload": {
                "psr-4": {
                    "Symfony\\Component\\Process\\": ""
                },
                "exclude-from-classmap": [
                    "/Tests/"
                ]
            },
            "notification-url": "https://packagist.org/downloads/",
            "license": [
                "MIT"
            ],
            "authors": [
                {
                    "name": "Fabien Potencier",
                    "email": "fabien@symfony.com"
                },
                {
                    "name": "Symfony Community",
                    "homepage": "https://symfony.com/contributors"
                }
            ],
            "description": "Symfony Process Component",
            "homepage": "https://symfony.com",
            "funding": [
                {
                    "url": "https://symfony.com/sponsor",
                    "type": "custom"
                },
                {
                    "url": "https://github.com/fabpot",
                    "type": "github"
                },
                {
                    "url": "https://tidelift.com/funding/github/packagist/symfony/symfony",
                    "type": "tidelift"
                }
            ],
            "time": "2020-05-30T20:06:45+00:00"
        },
        {
            "name": "symfony/yaml",
            "version": "v4.4.9",
            "source": {
                "type": "git",
                "url": "https://github.com/symfony/yaml.git",
                "reference": "c2d2cc66e892322cfcc03f8f12f8340dbd7a3f8a"
            },
            "dist": {
                "type": "zip",
                "url": "https://api.github.com/repos/symfony/yaml/zipball/c2d2cc66e892322cfcc03f8f12f8340dbd7a3f8a",
                "reference": "c2d2cc66e892322cfcc03f8f12f8340dbd7a3f8a",
                "shasum": ""
            },
            "require": {
                "php": ">=7.1.3",
                "symfony/polyfill-ctype": "~1.8"
            },
            "conflict": {
                "symfony/console": "<3.4"
            },
            "require-dev": {
                "symfony/console": "^3.4|^4.0|^5.0"
            },
            "suggest": {
                "symfony/console": "For validating YAML files using the lint command"
            },
            "type": "library",
            "extra": {
                "branch-alias": {
                    "dev-master": "4.4-dev"
                }
            },
            "autoload": {
                "psr-4": {
                    "Symfony\\Component\\Yaml\\": ""
                },
                "exclude-from-classmap": [
                    "/Tests/"
                ]
            },
            "notification-url": "https://packagist.org/downloads/",
            "license": [
                "MIT"
            ],
            "authors": [
                {
                    "name": "Fabien Potencier",
                    "email": "fabien@symfony.com"
                },
                {
                    "name": "Symfony Community",
                    "homepage": "https://symfony.com/contributors"
                }
            ],
            "description": "Symfony Yaml Component",
            "homepage": "https://symfony.com",
            "time": "2020-05-20T08:37:50+00:00"
        }
    ],
    "aliases": [],
    "minimum-stability": "stable",
    "stability-flags": [],
    "prefer-stable": false,
    "prefer-lowest": false,
    "platform": {
        "php": "^7.2",
        "ext-ctype": "*",
        "ext-curl": "*",
        "ext-fileinfo": "*",
        "ext-gd": "*",
        "ext-iconv": "*",
        "ext-intl": "*",
        "ext-json": "*",
        "ext-mbstring": "*",
        "ext-mysqli": "*",
        "ext-simplexml": "*",
        "ext-zlib": "*"
    },
    "platform-dev": {
        "ext-xml": "*"
    },
    "platform-overrides": {
        "php": "7.2.0"
    },
    "plugin-api-version": "1.1.0"
}<|MERGE_RESOLUTION|>--- conflicted
+++ resolved
@@ -4,11 +4,7 @@
         "Read more about it at https://getcomposer.org/doc/01-basic-usage.md#installing-dependencies",
         "This file is @generated automatically"
     ],
-<<<<<<< HEAD
-    "content-hash": "9c05bd5d6f1d5359a301ba1268279d0c",
-=======
-    "content-hash": "b02bc8f26ffd1180af415b27f7e74424",
->>>>>>> f0e14f17
+    "content-hash": "f30632729ff99dd6031fc6b1d34627f8",
     "packages": [
         {
             "name": "blueimp/jquery-file-upload",
@@ -1965,7 +1961,6 @@
                 "identifier",
                 "uuid"
             ],
-<<<<<<< HEAD
             "funding": [
                 {
                     "url": "https://github.com/ramsey",
@@ -1973,9 +1968,6 @@
                 }
             ],
             "time": "2020-07-28T16:51:01+00:00"
-=======
-            "time": "2020-03-29T20:13:32+00:00"
->>>>>>> f0e14f17
         },
         {
             "name": "rlanvin/php-rrule",
@@ -4900,6 +4892,20 @@
             ],
             "description": "Symfony EventDispatcher Component",
             "homepage": "https://symfony.com",
+            "funding": [
+                {
+                    "url": "https://symfony.com/sponsor",
+                    "type": "custom"
+                },
+                {
+                    "url": "https://github.com/fabpot",
+                    "type": "github"
+                },
+                {
+                    "url": "https://tidelift.com/funding/github/packagist/symfony/symfony",
+                    "type": "tidelift"
+                }
+            ],
             "time": "2020-05-20T08:37:50+00:00"
         },
         {
@@ -5008,6 +5014,20 @@
             ],
             "description": "Symfony Filesystem Component",
             "homepage": "https://symfony.com",
+            "funding": [
+                {
+                    "url": "https://symfony.com/sponsor",
+                    "type": "custom"
+                },
+                {
+                    "url": "https://github.com/fabpot",
+                    "type": "github"
+                },
+                {
+                    "url": "https://tidelift.com/funding/github/packagist/symfony/symfony",
+                    "type": "tidelift"
+                }
+            ],
             "time": "2020-05-30T18:50:54+00:00"
         },
         {
@@ -5380,6 +5400,20 @@
             ],
             "description": "Symfony Yaml Component",
             "homepage": "https://symfony.com",
+            "funding": [
+                {
+                    "url": "https://symfony.com/sponsor",
+                    "type": "custom"
+                },
+                {
+                    "url": "https://github.com/fabpot",
+                    "type": "github"
+                },
+                {
+                    "url": "https://tidelift.com/funding/github/packagist/symfony/symfony",
+                    "type": "tidelift"
+                }
+            ],
             "time": "2020-05-20T08:37:50+00:00"
         }
     ],
