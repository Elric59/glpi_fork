--- conflicted
+++ resolved
@@ -4,11 +4,7 @@
         "Read more about it at https://getcomposer.org/doc/01-basic-usage.md#installing-dependencies",
         "This file is @generated automatically"
     ],
-<<<<<<< HEAD
     "content-hash": "b2c0a02a0c10dc0f0660c8ad2c2f87ce",
-=======
-    "content-hash": "dc196492777b03d60b505f33444ce6a7",
->>>>>>> 660700ed
     "packages": [
         {
             "name": "blueimp/jquery-file-upload",
