{
    "_readme": [
        "This file locks the dependencies of your project to a known state",
        "Read more about it at https://getcomposer.org/doc/01-basic-usage.md#installing-dependencies",
        "This file is @generated automatically"
    ],
<<<<<<< HEAD
    "content-hash": "a832905a92b3b89091dd632fd2406149",
=======
    "content-hash": "9d48218aae9621fda7db12d95cbc6962",
>>>>>>> d9b4aa5e
    "packages": [
        {
            "name": "blueimp/jquery-file-upload",
            "version": "v10.31.0",
            "source": {
                "type": "git",
                "url": "https://github.com/vkhramtsov/jQuery-File-Upload.git",
                "reference": "0740f81829698b84efe17e72501e0f420ea0d611"
            },
            "dist": {
                "type": "zip",
                "url": "https://api.github.com/repos/vkhramtsov/jQuery-File-Upload/zipball/0740f81829698b84efe17e72501e0f420ea0d611",
                "reference": "0740f81829698b84efe17e72501e0f420ea0d611",
                "shasum": ""
            },
            "type": "library",
            "autoload": {
                "classmap": [
                    "server/php/UploadHandler.php"
                ]
            },
            "notification-url": "https://packagist.org/downloads/",
            "license": [
                "MIT"
            ],
            "authors": [
                {
                    "name": "Sebastian Tschan",
                    "homepage": "https://blueimp.net"
                }
            ],
            "description": "File Upload widget for jQuery.",
            "homepage": "https://github.com/blueimp/jQuery-File-Upload",
            "keywords": [
                "bootstrap",
                "chunk",
                "cross-domain",
                "cross-site",
                "drag",
                "drop",
                "file",
                "gae",
                "go",
                "jquery",
                "multiple",
                "php",
                "preview",
                "progress",
                "python",
                "resume",
                "selection",
                "upload",
                "widget"
            ],
            "support": {
                "forum": "https://stackoverflow.com/questions/tagged/blueimp+jquery+file-upload",
                "source": "https://github.com/vkhramtsov/jQuery-File-Upload/tree/v10.31.0"
            },
            "funding": [
                {
                    "url": "https://github.com/blueimp",
                    "type": "github"
                }
            ],
            "time": "2020-07-13T05:42:06+00:00"
        },
        {
            "name": "brick/math",
            "version": "0.9.1",
            "source": {
                "type": "git",
                "url": "https://github.com/brick/math.git",
                "reference": "283a40c901101e66de7061bd359252c013dcc43c"
            },
            "dist": {
                "type": "zip",
                "url": "https://api.github.com/repos/brick/math/zipball/283a40c901101e66de7061bd359252c013dcc43c",
                "reference": "283a40c901101e66de7061bd359252c013dcc43c",
                "shasum": ""
            },
            "require": {
                "ext-json": "*",
                "php": "^7.1|^8.0"
            },
            "require-dev": {
                "php-coveralls/php-coveralls": "^2.2",
                "phpunit/phpunit": "^7.5.15|^8.5",
                "vimeo/psalm": "^3.5"
            },
            "type": "library",
            "autoload": {
                "psr-4": {
                    "Brick\\Math\\": "src/"
                }
            },
            "notification-url": "https://packagist.org/downloads/",
            "license": [
                "MIT"
            ],
            "description": "Arbitrary-precision arithmetic library",
            "keywords": [
                "Arbitrary-precision",
                "BigInteger",
                "BigRational",
                "arithmetic",
                "bigdecimal",
                "bignum",
                "brick",
                "math"
            ],
            "support": {
                "issues": "https://github.com/brick/math/issues",
                "source": "https://github.com/brick/math/tree/master"
            },
            "funding": [
                {
                    "url": "https://tidelift.com/funding/github/packagist/brick/math",
                    "type": "tidelift"
                }
            ],
            "time": "2020-08-18T23:57:15+00:00"
        },
        {
            "name": "container-interop/container-interop",
            "version": "1.2.0",
            "source": {
                "type": "git",
                "url": "https://github.com/container-interop/container-interop.git",
                "reference": "79cbf1341c22ec75643d841642dd5d6acd83bdb8"
            },
            "dist": {
                "type": "zip",
                "url": "https://api.github.com/repos/container-interop/container-interop/zipball/79cbf1341c22ec75643d841642dd5d6acd83bdb8",
                "reference": "79cbf1341c22ec75643d841642dd5d6acd83bdb8",
                "shasum": ""
            },
            "require": {
                "psr/container": "^1.0"
            },
            "type": "library",
            "autoload": {
                "psr-4": {
                    "Interop\\Container\\": "src/Interop/Container/"
                }
            },
            "notification-url": "https://packagist.org/downloads/",
            "license": [
                "MIT"
            ],
            "description": "Promoting the interoperability of container objects (DIC, SL, etc.)",
            "homepage": "https://github.com/container-interop/container-interop",
            "support": {
                "issues": "https://github.com/container-interop/container-interop/issues",
                "source": "https://github.com/container-interop/container-interop/tree/master"
            },
            "abandoned": "psr/container",
            "time": "2017-02-14T19:40:03+00:00"
        },
        {
            "name": "elvanto/litemoji",
            "version": "2.0.4",
            "source": {
                "type": "git",
                "url": "https://github.com/elvanto/litemoji.git",
                "reference": "7b64216805bc746f46be648b18cffbd813f6086a"
            },
            "dist": {
                "type": "zip",
                "url": "https://api.github.com/repos/elvanto/litemoji/zipball/7b64216805bc746f46be648b18cffbd813f6086a",
                "reference": "7b64216805bc746f46be648b18cffbd813f6086a",
                "shasum": ""
            },
            "require": {
                "php": ">=5.6"
            },
            "require-dev": {
                "milesj/emojibase": "6.0.0",
                "phpunit/phpunit": "^5.0"
            },
            "type": "library",
            "autoload": {
                "psr-4": {
                    "LitEmoji\\": "src/"
                }
            },
            "notification-url": "https://packagist.org/downloads/",
            "license": [
                "MIT"
            ],
            "description": "A PHP library simplifying the conversion of unicode, HTML and shortcode emoji.",
            "keywords": [
                "emoji",
                "php-emoji"
            ],
            "support": {
                "issues": "https://github.com/elvanto/litemoji/issues",
                "source": "https://github.com/elvanto/litemoji/tree/2.0.4"
            },
            "time": "2020-11-10T08:58:16+00:00"
        },
        {
            "name": "guzzlehttp/guzzle",
            "version": "6.5.5",
            "source": {
                "type": "git",
                "url": "https://github.com/guzzle/guzzle.git",
                "reference": "9d4290de1cfd701f38099ef7e183b64b4b7b0c5e"
            },
            "dist": {
                "type": "zip",
                "url": "https://api.github.com/repos/guzzle/guzzle/zipball/9d4290de1cfd701f38099ef7e183b64b4b7b0c5e",
                "reference": "9d4290de1cfd701f38099ef7e183b64b4b7b0c5e",
                "shasum": ""
            },
            "require": {
                "ext-json": "*",
                "guzzlehttp/promises": "^1.0",
                "guzzlehttp/psr7": "^1.6.1",
                "php": ">=5.5",
                "symfony/polyfill-intl-idn": "^1.17.0"
            },
            "require-dev": {
                "ext-curl": "*",
                "phpunit/phpunit": "^4.8.35 || ^5.7 || ^6.4 || ^7.0",
                "psr/log": "^1.1"
            },
            "suggest": {
                "psr/log": "Required for using the Log middleware"
            },
            "type": "library",
            "extra": {
                "branch-alias": {
                    "dev-master": "6.5-dev"
                }
            },
            "autoload": {
                "psr-4": {
                    "GuzzleHttp\\": "src/"
                },
                "files": [
                    "src/functions_include.php"
                ]
            },
            "notification-url": "https://packagist.org/downloads/",
            "license": [
                "MIT"
            ],
            "authors": [
                {
                    "name": "Michael Dowling",
                    "email": "mtdowling@gmail.com",
                    "homepage": "https://github.com/mtdowling"
                }
            ],
            "description": "Guzzle is a PHP HTTP client library",
            "homepage": "http://guzzlephp.org/",
            "keywords": [
                "client",
                "curl",
                "framework",
                "http",
                "http client",
                "rest",
                "web service"
            ],
            "support": {
                "issues": "https://github.com/guzzle/guzzle/issues",
                "source": "https://github.com/guzzle/guzzle/tree/6.5"
            },
            "time": "2020-06-16T21:01:06+00:00"
        },
        {
            "name": "guzzlehttp/promises",
            "version": "1.4.0",
            "source": {
                "type": "git",
                "url": "https://github.com/guzzle/promises.git",
                "reference": "60d379c243457e073cff02bc323a2a86cb355631"
            },
            "dist": {
                "type": "zip",
                "url": "https://api.github.com/repos/guzzle/promises/zipball/60d379c243457e073cff02bc323a2a86cb355631",
                "reference": "60d379c243457e073cff02bc323a2a86cb355631",
                "shasum": ""
            },
            "require": {
                "php": ">=5.5"
            },
            "require-dev": {
                "symfony/phpunit-bridge": "^4.4 || ^5.1"
            },
            "type": "library",
            "extra": {
                "branch-alias": {
                    "dev-master": "1.4-dev"
                }
            },
            "autoload": {
                "psr-4": {
                    "GuzzleHttp\\Promise\\": "src/"
                },
                "files": [
                    "src/functions_include.php"
                ]
            },
            "notification-url": "https://packagist.org/downloads/",
            "license": [
                "MIT"
            ],
            "authors": [
                {
                    "name": "Michael Dowling",
                    "email": "mtdowling@gmail.com",
                    "homepage": "https://github.com/mtdowling"
                }
            ],
            "description": "Guzzle promises library",
            "keywords": [
                "promise"
            ],
            "support": {
                "issues": "https://github.com/guzzle/promises/issues",
                "source": "https://github.com/guzzle/promises/tree/1.4.0"
            },
            "time": "2020-09-30T07:37:28+00:00"
        },
        {
            "name": "guzzlehttp/psr7",
            "version": "1.7.0",
            "source": {
                "type": "git",
                "url": "https://github.com/guzzle/psr7.git",
                "reference": "53330f47520498c0ae1f61f7e2c90f55690c06a3"
            },
            "dist": {
                "type": "zip",
                "url": "https://api.github.com/repos/guzzle/psr7/zipball/53330f47520498c0ae1f61f7e2c90f55690c06a3",
                "reference": "53330f47520498c0ae1f61f7e2c90f55690c06a3",
                "shasum": ""
            },
            "require": {
                "php": ">=5.4.0",
                "psr/http-message": "~1.0",
                "ralouphie/getallheaders": "^2.0.5 || ^3.0.0"
            },
            "provide": {
                "psr/http-message-implementation": "1.0"
            },
            "require-dev": {
                "ext-zlib": "*",
                "phpunit/phpunit": "~4.8.36 || ^5.7.27 || ^6.5.14 || ^7.5.20 || ^8.5.8 || ^9.3.10"
            },
            "suggest": {
                "laminas/laminas-httphandlerrunner": "Emit PSR-7 responses"
            },
            "type": "library",
            "extra": {
                "branch-alias": {
                    "dev-master": "1.7-dev"
                }
            },
            "autoload": {
                "psr-4": {
                    "GuzzleHttp\\Psr7\\": "src/"
                },
                "files": [
                    "src/functions_include.php"
                ]
            },
            "notification-url": "https://packagist.org/downloads/",
            "license": [
                "MIT"
            ],
            "authors": [
                {
                    "name": "Michael Dowling",
                    "email": "mtdowling@gmail.com",
                    "homepage": "https://github.com/mtdowling"
                },
                {
                    "name": "Tobias Schultze",
                    "homepage": "https://github.com/Tobion"
                }
            ],
            "description": "PSR-7 message implementation that also provides common utility methods",
            "keywords": [
                "http",
                "message",
                "psr-7",
                "request",
                "response",
                "stream",
                "uri",
                "url"
            ],
            "support": {
                "issues": "https://github.com/guzzle/psr7/issues",
                "source": "https://github.com/guzzle/psr7/tree/1.7.0"
            },
            "time": "2020-09-30T07:37:11+00:00"
        },
        {
            "name": "htmlawed/htmlawed",
            "version": "1.2.5",
            "dist": {
                "type": "zip",
                "url": "https://www.bioinformatics.org/phplabware/downloads/htmLawed125.zip"
            },
            "type": "library",
            "autoload": {
                "files": [
                    "htmLawed.php"
                ]
            },
            "license": [
                "LGPL-3.0-only",
                "GPL-2.0-or-later"
            ],
            "authors": [
                {
                    "name": "Santosh Patnaik",
                    "email": "drpatnaik@yahoo.com",
                    "role": "Developer"
                }
            ],
            "description": "Official htmLawed PHP library for HTML filtering",
            "homepage": "https://www.bioinformatics.org/phplabware/internal_utilities/htmLawed"
        },
        {
            "name": "iamcal/lib_autolink",
            "version": "v1.7",
            "source": {
                "type": "git",
                "url": "https://github.com/iamcal/lib_autolink.git",
                "reference": "b3a86d8437e5d635fb85b155a86288d94f6a924d"
            },
            "dist": {
                "type": "zip",
                "url": "https://api.github.com/repos/iamcal/lib_autolink/zipball/b3a86d8437e5d635fb85b155a86288d94f6a924d",
                "reference": "b3a86d8437e5d635fb85b155a86288d94f6a924d",
                "shasum": ""
            },
            "type": "library",
            "autoload": {
                "files": [
                    "lib_autolink.php"
                ]
            },
            "notification-url": "https://packagist.org/downloads/",
            "license": [
                "MIT"
            ],
            "description": "Adds anchors to urls in a text",
            "keywords": [
                "anchor",
                "autolink",
                "link"
            ],
            "support": {
                "issues": "https://github.com/iamcal/lib_autolink/issues",
                "source": "https://github.com/iamcal/lib_autolink/tree/master"
            },
            "time": "2015-05-22T17:10:41+00:00"
        },
        {
            "name": "laminas/laminas-cache",
            "version": "2.10.0",
            "source": {
                "type": "git",
                "url": "https://github.com/laminas/laminas-cache.git",
                "reference": "060b2a71d42b12122a3546594727e7d4b870abd5"
            },
            "dist": {
                "type": "zip",
                "url": "https://api.github.com/repos/laminas/laminas-cache/zipball/060b2a71d42b12122a3546594727e7d4b870abd5",
                "reference": "060b2a71d42b12122a3546594727e7d4b870abd5",
                "shasum": ""
            },
            "require": {
                "laminas/laminas-cache-storage-adapter-apc": "^1.0",
                "laminas/laminas-cache-storage-adapter-apcu": "^1.0",
                "laminas/laminas-cache-storage-adapter-blackhole": "^1.0",
                "laminas/laminas-cache-storage-adapter-dba": "^1.0",
                "laminas/laminas-cache-storage-adapter-ext-mongodb": "^1.0",
                "laminas/laminas-cache-storage-adapter-filesystem": "^1.0",
                "laminas/laminas-cache-storage-adapter-memcache": "^1.0",
                "laminas/laminas-cache-storage-adapter-memcached": "^1.0",
                "laminas/laminas-cache-storage-adapter-memory": "^1.0",
                "laminas/laminas-cache-storage-adapter-mongodb": "^1.0",
                "laminas/laminas-cache-storage-adapter-redis": "^1.0",
                "laminas/laminas-cache-storage-adapter-session": "^1.0",
                "laminas/laminas-cache-storage-adapter-wincache": "^1.0",
                "laminas/laminas-cache-storage-adapter-xcache": "^1.0",
                "laminas/laminas-cache-storage-adapter-zend-server": "^1.0",
                "laminas/laminas-eventmanager": "^2.6.3 || ^3.2",
                "laminas/laminas-servicemanager": "^2.7.8 || ^3.3",
                "laminas/laminas-stdlib": "^3.2.1",
                "laminas/laminas-zendframework-bridge": "^1.0",
                "php": "^5.6 || ^7.0",
                "psr/cache": "^1.0",
                "psr/simple-cache": "^1.0"
            },
            "provide": {
                "psr/cache-implementation": "1.0",
                "psr/simple-cache-implementation": "1.0"
            },
            "replace": {
                "zendframework/zend-cache": "^2.9.0"
            },
            "require-dev": {
                "cache/integration-tests": "^0.16",
                "laminas/laminas-coding-standard": "~1.0.0",
                "laminas/laminas-serializer": "^2.6",
                "phpbench/phpbench": "^0.13",
                "phpunit/phpunit": "^5.7.27 || ^6.5.8 || ^7.1.2"
            },
            "suggest": {
                "laminas/laminas-serializer": "Laminas\\Serializer component"
            },
            "type": "library",
            "extra": {
                "laminas": {
                    "component": "Laminas\\Cache",
                    "config-provider": "Laminas\\Cache\\ConfigProvider"
                }
            },
            "autoload": {
                "files": [
                    "autoload/patternPluginManagerPolyfill.php"
                ],
                "psr-4": {
                    "Laminas\\Cache\\": "src/"
                }
            },
            "notification-url": "https://packagist.org/downloads/",
            "license": [
                "BSD-3-Clause"
            ],
            "description": "Caching implementation with a variety of storage options, as well as codified caching strategies for callbacks, classes, and output",
            "homepage": "https://laminas.dev",
            "keywords": [
                "cache",
                "laminas",
                "psr-16",
                "psr-6"
            ],
            "support": {
                "chat": "https://laminas.dev/chat",
                "docs": "https://docs.laminas.dev/laminas-cache/",
                "forum": "https://discourse.laminas.dev",
                "issues": "https://github.com/laminas/laminas-cache/issues",
                "rss": "https://github.com/laminas/laminas-cache/releases.atom",
                "source": "https://github.com/laminas/laminas-cache"
            },
            "funding": [
                {
                    "url": "https://funding.communitybridge.org/projects/laminas-project",
                    "type": "community_bridge"
                }
            ],
            "time": "2020-11-08T13:01:19+00:00"
        },
        {
            "name": "laminas/laminas-cache-storage-adapter-apc",
            "version": "1.0.1",
            "source": {
                "type": "git",
                "url": "https://github.com/laminas/laminas-cache-storage-adapter-apc.git",
                "reference": "8b375d994f6e67534f6ae6e995249e706faa30c1"
            },
            "dist": {
                "type": "zip",
                "url": "https://api.github.com/repos/laminas/laminas-cache-storage-adapter-apc/zipball/8b375d994f6e67534f6ae6e995249e706faa30c1",
                "reference": "8b375d994f6e67534f6ae6e995249e706faa30c1",
                "shasum": ""
            },
            "require": {
                "php": "^5.6 || ^7.0"
            },
            "conflict": {
                "laminas/laminas-cache": "<2.10"
            },
            "provide": {
                "laminas/laminas-cache-storage-implementation": "1.0"
            },
            "require-dev": {
                "laminas/laminas-cache": "^2.10",
                "laminas/laminas-cache-storage-adapter-test": "^1.0@dev",
                "laminas/laminas-coding-standard": "~1.0.0",
                "phpunit/phpunit": "^5.7.27 || ^6.5.8 || ^7.1.2"
            },
            "suggest": {
                "ext-apc": "APC or compatible extension, to use the APC storage adapter"
            },
            "type": "library",
            "autoload": {
                "psr-4": {
                    "Laminas\\Cache\\Storage\\Adapter\\": "src/"
                }
            },
            "notification-url": "https://packagist.org/downloads/",
            "license": [
                "BSD-3-Clause"
            ],
            "description": "Laminas cache adapter",
            "keywords": [
                "cache",
                "laminas"
            ],
            "support": {
                "docs": "https://docs.laminas.dev/laminas-cache-storage-adapter-apc/",
                "forum": "https://discourse.laminas.dev/",
                "issues": "https://github.com/laminas/laminas-cache-storage-adapter-apc/issues",
                "rss": "https://github.com/laminas/laminas-cache-storage-adapter-apc/releases.atom",
                "source": "https://github.com/laminas/laminas-cache-storage-adapter-apc"
            },
            "funding": [
                {
                    "url": "https://funding.communitybridge.org/projects/laminas-project",
                    "type": "community_bridge"
                }
            ],
            "time": "2020-10-12T16:04:12+00:00"
        },
        {
            "name": "laminas/laminas-cache-storage-adapter-apcu",
            "version": "1.0.1",
            "source": {
                "type": "git",
                "url": "https://github.com/laminas/laminas-cache-storage-adapter-apcu.git",
                "reference": "1fdd7585042c1a577f6e630535df1e86e23cf5dc"
            },
            "dist": {
                "type": "zip",
                "url": "https://api.github.com/repos/laminas/laminas-cache-storage-adapter-apcu/zipball/1fdd7585042c1a577f6e630535df1e86e23cf5dc",
                "reference": "1fdd7585042c1a577f6e630535df1e86e23cf5dc",
                "shasum": ""
            },
            "require": {
                "php": "^5.6 || ^7.0"
            },
            "conflict": {
                "laminas/laminas-cache": "<2.10"
            },
            "provide": {
                "laminas/laminas-cache-storage-implementation": "1.0"
            },
            "require-dev": {
                "laminas/laminas-cache": "^2.10",
                "laminas/laminas-cache-storage-adapter-test": "^1.0@dev",
                "laminas/laminas-coding-standard": "~1.0.0",
                "squizlabs/php_codesniffer": "^2.7"
            },
            "suggest": {
                "ext-apcu": "APCU >= 5.1.0, to use the APCu storage adapter"
            },
            "type": "library",
            "autoload": {
                "psr-4": {
                    "Laminas\\Cache\\Storage\\Adapter\\": "src/"
                }
            },
            "notification-url": "https://packagist.org/downloads/",
            "license": [
                "BSD-3-Clause"
            ],
            "description": "Laminas cache adapter for apcu",
            "keywords": [
                "cache",
                "laminas"
            ],
            "support": {
                "docs": "https://docs.laminas.dev/laminas-cache-storage-adapter-apcu/",
                "forum": "https://discourse.laminas.dev/",
                "issues": "https://github.com/laminas/laminas-cache-storage-adapter-apcu/issues",
                "rss": "https://github.com/laminas/laminas-cache-storage-adapter-apcu/releases.atom",
                "source": "https://github.com/laminas/laminas-cache-storage-adapter-apcu"
            },
            "funding": [
                {
                    "url": "https://funding.communitybridge.org/projects/laminas-project",
                    "type": "community_bridge"
                }
            ],
            "time": "2020-10-12T16:05:19+00:00"
        },
        {
            "name": "laminas/laminas-cache-storage-adapter-blackhole",
            "version": "1.0.1",
            "source": {
                "type": "git",
                "url": "https://github.com/laminas/laminas-cache-storage-adapter-blackhole.git",
                "reference": "5f2cb437160fbc01d7f216b11e4f1ff4c9b95c49"
            },
            "dist": {
                "type": "zip",
                "url": "https://api.github.com/repos/laminas/laminas-cache-storage-adapter-blackhole/zipball/5f2cb437160fbc01d7f216b11e4f1ff4c9b95c49",
                "reference": "5f2cb437160fbc01d7f216b11e4f1ff4c9b95c49",
                "shasum": ""
            },
            "require": {
                "php": "^5.6 || ^7.0"
            },
            "conflict": {
                "laminas/laminas-cache": "<2.10"
            },
            "provide": {
                "laminas/laminas-cache-storage-implementation": "1.0"
            },
            "require-dev": {
                "laminas/laminas-cache": "^2.10",
                "laminas/laminas-cache-storage-adapter-test": "^1.0@dev",
                "laminas/laminas-coding-standard": "~1.0.0",
                "squizlabs/php_codesniffer": "^2.7"
            },
            "type": "library",
            "autoload": {
                "psr-4": {
                    "Laminas\\Cache\\Storage\\Adapter\\": "src/"
                }
            },
            "notification-url": "https://packagist.org/downloads/",
            "license": [
                "BSD-3-Clause"
            ],
            "description": "Laminas cache adapter for blackhole",
            "keywords": [
                "cache",
                "laminas"
            ],
            "support": {
                "docs": "https://docs.laminas.dev/laminas-cache-storage-adapter-blackhole/",
                "forum": "https://discourse.laminas.dev/",
                "issues": "https://github.com/laminas/laminas-cache-storage-adapter-blackhole/issues",
                "rss": "https://github.com/laminas/laminas-cache-storage-adapter-blackhole/releases.atom",
                "source": "https://github.com/laminas/laminas-cache-storage-adapter-blackhole"
            },
            "funding": [
                {
                    "url": "https://funding.communitybridge.org/projects/laminas-project",
                    "type": "community_bridge"
                }
            ],
            "time": "2020-10-12T16:07:07+00:00"
        },
        {
            "name": "laminas/laminas-cache-storage-adapter-dba",
            "version": "1.0.1",
            "source": {
                "type": "git",
                "url": "https://github.com/laminas/laminas-cache-storage-adapter-dba.git",
                "reference": "ad968d3d8a0350af8e6717be58bb96e5a9e77f3b"
            },
            "dist": {
                "type": "zip",
                "url": "https://api.github.com/repos/laminas/laminas-cache-storage-adapter-dba/zipball/ad968d3d8a0350af8e6717be58bb96e5a9e77f3b",
                "reference": "ad968d3d8a0350af8e6717be58bb96e5a9e77f3b",
                "shasum": ""
            },
            "require": {
                "php": "^5.6 || ^7.0"
            },
            "conflict": {
                "laminas/laminas-cache": "<2.10"
            },
            "provide": {
                "laminas/laminas-cache-storage-implementation": "1.0"
            },
            "require-dev": {
                "laminas/laminas-cache": "^2.10",
                "laminas/laminas-cache-storage-adapter-test": "^1.0@dev",
                "laminas/laminas-coding-standard": "~1.0.0",
                "squizlabs/php_codesniffer": "^2.7"
            },
            "suggest": {
                "ext-dba": "DBA, to use the DBA storage adapter"
            },
            "type": "library",
            "autoload": {
                "psr-4": {
                    "Laminas\\Cache\\Storage\\Adapter\\": "src/"
                }
            },
            "notification-url": "https://packagist.org/downloads/",
            "license": [
                "BSD-3-Clause"
            ],
            "description": "Laminas cache adapter for dba",
            "keywords": [
                "cache",
                "laminas"
            ],
            "support": {
                "docs": "https://docs.laminas.dev/laminas-cache-storage-adapter-dba/",
                "forum": "https://discourse.laminas.dev/",
                "issues": "https://github.com/laminas/laminas-cache-storage-adapter-dba/issues",
                "rss": "https://github.com/laminas/laminas-cache-storage-adapter-dba/releases.atom",
                "source": "https://github.com/laminas/laminas-cache-storage-adapter-dba"
            },
            "funding": [
                {
                    "url": "https://funding.communitybridge.org/projects/laminas-project",
                    "type": "community_bridge"
                }
            ],
            "time": "2020-10-12T16:08:58+00:00"
        },
        {
            "name": "laminas/laminas-cache-storage-adapter-ext-mongodb",
            "version": "1.0.1",
            "source": {
                "type": "git",
                "url": "https://github.com/laminas/laminas-cache-storage-adapter-ext-mongodb.git",
                "reference": "011ec5a8ca721ba012d232b1a01b50a55904b99f"
            },
            "dist": {
                "type": "zip",
                "url": "https://api.github.com/repos/laminas/laminas-cache-storage-adapter-ext-mongodb/zipball/011ec5a8ca721ba012d232b1a01b50a55904b99f",
                "reference": "011ec5a8ca721ba012d232b1a01b50a55904b99f",
                "shasum": ""
            },
            "require": {
                "php": "^5.6 || ^7.0"
            },
            "conflict": {
                "laminas/laminas-cache": "<2.10"
            },
            "provide": {
                "laminas/laminas-cache-storage-implementation": "1.0"
            },
            "require-dev": {
                "laminas/laminas-cache": "^2.10",
                "laminas/laminas-cache-storage-adapter-test": "^1.0@dev",
                "laminas/laminas-coding-standard": "~1.0.0",
                "squizlabs/php_codesniffer": "^2.7"
            },
            "suggest": {
                "ext-mongodb": "MongoDB, to use the ExtMongoDb storage adapter"
            },
            "type": "library",
            "autoload": {
                "psr-4": {
                    "Laminas\\Cache\\Storage\\Adapter\\": "src/"
                }
            },
            "notification-url": "https://packagist.org/downloads/",
            "license": [
                "BSD-3-Clause"
            ],
            "description": "Laminas cache adapter for ext-mongodb",
            "keywords": [
                "cache",
                "laminas"
            ],
            "support": {
                "docs": "https://docs.laminas.dev/laminas-cache-storage-adapter-ext-mongodb/",
                "forum": "https://discourse.laminas.dev/",
                "issues": "https://github.com/laminas/laminas-cache-storage-adapter-ext-mongodb/issues",
                "rss": "https://github.com/laminas/laminas-cache-storage-adapter-ext-mongodb/releases.atom",
                "source": "https://github.com/laminas/laminas-cache-storage-adapter-ext-mongodb"
            },
            "funding": [
                {
                    "url": "https://funding.communitybridge.org/projects/laminas-project",
                    "type": "community_bridge"
                }
            ],
            "time": "2020-10-12T16:11:06+00:00"
        },
        {
            "name": "laminas/laminas-cache-storage-adapter-filesystem",
            "version": "1.0.1",
            "source": {
                "type": "git",
                "url": "https://github.com/laminas/laminas-cache-storage-adapter-filesystem.git",
                "reference": "ae1723bcd84efbdae8f20cbb1bacb9ce9c13dbde"
            },
            "dist": {
                "type": "zip",
                "url": "https://api.github.com/repos/laminas/laminas-cache-storage-adapter-filesystem/zipball/ae1723bcd84efbdae8f20cbb1bacb9ce9c13dbde",
                "reference": "ae1723bcd84efbdae8f20cbb1bacb9ce9c13dbde",
                "shasum": ""
            },
            "require": {
                "php": "^5.6 || ^7.0"
            },
            "conflict": {
                "laminas/laminas-cache": "<2.10"
            },
            "provide": {
                "laminas/laminas-cache-storage-implementation": "1.0"
            },
            "require-dev": {
                "laminas/laminas-cache": "^2.10",
                "laminas/laminas-cache-storage-adapter-test": "^1.0@dev",
                "laminas/laminas-coding-standard": "~1.0.0",
                "squizlabs/php_codesniffer": "^2.7"
            },
            "type": "library",
            "autoload": {
                "psr-4": {
                    "Laminas\\Cache\\Storage\\Adapter\\": "src/"
                }
            },
            "notification-url": "https://packagist.org/downloads/",
            "license": [
                "BSD-3-Clause"
            ],
            "description": "Laminas cache adapter for filesystem",
            "keywords": [
                "cache",
                "laminas"
            ],
            "support": {
                "docs": "https://docs.laminas.dev/laminas-cache-storage-adapter-filesystem/",
                "forum": "https://discourse.laminas.dev/",
                "issues": "https://github.com/laminas/laminas-cache-storage-adapter-filesystem/issues",
                "rss": "https://github.com/laminas/laminas-cache-storage-adapter-filesystem/releases.atom",
                "source": "https://github.com/laminas/laminas-cache-storage-adapter-filesystem"
            },
            "funding": [
                {
                    "url": "https://funding.communitybridge.org/projects/laminas-project",
                    "type": "community_bridge"
                }
            ],
            "time": "2020-10-12T16:12:14+00:00"
        },
        {
            "name": "laminas/laminas-cache-storage-adapter-memcache",
            "version": "1.0.1",
            "source": {
                "type": "git",
                "url": "https://github.com/laminas/laminas-cache-storage-adapter-memcache.git",
                "reference": "62d0fab1cd261b44a81821e986c0110d7dda896b"
            },
            "dist": {
                "type": "zip",
                "url": "https://api.github.com/repos/laminas/laminas-cache-storage-adapter-memcache/zipball/62d0fab1cd261b44a81821e986c0110d7dda896b",
                "reference": "62d0fab1cd261b44a81821e986c0110d7dda896b",
                "shasum": ""
            },
            "require": {
                "php": "^5.6 || ^7.0"
            },
            "conflict": {
                "laminas/laminas-cache": "<2.10"
            },
            "provide": {
                "laminas/laminas-cache-storage-implementation": "1.0"
            },
            "require-dev": {
                "laminas/laminas-cache": "^2.10",
                "laminas/laminas-cache-storage-adapter-test": "^1.0@dev",
                "laminas/laminas-coding-standard": "~1.0.0",
                "squizlabs/php_codesniffer": "^2.7"
            },
            "suggest": {
                "ext-memcache": "Memcache >= 2.0.0 to use the Memcache storage adapter"
            },
            "type": "library",
            "autoload": {
                "psr-4": {
                    "Laminas\\Cache\\Storage\\Adapter\\": "src/"
                }
            },
            "notification-url": "https://packagist.org/downloads/",
            "license": [
                "BSD-3-Clause"
            ],
            "description": "Laminas cache adapter for memcache",
            "keywords": [
                "cache",
                "laminas"
            ],
            "support": {
                "docs": "https://docs.laminas.dev/laminas-cache-storage-adapter-memcache/",
                "forum": "https://discourse.laminas.dev/",
                "issues": "https://github.com/laminas/laminas-cache-storage-adapter-memcache/issues",
                "rss": "https://github.com/laminas/laminas-cache-storage-adapter-memcache/releases.atom",
                "source": "https://github.com/laminas/laminas-cache-storage-adapter-memcache"
            },
            "funding": [
                {
                    "url": "https://funding.communitybridge.org/projects/laminas-project",
                    "type": "community_bridge"
                }
            ],
            "time": "2020-10-12T16:13:36+00:00"
        },
        {
            "name": "laminas/laminas-cache-storage-adapter-memcached",
            "version": "1.0.1",
            "source": {
                "type": "git",
                "url": "https://github.com/laminas/laminas-cache-storage-adapter-memcached.git",
                "reference": "29599106bb501eb96207b175c460c95487518db1"
            },
            "dist": {
                "type": "zip",
                "url": "https://api.github.com/repos/laminas/laminas-cache-storage-adapter-memcached/zipball/29599106bb501eb96207b175c460c95487518db1",
                "reference": "29599106bb501eb96207b175c460c95487518db1",
                "shasum": ""
            },
            "require": {
                "php": "^5.6 || ^7.0"
            },
            "conflict": {
                "laminas/laminas-cache": "<2.10"
            },
            "provide": {
                "laminas/laminas-cache-storage-implementation": "1.0"
            },
            "require-dev": {
                "laminas/laminas-cache": "^2.10",
                "laminas/laminas-cache-storage-adapter-test": "^1.0@dev",
                "laminas/laminas-coding-standard": "~1.0.0",
                "squizlabs/php_codesniffer": "^2.7"
            },
            "type": "library",
            "autoload": {
                "psr-4": {
                    "Laminas\\Cache\\Storage\\Adapter\\": "src/"
                }
            },
            "notification-url": "https://packagist.org/downloads/",
            "license": [
                "BSD-3-Clause"
            ],
            "description": "Laminas cache adapter for memcached",
            "keywords": [
                "cache",
                "laminas"
            ],
            "support": {
                "docs": "https://docs.laminas.dev/laminas-cache-storage-adapter-memcached/",
                "forum": "https://discourse.laminas.dev/",
                "issues": "https://github.com/laminas/laminas-cache-storage-adapter-memcached/issues",
                "rss": "https://github.com/laminas/laminas-cache-storage-adapter-memcached/releases.atom",
                "source": "https://github.com/laminas/laminas-cache-storage-adapter-memcached"
            },
            "funding": [
                {
                    "url": "https://funding.communitybridge.org/projects/laminas-project",
                    "type": "community_bridge"
                }
            ],
            "time": "2020-10-12T16:16:42+00:00"
        },
        {
            "name": "laminas/laminas-cache-storage-adapter-memory",
            "version": "1.0.1",
            "source": {
                "type": "git",
                "url": "https://github.com/laminas/laminas-cache-storage-adapter-memory.git",
                "reference": "58f4b45281552bb6673c900fadddad21e0ed05c8"
            },
            "dist": {
                "type": "zip",
                "url": "https://api.github.com/repos/laminas/laminas-cache-storage-adapter-memory/zipball/58f4b45281552bb6673c900fadddad21e0ed05c8",
                "reference": "58f4b45281552bb6673c900fadddad21e0ed05c8",
                "shasum": ""
            },
            "require": {
                "php": "^5.6 || ^7.0"
            },
            "conflict": {
                "laminas/laminas-cache": "<2.10"
            },
            "provide": {
                "laminas/laminas-cache-storage-implementation": "1.0"
            },
            "require-dev": {
                "laminas/laminas-cache": "^2.10",
                "laminas/laminas-cache-storage-adapter-test": "^1.0@dev",
                "laminas/laminas-coding-standard": "~1.0.0",
                "squizlabs/php_codesniffer": "^2.7"
            },
            "type": "library",
            "autoload": {
                "psr-4": {
                    "Laminas\\Cache\\Storage\\Adapter\\": "src/"
                }
            },
            "notification-url": "https://packagist.org/downloads/",
            "license": [
                "BSD-3-Clause"
            ],
            "description": "Laminas cache adapter for memory",
            "keywords": [
                "cache",
                "laminas"
            ],
            "support": {
                "docs": "https://docs.laminas.dev/laminas-cache-storage-adapter-memory/",
                "forum": "https://discourse.laminas.dev/",
                "issues": "https://github.com/laminas/laminas-cache-storage-adapter-memory/issues",
                "rss": "https://github.com/laminas/laminas-cache-storage-adapter-memory/releases.atom",
                "source": "https://github.com/laminas/laminas-cache-storage-adapter-memory"
            },
            "funding": [
                {
                    "url": "https://funding.communitybridge.org/projects/laminas-project",
                    "type": "community_bridge"
                }
            ],
            "time": "2020-10-12T16:17:47+00:00"
        },
        {
            "name": "laminas/laminas-cache-storage-adapter-mongodb",
            "version": "1.0.1",
            "source": {
                "type": "git",
                "url": "https://github.com/laminas/laminas-cache-storage-adapter-mongodb.git",
                "reference": "ef4aa396b55533b8eb3e1d4126c39a78a22e49a6"
            },
            "dist": {
                "type": "zip",
                "url": "https://api.github.com/repos/laminas/laminas-cache-storage-adapter-mongodb/zipball/ef4aa396b55533b8eb3e1d4126c39a78a22e49a6",
                "reference": "ef4aa396b55533b8eb3e1d4126c39a78a22e49a6",
                "shasum": ""
            },
            "require": {
                "php": "^5.6 || ^7.0"
            },
            "conflict": {
                "laminas/laminas-cache": "<2.10"
            },
            "provide": {
                "laminas/laminas-cache-storage-implementation": "1.0"
            },
            "require-dev": {
                "laminas/laminas-cache": "^2.10",
                "laminas/laminas-cache-storage-adapter-test": "^1.0@dev",
                "laminas/laminas-coding-standard": "~1.0.0",
                "squizlabs/php_codesniffer": "^2.7"
            },
            "type": "library",
            "autoload": {
                "psr-4": {
                    "Laminas\\Cache\\Storage\\Adapter\\": "src/"
                }
            },
            "notification-url": "https://packagist.org/downloads/",
            "license": [
                "BSD-3-Clause"
            ],
            "description": "Laminas cache adapter for mongodb",
            "keywords": [
                "cache",
                "laminas"
            ],
            "support": {
                "docs": "https://docs.laminas.dev/laminas-cache-storage-adapter-mongodb/",
                "forum": "https://discourse.laminas.dev/",
                "issues": "https://github.com/laminas/laminas-cache-storage-adapter-mongodb/issues",
                "rss": "https://github.com/laminas/laminas-cache-storage-adapter-mongodb/releases.atom",
                "source": "https://github.com/laminas/laminas-cache-storage-adapter-mongodb"
            },
            "funding": [
                {
                    "url": "https://funding.communitybridge.org/projects/laminas-project",
                    "type": "community_bridge"
                }
            ],
            "time": "2020-10-12T16:19:10+00:00"
        },
        {
            "name": "laminas/laminas-cache-storage-adapter-redis",
            "version": "1.0.1",
            "source": {
                "type": "git",
                "url": "https://github.com/laminas/laminas-cache-storage-adapter-redis.git",
                "reference": "3fe904953d17728d7fdaa87be603231f23fb0a4d"
            },
            "dist": {
                "type": "zip",
                "url": "https://api.github.com/repos/laminas/laminas-cache-storage-adapter-redis/zipball/3fe904953d17728d7fdaa87be603231f23fb0a4d",
                "reference": "3fe904953d17728d7fdaa87be603231f23fb0a4d",
                "shasum": ""
            },
            "require": {
                "php": "^5.6 || ^7.0"
            },
            "conflict": {
                "laminas/laminas-cache": "<2.10"
            },
            "provide": {
                "laminas/laminas-cache-storage-implementation": "1.0"
            },
            "require-dev": {
                "laminas/laminas-cache": "^2.10",
                "laminas/laminas-cache-storage-adapter-test": "^1.0@dev",
                "laminas/laminas-coding-standard": "~1.0.0",
                "squizlabs/php_codesniffer": "^2.7"
            },
            "type": "library",
            "autoload": {
                "psr-4": {
                    "Laminas\\Cache\\Storage\\Adapter\\": "src/"
                }
            },
            "notification-url": "https://packagist.org/downloads/",
            "license": [
                "BSD-3-Clause"
            ],
            "description": "Laminas cache adapter for redis",
            "keywords": [
                "cache",
                "laminas"
            ],
            "support": {
                "docs": "https://docs.laminas.dev/laminas-cache-storage-adapter-redis/",
                "forum": "https://discourse.laminas.dev/",
                "issues": "https://github.com/laminas/laminas-cache-storage-adapter-redis/issues",
                "rss": "https://github.com/laminas/laminas-cache-storage-adapter-redis/releases.atom",
                "source": "https://github.com/laminas/laminas-cache-storage-adapter-redis"
            },
            "funding": [
                {
                    "url": "https://funding.communitybridge.org/projects/laminas-project",
                    "type": "community_bridge"
                }
            ],
            "time": "2020-10-12T16:20:13+00:00"
        },
        {
            "name": "laminas/laminas-cache-storage-adapter-session",
            "version": "1.0.1",
            "source": {
                "type": "git",
                "url": "https://github.com/laminas/laminas-cache-storage-adapter-session.git",
                "reference": "0d2276cd61bd162cd38c53aaa22f18137621dc0c"
            },
            "dist": {
                "type": "zip",
                "url": "https://api.github.com/repos/laminas/laminas-cache-storage-adapter-session/zipball/0d2276cd61bd162cd38c53aaa22f18137621dc0c",
                "reference": "0d2276cd61bd162cd38c53aaa22f18137621dc0c",
                "shasum": ""
            },
            "require": {
                "php": "^5.6 || ^7.0"
            },
            "conflict": {
                "laminas/laminas-cache": "<2.10"
            },
            "provide": {
                "laminas/laminas-cache-storage-implementation": "1.0"
            },
            "require-dev": {
                "laminas/laminas-cache": "^2.10",
                "laminas/laminas-cache-storage-adapter-test": "^1.0@dev",
                "laminas/laminas-coding-standard": "~1.0.0",
                "laminas/laminas-session": "^2.7.4",
                "squizlabs/php_codesniffer": "^2.7"
            },
            "suggest": {
                "laminas/laminas-session": "Laminas\\Session component"
            },
            "type": "library",
            "autoload": {
                "psr-4": {
                    "Laminas\\Cache\\Storage\\Adapter\\": "src/"
                }
            },
            "notification-url": "https://packagist.org/downloads/",
            "license": [
                "BSD-3-Clause"
            ],
            "description": "Laminas cache adapter for session",
            "keywords": [
                "cache",
                "laminas"
            ],
            "support": {
                "docs": "https://docs.laminas.dev/laminas-cache-storage-adapter-session/",
                "forum": "https://discourse.laminas.dev/",
                "issues": "https://github.com/laminas/laminas-cache-storage-adapter-session/issues",
                "rss": "https://github.com/laminas/laminas-cache-storage-adapter-session/releases.atom",
                "source": "https://github.com/laminas/laminas-cache-storage-adapter-session"
            },
            "funding": [
                {
                    "url": "https://funding.communitybridge.org/projects/laminas-project",
                    "type": "community_bridge"
                }
            ],
            "time": "2020-10-12T16:21:28+00:00"
        },
        {
            "name": "laminas/laminas-cache-storage-adapter-wincache",
            "version": "1.0.1",
            "source": {
                "type": "git",
                "url": "https://github.com/laminas/laminas-cache-storage-adapter-wincache.git",
                "reference": "0f54599c5d9aff11b01adadd2742097f923170ba"
            },
            "dist": {
                "type": "zip",
                "url": "https://api.github.com/repos/laminas/laminas-cache-storage-adapter-wincache/zipball/0f54599c5d9aff11b01adadd2742097f923170ba",
                "reference": "0f54599c5d9aff11b01adadd2742097f923170ba",
                "shasum": ""
            },
            "require": {
                "php": "^5.6 || ^7.0"
            },
            "conflict": {
                "laminas/laminas-cache": "<2.10"
            },
            "provide": {
                "laminas/laminas-cache-storage-implementation": "1.0"
            },
            "require-dev": {
                "laminas/laminas-cache": "^2.10",
                "laminas/laminas-cache-storage-adapter-test": "^1.0@dev",
                "laminas/laminas-coding-standard": "~1.0.0",
                "squizlabs/php_codesniffer": "^2.7"
            },
            "suggest": {
                "ext-wincache": "WinCache, to use the WinCache storage adapter"
            },
            "type": "library",
            "autoload": {
                "psr-4": {
                    "Laminas\\Cache\\Storage\\Adapter\\": "src/"
                }
            },
            "notification-url": "https://packagist.org/downloads/",
            "license": [
                "BSD-3-Clause"
            ],
            "description": "Laminas cache adapter for wincache",
            "keywords": [
                "cache",
                "laminas"
            ],
            "support": {
                "docs": "https://docs.laminas.dev/laminas-cache-storage-adapter-wincache/",
                "forum": "https://discourse.laminas.dev/",
                "issues": "https://github.com/laminas/laminas-cache-storage-adapter-wincache/issues",
                "rss": "https://github.com/laminas/laminas-cache-storage-adapter-wincache/releases.atom",
                "source": "https://github.com/laminas/laminas-cache-storage-adapter-wincache"
            },
            "funding": [
                {
                    "url": "https://funding.communitybridge.org/projects/laminas-project",
                    "type": "community_bridge"
                }
            ],
            "time": "2020-10-12T16:22:49+00:00"
        },
        {
            "name": "laminas/laminas-cache-storage-adapter-xcache",
            "version": "1.0.1",
            "source": {
                "type": "git",
                "url": "https://github.com/laminas/laminas-cache-storage-adapter-xcache.git",
                "reference": "24049557aa796ec7527bcc8032ed68346232b219"
            },
            "dist": {
                "type": "zip",
                "url": "https://api.github.com/repos/laminas/laminas-cache-storage-adapter-xcache/zipball/24049557aa796ec7527bcc8032ed68346232b219",
                "reference": "24049557aa796ec7527bcc8032ed68346232b219",
                "shasum": ""
            },
            "require": {
                "php": "^5.6 || ^7.0"
            },
            "conflict": {
                "laminas/laminas-cache": "<2.10"
            },
            "provide": {
                "laminas/laminas-cache-storage-implementation": "1.0"
            },
            "require-dev": {
                "laminas/laminas-cache": "^2.10",
                "laminas/laminas-cache-storage-adapter-test": "^1.0@dev",
                "laminas/laminas-coding-standard": "~1.0.0",
                "laminas/laminas-serializer": "^2.9",
                "squizlabs/php_codesniffer": "^2.7"
            },
            "suggest": {
                "ext-xcache": "XCache, to use the XCache storage adapter"
            },
            "type": "library",
            "autoload": {
                "psr-4": {
                    "Laminas\\Cache\\Storage\\Adapter\\": "src/"
                }
            },
            "notification-url": "https://packagist.org/downloads/",
            "license": [
                "BSD-3-Clause"
            ],
            "description": "Laminas cache adapter for xcache",
            "keywords": [
                "cache",
                "laminas"
            ],
            "support": {
                "docs": "https://docs.laminas.dev/laminas-cache-storage-adapter-xcache/",
                "forum": "https://discourse.laminas.dev/",
                "issues": "https://github.com/laminas/laminas-cache-storage-adapter-xcache/issues",
                "rss": "https://github.com/laminas/laminas-cache-storage-adapter-xcache/releases.atom",
                "source": "https://github.com/laminas/laminas-cache-storage-adapter-xcache"
            },
            "funding": [
                {
                    "url": "https://funding.communitybridge.org/projects/laminas-project",
                    "type": "community_bridge"
                }
            ],
            "time": "2020-10-12T16:23:46+00:00"
        },
        {
            "name": "laminas/laminas-cache-storage-adapter-zend-server",
            "version": "1.0.1",
            "source": {
                "type": "git",
                "url": "https://github.com/laminas/laminas-cache-storage-adapter-zend-server.git",
                "reference": "8d0b0d219a048a92472d89a5e527990f3ea2decc"
            },
            "dist": {
                "type": "zip",
                "url": "https://api.github.com/repos/laminas/laminas-cache-storage-adapter-zend-server/zipball/8d0b0d219a048a92472d89a5e527990f3ea2decc",
                "reference": "8d0b0d219a048a92472d89a5e527990f3ea2decc",
                "shasum": ""
            },
            "require": {
                "php": "^5.6 || ^7.0"
            },
            "conflict": {
                "laminas/laminas-cache": "<2.10"
            },
            "provide": {
                "laminas/laminas-cache-storage-implementation": "1.0"
            },
            "require-dev": {
                "laminas/laminas-cache": "^2.10",
                "laminas/laminas-cache-storage-adapter-test": "^1.0@dev",
                "laminas/laminas-coding-standard": "~1.0.0",
                "squizlabs/php_codesniffer": "^2.7"
            },
            "type": "library",
            "autoload": {
                "psr-4": {
                    "Laminas\\Cache\\Storage\\Adapter\\": "src/"
                }
            },
            "notification-url": "https://packagist.org/downloads/",
            "license": [
                "BSD-3-Clause"
            ],
            "description": "Laminas cache adapter for zend-server",
            "keywords": [
                "cache",
                "laminas"
            ],
            "support": {
                "docs": "https://docs.laminas.dev/laminas-cache-storage-adapter-zend-server/",
                "forum": "https://discourse.laminas.dev/",
                "issues": "https://github.com/laminas/laminas-cache-storage-adapter-zend-server/issues",
                "rss": "https://github.com/laminas/laminas-cache-storage-adapter-zend-server/releases.atom",
                "source": "https://github.com/laminas/laminas-cache-storage-adapter-zend-server"
            },
            "funding": [
                {
                    "url": "https://funding.communitybridge.org/projects/laminas-project",
                    "type": "community_bridge"
                }
            ],
            "time": "2020-10-12T16:24:25+00:00"
        },
        {
            "name": "laminas/laminas-eventmanager",
            "version": "3.2.1",
            "source": {
                "type": "git",
                "url": "https://github.com/laminas/laminas-eventmanager.git",
                "reference": "ce4dc0bdf3b14b7f9815775af9dfee80a63b4748"
            },
            "dist": {
                "type": "zip",
                "url": "https://api.github.com/repos/laminas/laminas-eventmanager/zipball/ce4dc0bdf3b14b7f9815775af9dfee80a63b4748",
                "reference": "ce4dc0bdf3b14b7f9815775af9dfee80a63b4748",
                "shasum": ""
            },
            "require": {
                "laminas/laminas-zendframework-bridge": "^1.0",
                "php": "^5.6 || ^7.0"
            },
            "replace": {
                "zendframework/zend-eventmanager": "self.version"
            },
            "require-dev": {
                "athletic/athletic": "^0.1",
                "container-interop/container-interop": "^1.1.0",
                "laminas/laminas-coding-standard": "~1.0.0",
                "laminas/laminas-stdlib": "^2.7.3 || ^3.0",
                "phpunit/phpunit": "^5.7.27 || ^6.5.8 || ^7.1.2"
            },
            "suggest": {
                "container-interop/container-interop": "^1.1.0, to use the lazy listeners feature",
                "laminas/laminas-stdlib": "^2.7.3 || ^3.0, to use the FilterChain feature"
            },
            "type": "library",
            "extra": {
                "branch-alias": {
                    "dev-master": "3.2-dev",
                    "dev-develop": "3.3-dev"
                }
            },
            "autoload": {
                "psr-4": {
                    "Laminas\\EventManager\\": "src/"
                }
            },
            "notification-url": "https://packagist.org/downloads/",
            "license": [
                "BSD-3-Clause"
            ],
            "description": "Trigger and listen to events within a PHP application",
            "homepage": "https://laminas.dev",
            "keywords": [
                "event",
                "eventmanager",
                "events",
                "laminas"
            ],
            "support": {
                "chat": "https://laminas.dev/chat",
                "docs": "https://docs.laminas.dev/laminas-eventmanager/",
                "forum": "https://discourse.laminas.dev",
                "issues": "https://github.com/laminas/laminas-eventmanager/issues",
                "rss": "https://github.com/laminas/laminas-eventmanager/releases.atom",
                "source": "https://github.com/laminas/laminas-eventmanager"
            },
            "time": "2019-12-31T16:44:52+00:00"
        },
        {
            "name": "laminas/laminas-i18n",
            "version": "2.10.3",
            "source": {
                "type": "git",
                "url": "https://github.com/laminas/laminas-i18n.git",
                "reference": "94ff957a1366f5be94f3d3a9b89b50386649e3ae"
            },
            "dist": {
                "type": "zip",
                "url": "https://api.github.com/repos/laminas/laminas-i18n/zipball/94ff957a1366f5be94f3d3a9b89b50386649e3ae",
                "reference": "94ff957a1366f5be94f3d3a9b89b50386649e3ae",
                "shasum": ""
            },
            "require": {
                "ext-intl": "*",
                "laminas/laminas-stdlib": "^2.7 || ^3.0",
                "laminas/laminas-zendframework-bridge": "^1.0",
                "php": "^5.6 || ^7.0"
            },
            "conflict": {
                "phpspec/prophecy": "<1.9.0"
            },
            "replace": {
                "zendframework/zend-i18n": "^2.10.1"
            },
            "require-dev": {
                "laminas/laminas-cache": "^2.6.1",
                "laminas/laminas-coding-standard": "~1.0.0",
                "laminas/laminas-config": "^2.6",
                "laminas/laminas-eventmanager": "^2.6.2 || ^3.0",
                "laminas/laminas-filter": "^2.6.1",
                "laminas/laminas-servicemanager": "^2.7.5 || ^3.0.3",
                "laminas/laminas-validator": "^2.6",
                "laminas/laminas-view": "^2.6.3",
                "phpunit/phpunit": "^5.7.27 || ^6.5.14 || ^7.5.16"
            },
            "suggest": {
                "laminas/laminas-cache": "Laminas\\Cache component",
                "laminas/laminas-config": "Laminas\\Config component",
                "laminas/laminas-eventmanager": "You should install this package to use the events in the translator",
                "laminas/laminas-filter": "You should install this package to use the provided filters",
                "laminas/laminas-i18n-resources": "Translation resources",
                "laminas/laminas-servicemanager": "Laminas\\ServiceManager component",
                "laminas/laminas-validator": "You should install this package to use the provided validators",
                "laminas/laminas-view": "You should install this package to use the provided view helpers"
            },
            "type": "library",
            "extra": {
                "branch-alias": {
                    "dev-master": "2.10.x-dev",
                    "dev-develop": "2.11.x-dev"
                },
                "laminas": {
                    "component": "Laminas\\I18n",
                    "config-provider": "Laminas\\I18n\\ConfigProvider"
                }
            },
            "autoload": {
                "psr-4": {
                    "Laminas\\I18n\\": "src/"
                }
            },
            "notification-url": "https://packagist.org/downloads/",
            "license": [
                "BSD-3-Clause"
            ],
            "description": "Provide translations for your application, and filter and validate internationalized values",
            "homepage": "https://laminas.dev",
            "keywords": [
                "i18n",
                "laminas"
            ],
            "support": {
                "chat": "https://laminas.dev/chat",
                "docs": "https://docs.laminas.dev/laminas-i18n/",
                "forum": "https://discourse.laminas.dev",
                "issues": "https://github.com/laminas/laminas-i18n/issues",
                "rss": "https://github.com/laminas/laminas-i18n/releases.atom",
                "source": "https://github.com/laminas/laminas-i18n"
            },
            "time": "2020-03-29T12:51:08+00:00"
        },
        {
            "name": "laminas/laminas-json",
            "version": "3.1.2",
            "source": {
                "type": "git",
                "url": "https://github.com/laminas/laminas-json.git",
                "reference": "00dc0da7b5e5018904c5c4a8e80a5faa16c2c1c6"
            },
            "dist": {
                "type": "zip",
                "url": "https://api.github.com/repos/laminas/laminas-json/zipball/00dc0da7b5e5018904c5c4a8e80a5faa16c2c1c6",
                "reference": "00dc0da7b5e5018904c5c4a8e80a5faa16c2c1c6",
                "shasum": ""
            },
            "require": {
                "laminas/laminas-zendframework-bridge": "^1.0",
                "php": "^5.6 || ^7.0"
            },
            "replace": {
                "zendframework/zend-json": "self.version"
            },
            "require-dev": {
                "laminas/laminas-coding-standard": "~1.0.0",
                "laminas/laminas-stdlib": "^2.7.7 || ^3.1",
                "phpunit/phpunit": "^5.7.23 || ^6.4.3"
            },
            "suggest": {
                "laminas/laminas-json-server": "For implementing JSON-RPC servers",
                "laminas/laminas-xml2json": "For converting XML documents to JSON"
            },
            "type": "library",
            "extra": {
                "branch-alias": {
                    "dev-master": "3.1.x-dev",
                    "dev-develop": "3.2.x-dev"
                }
            },
            "autoload": {
                "psr-4": {
                    "Laminas\\Json\\": "src/"
                }
            },
            "notification-url": "https://packagist.org/downloads/",
            "license": [
                "BSD-3-Clause"
            ],
            "description": "provides convenience methods for serializing native PHP to JSON and decoding JSON to native PHP",
            "homepage": "https://laminas.dev",
            "keywords": [
                "json",
                "laminas"
            ],
            "support": {
                "chat": "https://laminas.dev/chat",
                "docs": "https://docs.laminas.dev/laminas-json/",
                "forum": "https://discourse.laminas.dev",
                "issues": "https://github.com/laminas/laminas-json/issues",
                "rss": "https://github.com/laminas/laminas-json/releases.atom",
                "source": "https://github.com/laminas/laminas-json"
            },
            "time": "2019-12-31T17:15:04+00:00"
        },
        {
            "name": "laminas/laminas-loader",
            "version": "2.6.1",
            "source": {
                "type": "git",
                "url": "https://github.com/laminas/laminas-loader.git",
                "reference": "5d01c2c237ae9e68bec262f339947e2ea18979bc"
            },
            "dist": {
                "type": "zip",
                "url": "https://api.github.com/repos/laminas/laminas-loader/zipball/5d01c2c237ae9e68bec262f339947e2ea18979bc",
                "reference": "5d01c2c237ae9e68bec262f339947e2ea18979bc",
                "shasum": ""
            },
            "require": {
                "laminas/laminas-zendframework-bridge": "^1.0",
                "php": "^5.6 || ^7.0"
            },
            "replace": {
                "zendframework/zend-loader": "self.version"
            },
            "require-dev": {
                "laminas/laminas-coding-standard": "~1.0.0",
                "phpunit/phpunit": "^5.7.27 || ^6.5.8 || ^7.1.4"
            },
            "type": "library",
            "extra": {
                "branch-alias": {
                    "dev-master": "2.6.x-dev",
                    "dev-develop": "2.7.x-dev"
                }
            },
            "autoload": {
                "psr-4": {
                    "Laminas\\Loader\\": "src/"
                }
            },
            "notification-url": "https://packagist.org/downloads/",
            "license": [
                "BSD-3-Clause"
            ],
            "description": "Autoloading and plugin loading strategies",
            "homepage": "https://laminas.dev",
            "keywords": [
                "laminas",
                "loader"
            ],
            "support": {
                "chat": "https://laminas.dev/chat",
                "docs": "https://docs.laminas.dev/laminas-loader/",
                "forum": "https://discourse.laminas.dev",
                "issues": "https://github.com/laminas/laminas-loader/issues",
                "rss": "https://github.com/laminas/laminas-loader/releases.atom",
                "source": "https://github.com/laminas/laminas-loader"
            },
            "time": "2019-12-31T17:18:27+00:00"
        },
        {
            "name": "laminas/laminas-mail",
            "version": "2.12.3",
            "source": {
                "type": "git",
                "url": "https://github.com/laminas/laminas-mail.git",
                "reference": "c154a733b122539ac2c894561996c770db289f70"
            },
            "dist": {
                "type": "zip",
                "url": "https://api.github.com/repos/laminas/laminas-mail/zipball/c154a733b122539ac2c894561996c770db289f70",
                "reference": "c154a733b122539ac2c894561996c770db289f70",
                "shasum": ""
            },
            "require": {
                "ext-iconv": "*",
                "laminas/laminas-loader": "^2.5",
                "laminas/laminas-mime": "^2.5",
                "laminas/laminas-stdlib": "^2.7 || ^3.0",
                "laminas/laminas-validator": "^2.10.2",
                "laminas/laminas-zendframework-bridge": "^1.0",
                "php": "^7.1",
                "true/punycode": "^2.1"
            },
            "replace": {
                "zendframework/zend-mail": "^2.10.0"
            },
            "require-dev": {
                "laminas/laminas-coding-standard": "~1.0.0",
                "laminas/laminas-config": "^2.6",
                "laminas/laminas-crypt": "^2.6 || ^3.0",
                "laminas/laminas-servicemanager": "^3.2.1",
                "phpunit/phpunit": "^7.5.20"
            },
            "suggest": {
                "laminas/laminas-crypt": "Crammd5 support in SMTP Auth",
                "laminas/laminas-servicemanager": "^2.7.10 || ^3.3.1 when using SMTP to deliver messages"
            },
            "type": "library",
            "extra": {
                "laminas": {
                    "component": "Laminas\\Mail",
                    "config-provider": "Laminas\\Mail\\ConfigProvider"
                }
            },
            "autoload": {
                "psr-4": {
                    "Laminas\\Mail\\": "src/"
                }
            },
            "notification-url": "https://packagist.org/downloads/",
            "license": [
                "BSD-3-Clause"
            ],
            "description": "Provides generalized functionality to compose and send both text and MIME-compliant multipart e-mail messages",
            "homepage": "https://laminas.dev",
            "keywords": [
                "laminas",
                "mail"
            ],
            "support": {
                "chat": "https://laminas.dev/chat",
                "docs": "https://docs.laminas.dev/laminas-mail/",
                "forum": "https://discourse.laminas.dev",
                "issues": "https://github.com/laminas/laminas-mail/issues",
                "rss": "https://github.com/laminas/laminas-mail/releases.atom",
                "source": "https://github.com/laminas/laminas-mail"
            },
            "funding": [
                {
                    "url": "https://funding.communitybridge.org/projects/laminas-project",
                    "type": "community_bridge"
                }
            ],
            "time": "2020-08-12T14:51:33+00:00"
        },
        {
            "name": "laminas/laminas-mime",
            "version": "2.7.4",
            "source": {
                "type": "git",
                "url": "https://github.com/laminas/laminas-mime.git",
                "reference": "e45a7d856bf7b4a7b5bd00d6371f9961dc233add"
            },
            "dist": {
                "type": "zip",
                "url": "https://api.github.com/repos/laminas/laminas-mime/zipball/e45a7d856bf7b4a7b5bd00d6371f9961dc233add",
                "reference": "e45a7d856bf7b4a7b5bd00d6371f9961dc233add",
                "shasum": ""
            },
            "require": {
                "laminas/laminas-stdlib": "^2.7 || ^3.0",
                "laminas/laminas-zendframework-bridge": "^1.0",
                "php": "^5.6 || ^7.0"
            },
            "replace": {
                "zendframework/zend-mime": "^2.7.2"
            },
            "require-dev": {
                "laminas/laminas-coding-standard": "~1.0.0",
                "laminas/laminas-mail": "^2.6",
                "phpunit/phpunit": "^5.7.27 || ^6.5.14 || ^7.5.20"
            },
            "suggest": {
                "laminas/laminas-mail": "Laminas\\Mail component"
            },
            "type": "library",
            "extra": {
                "branch-alias": {
                    "dev-master": "2.7.x-dev",
                    "dev-develop": "2.8.x-dev"
                }
            },
            "autoload": {
                "psr-4": {
                    "Laminas\\Mime\\": "src/"
                }
            },
            "notification-url": "https://packagist.org/downloads/",
            "license": [
                "BSD-3-Clause"
            ],
            "description": "Create and parse MIME messages and parts",
            "homepage": "https://laminas.dev",
            "keywords": [
                "laminas",
                "mime"
            ],
            "support": {
                "chat": "https://laminas.dev/chat",
                "docs": "https://docs.laminas.dev/laminas-mime/",
                "forum": "https://discourse.laminas.dev",
                "issues": "https://github.com/laminas/laminas-mime/issues",
                "rss": "https://github.com/laminas/laminas-mime/releases.atom",
                "source": "https://github.com/laminas/laminas-mime"
            },
            "time": "2020-03-29T13:12:07+00:00"
        },
        {
            "name": "laminas/laminas-serializer",
            "version": "2.9.1",
            "source": {
                "type": "git",
                "url": "https://github.com/laminas/laminas-serializer.git",
                "reference": "c1c9361f114271b0736db74e0083a919081af5e0"
            },
            "dist": {
                "type": "zip",
                "url": "https://api.github.com/repos/laminas/laminas-serializer/zipball/c1c9361f114271b0736db74e0083a919081af5e0",
                "reference": "c1c9361f114271b0736db74e0083a919081af5e0",
                "shasum": ""
            },
            "require": {
                "laminas/laminas-json": "^2.5 || ^3.0",
                "laminas/laminas-stdlib": "^2.7 || ^3.0",
                "laminas/laminas-zendframework-bridge": "^1.0",
                "php": "^5.6 || ^7.0"
            },
            "replace": {
                "zendframework/zend-serializer": "self.version"
            },
            "require-dev": {
                "laminas/laminas-coding-standard": "~1.0.0",
                "laminas/laminas-math": "^2.6 || ^3.0",
                "laminas/laminas-servicemanager": "^2.7.5 || ^3.0.3",
                "phpunit/phpunit": "^5.7.27 || ^6.5.14 || ^7.5.16"
            },
            "suggest": {
                "laminas/laminas-math": "(^2.6 || ^3.0) To support Python Pickle serialization",
                "laminas/laminas-servicemanager": "(^2.7.5 || ^3.0.3) To support plugin manager support"
            },
            "type": "library",
            "extra": {
                "branch-alias": {
                    "dev-master": "2.9.x-dev",
                    "dev-develop": "2.10.x-dev"
                },
                "laminas": {
                    "component": "Laminas\\Serializer",
                    "config-provider": "Laminas\\Serializer\\ConfigProvider"
                }
            },
            "autoload": {
                "psr-4": {
                    "Laminas\\Serializer\\": "src/"
                }
            },
            "notification-url": "https://packagist.org/downloads/",
            "license": [
                "BSD-3-Clause"
            ],
            "description": "Serialize and deserialize PHP structures to a variety of representations",
            "homepage": "https://laminas.dev",
            "keywords": [
                "laminas",
                "serializer"
            ],
            "support": {
                "chat": "https://laminas.dev/chat",
                "docs": "https://docs.laminas.dev/laminas-serializer/",
                "forum": "https://discourse.laminas.dev",
                "issues": "https://github.com/laminas/laminas-serializer/issues",
                "rss": "https://github.com/laminas/laminas-serializer/releases.atom",
                "source": "https://github.com/laminas/laminas-serializer"
            },
            "time": "2019-12-31T17:42:11+00:00"
        },
        {
            "name": "laminas/laminas-servicemanager",
            "version": "3.4.1",
            "source": {
                "type": "git",
                "url": "https://github.com/laminas/laminas-servicemanager.git",
                "reference": "0d4c8628a71fae9f7bd0b1b74b76382e5e9a04b1"
            },
            "dist": {
                "type": "zip",
                "url": "https://api.github.com/repos/laminas/laminas-servicemanager/zipball/0d4c8628a71fae9f7bd0b1b74b76382e5e9a04b1",
                "reference": "0d4c8628a71fae9f7bd0b1b74b76382e5e9a04b1",
                "shasum": ""
            },
            "require": {
                "container-interop/container-interop": "^1.2",
                "laminas/laminas-stdlib": "^3.2.1",
                "laminas/laminas-zendframework-bridge": "^1.0",
                "php": "^5.6 || ^7.0",
                "psr/container": "^1.0"
            },
            "provide": {
                "container-interop/container-interop-implementation": "^1.2",
                "psr/container-implementation": "^1.0"
            },
            "replace": {
                "zendframework/zend-servicemanager": "^3.4.0"
            },
            "require-dev": {
                "laminas/laminas-coding-standard": "~1.0.0",
                "mikey179/vfsstream": "^1.6.5",
                "ocramius/proxy-manager": "^1.0 || ^2.0",
                "phpbench/phpbench": "^0.13.0",
                "phpunit/phpunit": "^5.7.25 || ^6.4.4"
            },
            "suggest": {
                "laminas/laminas-stdlib": "laminas-stdlib ^2.5 if you wish to use the MergeReplaceKey or MergeRemoveKey features in Config instances",
                "ocramius/proxy-manager": "ProxyManager 1.* to handle lazy initialization of services"
            },
            "bin": [
                "bin/generate-deps-for-config-factory",
                "bin/generate-factory-for-class"
            ],
            "type": "library",
            "extra": {
                "branch-alias": {
                    "dev-master": "3.3-dev",
                    "dev-develop": "4.0-dev"
                }
            },
            "autoload": {
                "psr-4": {
                    "Laminas\\ServiceManager\\": "src/"
                }
            },
            "notification-url": "https://packagist.org/downloads/",
            "license": [
                "BSD-3-Clause"
            ],
            "description": "Factory-Driven Dependency Injection Container",
            "homepage": "https://laminas.dev",
            "keywords": [
                "PSR-11",
                "dependency-injection",
                "di",
                "dic",
                "laminas",
                "service-manager",
                "servicemanager"
            ],
            "support": {
                "chat": "https://laminas.dev/chat",
                "docs": "https://docs.laminas.dev/laminas-servicemanager/",
                "forum": "https://discourse.laminas.dev",
                "issues": "https://github.com/laminas/laminas-servicemanager/issues",
                "rss": "https://github.com/laminas/laminas-servicemanager/releases.atom",
                "source": "https://github.com/laminas/laminas-servicemanager"
            },
            "funding": [
                {
                    "url": "https://funding.communitybridge.org/projects/laminas-project",
                    "type": "community_bridge"
                }
            ],
            "time": "2020-05-11T14:43:22+00:00"
        },
        {
            "name": "laminas/laminas-stdlib",
            "version": "3.2.1",
            "source": {
                "type": "git",
                "url": "https://github.com/laminas/laminas-stdlib.git",
                "reference": "2b18347625a2f06a1a485acfbc870f699dbe51c6"
            },
            "dist": {
                "type": "zip",
                "url": "https://api.github.com/repos/laminas/laminas-stdlib/zipball/2b18347625a2f06a1a485acfbc870f699dbe51c6",
                "reference": "2b18347625a2f06a1a485acfbc870f699dbe51c6",
                "shasum": ""
            },
            "require": {
                "laminas/laminas-zendframework-bridge": "^1.0",
                "php": "^5.6 || ^7.0"
            },
            "replace": {
                "zendframework/zend-stdlib": "self.version"
            },
            "require-dev": {
                "laminas/laminas-coding-standard": "~1.0.0",
                "phpbench/phpbench": "^0.13",
                "phpunit/phpunit": "^5.7.27 || ^6.5.8 || ^7.1.2"
            },
            "type": "library",
            "extra": {
                "branch-alias": {
                    "dev-master": "3.2.x-dev",
                    "dev-develop": "3.3.x-dev"
                }
            },
            "autoload": {
                "psr-4": {
                    "Laminas\\Stdlib\\": "src/"
                }
            },
            "notification-url": "https://packagist.org/downloads/",
            "license": [
                "BSD-3-Clause"
            ],
            "description": "SPL extensions, array utilities, error handlers, and more",
            "homepage": "https://laminas.dev",
            "keywords": [
                "laminas",
                "stdlib"
            ],
            "support": {
                "chat": "https://laminas.dev/chat",
                "docs": "https://docs.laminas.dev/laminas-stdlib/",
                "forum": "https://discourse.laminas.dev",
                "issues": "https://github.com/laminas/laminas-stdlib/issues",
                "rss": "https://github.com/laminas/laminas-stdlib/releases.atom",
                "source": "https://github.com/laminas/laminas-stdlib"
            },
            "time": "2019-12-31T17:51:15+00:00"
        },
        {
            "name": "laminas/laminas-validator",
            "version": "2.13.4",
            "source": {
                "type": "git",
                "url": "https://github.com/laminas/laminas-validator.git",
                "reference": "93593684e70b8ed1e870cacd34ca32b0c0ace185"
            },
            "dist": {
                "type": "zip",
                "url": "https://api.github.com/repos/laminas/laminas-validator/zipball/93593684e70b8ed1e870cacd34ca32b0c0ace185",
                "reference": "93593684e70b8ed1e870cacd34ca32b0c0ace185",
                "shasum": ""
            },
            "require": {
                "container-interop/container-interop": "^1.1",
                "laminas/laminas-stdlib": "^3.2.1",
                "laminas/laminas-zendframework-bridge": "^1.0",
                "php": "^7.1"
            },
            "replace": {
                "zendframework/zend-validator": "^2.13.0"
            },
            "require-dev": {
                "laminas/laminas-cache": "^2.6.1",
                "laminas/laminas-coding-standard": "~1.0.0",
                "laminas/laminas-config": "^2.6",
                "laminas/laminas-db": "^2.7",
                "laminas/laminas-filter": "^2.6",
                "laminas/laminas-http": "^2.5.4",
                "laminas/laminas-i18n": "^2.6",
                "laminas/laminas-math": "^2.6",
                "laminas/laminas-servicemanager": "^2.7.5 || ^3.0.3",
                "laminas/laminas-session": "^2.8",
                "laminas/laminas-uri": "^2.5",
                "phpunit/phpunit": "^7.5.20 || ^8.5.2",
                "psr/http-client": "^1.0",
                "psr/http-factory": "^1.0",
                "psr/http-message": "^1.0"
            },
            "suggest": {
                "laminas/laminas-db": "Laminas\\Db component, required by the (No)RecordExists validator",
                "laminas/laminas-filter": "Laminas\\Filter component, required by the Digits validator",
                "laminas/laminas-i18n": "Laminas\\I18n component to allow translation of validation error messages",
                "laminas/laminas-i18n-resources": "Translations of validator messages",
                "laminas/laminas-math": "Laminas\\Math component, required by the Csrf validator",
                "laminas/laminas-servicemanager": "Laminas\\ServiceManager component to allow using the ValidatorPluginManager and validator chains",
                "laminas/laminas-session": "Laminas\\Session component, ^2.8; required by the Csrf validator",
                "laminas/laminas-uri": "Laminas\\Uri component, required by the Uri and Sitemap\\Loc validators",
                "psr/http-message": "psr/http-message, required when validating PSR-7 UploadedFileInterface instances via the Upload and UploadFile validators"
            },
            "type": "library",
            "extra": {
                "branch-alias": {
                    "dev-master": "2.13.x-dev",
                    "dev-develop": "2.14.x-dev"
                },
                "laminas": {
                    "component": "Laminas\\Validator",
                    "config-provider": "Laminas\\Validator\\ConfigProvider"
                }
            },
            "autoload": {
                "psr-4": {
                    "Laminas\\Validator\\": "src/"
                }
            },
            "notification-url": "https://packagist.org/downloads/",
            "license": [
                "BSD-3-Clause"
            ],
            "description": "Validation classes for a wide range of domains, and the ability to chain validators to create complex validation criteria",
            "homepage": "https://laminas.dev",
            "keywords": [
                "laminas",
                "validator"
            ],
            "support": {
                "chat": "https://laminas.dev/chat",
                "docs": "https://docs.laminas.dev/laminas-validator/",
                "forum": "https://discourse.laminas.dev",
                "issues": "https://github.com/laminas/laminas-validator/issues",
                "rss": "https://github.com/laminas/laminas-validator/releases.atom",
                "source": "https://github.com/laminas/laminas-validator"
            },
            "time": "2020-03-31T18:57:01+00:00"
        },
        {
            "name": "laminas/laminas-zendframework-bridge",
            "version": "1.1.1",
            "source": {
                "type": "git",
                "url": "https://github.com/laminas/laminas-zendframework-bridge.git",
                "reference": "6ede70583e101030bcace4dcddd648f760ddf642"
            },
            "dist": {
                "type": "zip",
                "url": "https://api.github.com/repos/laminas/laminas-zendframework-bridge/zipball/6ede70583e101030bcace4dcddd648f760ddf642",
                "reference": "6ede70583e101030bcace4dcddd648f760ddf642",
                "shasum": ""
            },
            "require": {
                "php": "^5.6 || ^7.0 || ^8.0"
            },
            "require-dev": {
                "phpunit/phpunit": "^5.7 || ^6.5 || ^7.5 || ^8.1 || ^9.3",
                "squizlabs/php_codesniffer": "^3.5"
            },
            "type": "library",
            "extra": {
                "laminas": {
                    "module": "Laminas\\ZendFrameworkBridge"
                }
            },
            "autoload": {
                "files": [
                    "src/autoload.php"
                ],
                "psr-4": {
                    "Laminas\\ZendFrameworkBridge\\": "src//"
                }
            },
            "notification-url": "https://packagist.org/downloads/",
            "license": [
                "BSD-3-Clause"
            ],
            "description": "Alias legacy ZF class names to Laminas Project equivalents.",
            "keywords": [
                "ZendFramework",
                "autoloading",
                "laminas",
                "zf"
            ],
            "support": {
                "forum": "https://discourse.laminas.dev/",
                "issues": "https://github.com/laminas/laminas-zendframework-bridge/issues",
                "rss": "https://github.com/laminas/laminas-zendframework-bridge/releases.atom",
                "source": "https://github.com/laminas/laminas-zendframework-bridge"
            },
            "funding": [
                {
                    "url": "https://funding.communitybridge.org/projects/laminas-project",
                    "type": "community_bridge"
                }
            ],
            "time": "2020-09-14T14:23:00+00:00"
        },
        {
            "name": "league/csv",
            "version": "9.5.0",
            "source": {
                "type": "git",
                "url": "https://github.com/thephpleague/csv.git",
                "reference": "b348d09d0d258a4f068efb50a2510dc63101c213"
            },
            "dist": {
                "type": "zip",
                "url": "https://api.github.com/repos/thephpleague/csv/zipball/b348d09d0d258a4f068efb50a2510dc63101c213",
                "reference": "b348d09d0d258a4f068efb50a2510dc63101c213",
                "shasum": ""
            },
            "require": {
                "ext-dom": "*",
                "ext-json": "*",
                "ext-mbstring": "*",
                "php": ">=7.0.10"
            },
            "require-dev": {
                "ext-curl": "*",
                "friendsofphp/php-cs-fixer": "^2.12",
                "phpstan/phpstan": "^0.9.2",
                "phpstan/phpstan-phpunit": "^0.9.4",
                "phpstan/phpstan-strict-rules": "^0.9.0",
                "phpunit/phpunit": "^6.0"
            },
            "suggest": {
                "ext-iconv": "Needed to ease transcoding CSV using iconv stream filters"
            },
            "type": "library",
            "extra": {
                "branch-alias": {
                    "dev-master": "9.x-dev"
                }
            },
            "autoload": {
                "psr-4": {
                    "League\\Csv\\": "src"
                },
                "files": [
                    "src/functions_include.php"
                ]
            },
            "notification-url": "https://packagist.org/downloads/",
            "license": [
                "MIT"
            ],
            "authors": [
                {
                    "name": "Ignace Nyamagana Butera",
                    "email": "nyamsprod@gmail.com",
                    "homepage": "https://github.com/nyamsprod/",
                    "role": "Developer"
                }
            ],
            "description": "Csv data manipulation made easy in PHP",
            "homepage": "http://csv.thephpleague.com",
            "keywords": [
                "csv",
                "export",
                "filter",
                "import",
                "read",
                "write"
            ],
            "support": {
                "docs": "https://csv.thephpleague.com",
                "forum": "https://groups.google.com/forum/#!forum/thephpleague",
                "issues": "https://github.com/thephpleague/csv/issues",
                "rss": "https://github.com/thephpleague/csv/releases.atom",
                "source": "https://github.com/thephpleague/csv"
            },
            "time": "2019-12-15T19:51:41+00:00"
        },
        {
            "name": "mexitek/phpcolors",
            "version": "v1.0.2",
            "source": {
                "type": "git",
                "url": "https://github.com/mexitek/phpColors.git",
                "reference": "4b1ccc920b5fc3749a575c171d2f12fca0ecfded"
            },
            "dist": {
                "type": "zip",
                "url": "https://api.github.com/repos/mexitek/phpColors/zipball/4b1ccc920b5fc3749a575c171d2f12fca0ecfded",
                "reference": "4b1ccc920b5fc3749a575c171d2f12fca0ecfded",
                "shasum": ""
            },
            "require": {
                "php": "^7.2"
            },
            "require-dev": {
                "nette/tester": "^2.3",
                "squizlabs/php_codesniffer": "^3.5"
            },
            "type": "library",
            "autoload": {
                "classmap": [
                    "src"
                ]
            },
            "notification-url": "https://packagist.org/downloads/",
            "license": [
                "MIT"
            ],
            "authors": [
                {
                    "name": "Arlo Carreon",
                    "homepage": "http://arlocarreon.com",
                    "role": "creator"
                }
            ],
            "description": "A series of methods that let you manipulate colors. Just incase you ever need different shades of one color on the fly.",
            "homepage": "http://mexitek.github.com/phpColors/",
            "keywords": [
                "color",
                "css",
                "design",
                "frontend",
                "ui"
            ],
            "support": {
                "issues": "https://github.com/mexitek/phpColors/issues",
                "source": "https://github.com/mexitek/phpColors"
            },
            "time": "2020-11-05T06:04:47+00:00"
        },
        {
            "name": "michelf/php-markdown",
            "version": "1.9.0",
            "source": {
                "type": "git",
                "url": "https://github.com/michelf/php-markdown.git",
                "reference": "c83178d49e372ca967d1a8c77ae4e051b3a3c75c"
            },
            "dist": {
                "type": "zip",
                "url": "https://api.github.com/repos/michelf/php-markdown/zipball/c83178d49e372ca967d1a8c77ae4e051b3a3c75c",
                "reference": "c83178d49e372ca967d1a8c77ae4e051b3a3c75c",
                "shasum": ""
            },
            "require": {
                "php": ">=5.3.0"
            },
            "require-dev": {
                "phpunit/phpunit": ">=4.3 <5.8"
            },
            "type": "library",
            "autoload": {
                "psr-4": {
                    "Michelf\\": "Michelf/"
                }
            },
            "notification-url": "https://packagist.org/downloads/",
            "license": [
                "BSD-3-Clause"
            ],
            "authors": [
                {
                    "name": "Michel Fortin",
                    "email": "michel.fortin@michelf.ca",
                    "homepage": "https://michelf.ca/",
                    "role": "Developer"
                },
                {
                    "name": "John Gruber",
                    "homepage": "https://daringfireball.net/"
                }
            ],
            "description": "PHP Markdown",
            "homepage": "https://michelf.ca/projects/php-markdown/",
            "keywords": [
                "markdown"
            ],
            "support": {
                "issues": "https://github.com/michelf/php-markdown/issues",
                "source": "https://github.com/michelf/php-markdown/tree/1.9.0"
            },
            "time": "2019-12-02T02:32:27+00:00"
        },
        {
            "name": "monolog/monolog",
            "version": "2.1.1",
            "source": {
                "type": "git",
                "url": "https://github.com/Seldaek/monolog.git",
                "reference": "f9eee5cec93dfb313a38b6b288741e84e53f02d5"
            },
            "dist": {
                "type": "zip",
                "url": "https://api.github.com/repos/Seldaek/monolog/zipball/f9eee5cec93dfb313a38b6b288741e84e53f02d5",
                "reference": "f9eee5cec93dfb313a38b6b288741e84e53f02d5",
                "shasum": ""
            },
            "require": {
                "php": ">=7.2",
                "psr/log": "^1.0.1"
            },
            "provide": {
                "psr/log-implementation": "1.0.0"
            },
            "require-dev": {
                "aws/aws-sdk-php": "^2.4.9 || ^3.0",
                "doctrine/couchdb": "~1.0@dev",
                "elasticsearch/elasticsearch": "^6.0",
                "graylog2/gelf-php": "^1.4.2",
                "php-amqplib/php-amqplib": "~2.4",
                "php-console/php-console": "^3.1.3",
                "php-parallel-lint/php-parallel-lint": "^1.0",
                "phpspec/prophecy": "^1.6.1",
                "phpunit/phpunit": "^8.5",
                "predis/predis": "^1.1",
                "rollbar/rollbar": "^1.3",
                "ruflin/elastica": ">=0.90 <3.0",
                "swiftmailer/swiftmailer": "^5.3|^6.0"
            },
            "suggest": {
                "aws/aws-sdk-php": "Allow sending log messages to AWS services like DynamoDB",
                "doctrine/couchdb": "Allow sending log messages to a CouchDB server",
                "elasticsearch/elasticsearch": "Allow sending log messages to an Elasticsearch server via official client",
                "ext-amqp": "Allow sending log messages to an AMQP server (1.0+ required)",
                "ext-mbstring": "Allow to work properly with unicode symbols",
                "ext-mongodb": "Allow sending log messages to a MongoDB server (via driver)",
                "graylog2/gelf-php": "Allow sending log messages to a GrayLog2 server",
                "mongodb/mongodb": "Allow sending log messages to a MongoDB server (via library)",
                "php-amqplib/php-amqplib": "Allow sending log messages to an AMQP server using php-amqplib",
                "php-console/php-console": "Allow sending log messages to Google Chrome",
                "rollbar/rollbar": "Allow sending log messages to Rollbar",
                "ruflin/elastica": "Allow sending log messages to an Elastic Search server"
            },
            "type": "library",
            "extra": {
                "branch-alias": {
                    "dev-master": "2.x-dev"
                }
            },
            "autoload": {
                "psr-4": {
                    "Monolog\\": "src/Monolog"
                }
            },
            "notification-url": "https://packagist.org/downloads/",
            "license": [
                "MIT"
            ],
            "authors": [
                {
                    "name": "Jordi Boggiano",
                    "email": "j.boggiano@seld.be",
                    "homepage": "http://seld.be"
                }
            ],
            "description": "Sends your logs to files, sockets, inboxes, databases and various web services",
            "homepage": "http://github.com/Seldaek/monolog",
            "keywords": [
                "log",
                "logging",
                "psr-3"
            ],
            "support": {
                "issues": "https://github.com/Seldaek/monolog/issues",
                "source": "https://github.com/Seldaek/monolog/tree/2.1.1"
            },
            "funding": [
                {
                    "url": "https://github.com/Seldaek",
                    "type": "github"
                },
                {
                    "url": "https://tidelift.com/funding/github/packagist/monolog/monolog",
                    "type": "tidelift"
                }
            ],
            "time": "2020-07-23T08:41:23+00:00"
        },
        {
            "name": "paragonie/sodium_compat",
            "version": "v1.13.0",
            "source": {
                "type": "git",
                "url": "https://github.com/paragonie/sodium_compat.git",
                "reference": "bbade402cbe84c69b718120911506a3aa2bae653"
            },
            "dist": {
                "type": "zip",
                "url": "https://api.github.com/repos/paragonie/sodium_compat/zipball/bbade402cbe84c69b718120911506a3aa2bae653",
                "reference": "bbade402cbe84c69b718120911506a3aa2bae653",
                "shasum": ""
            },
            "require": {
                "paragonie/random_compat": ">=1",
                "php": "^5.2.4|^5.3|^5.4|^5.5|^5.6|^7|^8"
            },
            "require-dev": {
                "phpunit/phpunit": "^3|^4|^5|^6|^7"
            },
            "suggest": {
                "ext-libsodium": "PHP < 7.0: Better performance, password hashing (Argon2i), secure memory management (memzero), and better security.",
                "ext-sodium": "PHP >= 7.0: Better performance, password hashing (Argon2i), secure memory management (memzero), and better security."
            },
            "type": "library",
            "autoload": {
                "files": [
                    "autoload.php"
                ]
            },
            "notification-url": "https://packagist.org/downloads/",
            "license": [
                "ISC"
            ],
            "authors": [
                {
                    "name": "Paragon Initiative Enterprises",
                    "email": "security@paragonie.com"
                },
                {
                    "name": "Frank Denis",
                    "email": "jedisct1@pureftpd.org"
                }
            ],
            "description": "Pure PHP implementation of libsodium; uses the PHP extension if it exists",
            "keywords": [
                "Authentication",
                "BLAKE2b",
                "ChaCha20",
                "ChaCha20-Poly1305",
                "Chapoly",
                "Curve25519",
                "Ed25519",
                "EdDSA",
                "Edwards-curve Digital Signature Algorithm",
                "Elliptic Curve Diffie-Hellman",
                "Poly1305",
                "Pure-PHP cryptography",
                "RFC 7748",
                "RFC 8032",
                "Salpoly",
                "Salsa20",
                "X25519",
                "XChaCha20-Poly1305",
                "XSalsa20-Poly1305",
                "Xchacha20",
                "Xsalsa20",
                "aead",
                "cryptography",
                "ecdh",
                "elliptic curve",
                "elliptic curve cryptography",
                "encryption",
                "libsodium",
                "php",
                "public-key cryptography",
                "secret-key cryptography",
                "side-channel resistant"
            ],
            "support": {
                "issues": "https://github.com/paragonie/sodium_compat/issues",
                "source": "https://github.com/paragonie/sodium_compat/tree/v1.13.0"
            },
            "time": "2020-03-20T21:48:09+00:00"
        },
        {
            "name": "phpmailer/phpmailer",
            "version": "v6.1.8",
            "source": {
                "type": "git",
                "url": "https://github.com/PHPMailer/PHPMailer.git",
                "reference": "917ab212fa00dc6eacbb26e8bc387ebe40993bc1"
            },
            "dist": {
                "type": "zip",
                "url": "https://api.github.com/repos/PHPMailer/PHPMailer/zipball/917ab212fa00dc6eacbb26e8bc387ebe40993bc1",
                "reference": "917ab212fa00dc6eacbb26e8bc387ebe40993bc1",
                "shasum": ""
            },
            "require": {
                "ext-ctype": "*",
                "ext-filter": "*",
                "ext-hash": "*",
                "php": ">=5.5.0"
            },
            "require-dev": {
                "doctrine/annotations": "^1.2",
                "friendsofphp/php-cs-fixer": "^2.2",
                "phpunit/phpunit": "^4.8 || ^5.7"
            },
            "suggest": {
                "ext-mbstring": "Needed to send email in multibyte encoding charset",
                "hayageek/oauth2-yahoo": "Needed for Yahoo XOAUTH2 authentication",
                "league/oauth2-google": "Needed for Google XOAUTH2 authentication",
                "psr/log": "For optional PSR-3 debug logging",
                "stevenmaguire/oauth2-microsoft": "Needed for Microsoft XOAUTH2 authentication",
                "symfony/polyfill-mbstring": "To support UTF-8 if the Mbstring PHP extension is not enabled (^1.2)"
            },
            "type": "library",
            "autoload": {
                "psr-4": {
                    "PHPMailer\\PHPMailer\\": "src/"
                }
            },
            "notification-url": "https://packagist.org/downloads/",
            "license": [
                "LGPL-2.1-only"
            ],
            "authors": [
                {
                    "name": "Marcus Bointon",
                    "email": "phpmailer@synchromedia.co.uk"
                },
                {
                    "name": "Jim Jagielski",
                    "email": "jimjag@gmail.com"
                },
                {
                    "name": "Andy Prevost",
                    "email": "codeworxtech@users.sourceforge.net"
                },
                {
                    "name": "Brent R. Matzelle"
                }
            ],
            "description": "PHPMailer is a full-featured email creation and transfer class for PHP",
            "support": {
                "issues": "https://github.com/PHPMailer/PHPMailer/issues",
                "source": "https://github.com/PHPMailer/PHPMailer/tree/v6.1.8"
            },
            "funding": [
                {
                    "url": "https://github.com/synchro",
                    "type": "github"
                }
            ],
            "time": "2020-10-09T14:55:58+00:00"
        },
        {
            "name": "psr/cache",
            "version": "1.0.1",
            "source": {
                "type": "git",
                "url": "https://github.com/php-fig/cache.git",
                "reference": "d11b50ad223250cf17b86e38383413f5a6764bf8"
            },
            "dist": {
                "type": "zip",
                "url": "https://api.github.com/repos/php-fig/cache/zipball/d11b50ad223250cf17b86e38383413f5a6764bf8",
                "reference": "d11b50ad223250cf17b86e38383413f5a6764bf8",
                "shasum": ""
            },
            "require": {
                "php": ">=5.3.0"
            },
            "type": "library",
            "extra": {
                "branch-alias": {
                    "dev-master": "1.0.x-dev"
                }
            },
            "autoload": {
                "psr-4": {
                    "Psr\\Cache\\": "src/"
                }
            },
            "notification-url": "https://packagist.org/downloads/",
            "license": [
                "MIT"
            ],
            "authors": [
                {
                    "name": "PHP-FIG",
                    "homepage": "http://www.php-fig.org/"
                }
            ],
            "description": "Common interface for caching libraries",
            "keywords": [
                "cache",
                "psr",
                "psr-6"
            ],
            "support": {
                "source": "https://github.com/php-fig/cache/tree/master"
            },
            "time": "2016-08-06T20:24:11+00:00"
        },
        {
            "name": "psr/container",
            "version": "1.0.0",
            "source": {
                "type": "git",
                "url": "https://github.com/php-fig/container.git",
                "reference": "b7ce3b176482dbbc1245ebf52b181af44c2cf55f"
            },
            "dist": {
                "type": "zip",
                "url": "https://api.github.com/repos/php-fig/container/zipball/b7ce3b176482dbbc1245ebf52b181af44c2cf55f",
                "reference": "b7ce3b176482dbbc1245ebf52b181af44c2cf55f",
                "shasum": ""
            },
            "require": {
                "php": ">=5.3.0"
            },
            "type": "library",
            "extra": {
                "branch-alias": {
                    "dev-master": "1.0.x-dev"
                }
            },
            "autoload": {
                "psr-4": {
                    "Psr\\Container\\": "src/"
                }
            },
            "notification-url": "https://packagist.org/downloads/",
            "license": [
                "MIT"
            ],
            "authors": [
                {
                    "name": "PHP-FIG",
                    "homepage": "http://www.php-fig.org/"
                }
            ],
            "description": "Common Container Interface (PHP FIG PSR-11)",
            "homepage": "https://github.com/php-fig/container",
            "keywords": [
                "PSR-11",
                "container",
                "container-interface",
                "container-interop",
                "psr"
            ],
            "support": {
                "issues": "https://github.com/php-fig/container/issues",
                "source": "https://github.com/php-fig/container/tree/master"
            },
            "time": "2017-02-14T16:28:37+00:00"
        },
        {
            "name": "psr/http-message",
            "version": "1.0.1",
            "source": {
                "type": "git",
                "url": "https://github.com/php-fig/http-message.git",
                "reference": "f6561bf28d520154e4b0ec72be95418abe6d9363"
            },
            "dist": {
                "type": "zip",
                "url": "https://api.github.com/repos/php-fig/http-message/zipball/f6561bf28d520154e4b0ec72be95418abe6d9363",
                "reference": "f6561bf28d520154e4b0ec72be95418abe6d9363",
                "shasum": ""
            },
            "require": {
                "php": ">=5.3.0"
            },
            "type": "library",
            "extra": {
                "branch-alias": {
                    "dev-master": "1.0.x-dev"
                }
            },
            "autoload": {
                "psr-4": {
                    "Psr\\Http\\Message\\": "src/"
                }
            },
            "notification-url": "https://packagist.org/downloads/",
            "license": [
                "MIT"
            ],
            "authors": [
                {
                    "name": "PHP-FIG",
                    "homepage": "http://www.php-fig.org/"
                }
            ],
            "description": "Common interface for HTTP messages",
            "homepage": "https://github.com/php-fig/http-message",
            "keywords": [
                "http",
                "http-message",
                "psr",
                "psr-7",
                "request",
                "response"
            ],
            "support": {
                "source": "https://github.com/php-fig/http-message/tree/master"
            },
            "time": "2016-08-06T14:39:51+00:00"
        },
        {
            "name": "psr/log",
            "version": "1.1.3",
            "source": {
                "type": "git",
                "url": "https://github.com/php-fig/log.git",
                "reference": "0f73288fd15629204f9d42b7055f72dacbe811fc"
            },
            "dist": {
                "type": "zip",
                "url": "https://api.github.com/repos/php-fig/log/zipball/0f73288fd15629204f9d42b7055f72dacbe811fc",
                "reference": "0f73288fd15629204f9d42b7055f72dacbe811fc",
                "shasum": ""
            },
            "require": {
                "php": ">=5.3.0"
            },
            "type": "library",
            "extra": {
                "branch-alias": {
                    "dev-master": "1.1.x-dev"
                }
            },
            "autoload": {
                "psr-4": {
                    "Psr\\Log\\": "Psr/Log/"
                }
            },
            "notification-url": "https://packagist.org/downloads/",
            "license": [
                "MIT"
            ],
            "authors": [
                {
                    "name": "PHP-FIG",
                    "homepage": "http://www.php-fig.org/"
                }
            ],
            "description": "Common interface for logging libraries",
            "homepage": "https://github.com/php-fig/log",
            "keywords": [
                "log",
                "psr",
                "psr-3"
            ],
            "support": {
                "source": "https://github.com/php-fig/log/tree/1.1.3"
            },
            "time": "2020-03-23T09:12:05+00:00"
        },
        {
            "name": "psr/simple-cache",
            "version": "1.0.1",
            "source": {
                "type": "git",
                "url": "https://github.com/php-fig/simple-cache.git",
                "reference": "408d5eafb83c57f6365a3ca330ff23aa4a5fa39b"
            },
            "dist": {
                "type": "zip",
                "url": "https://api.github.com/repos/php-fig/simple-cache/zipball/408d5eafb83c57f6365a3ca330ff23aa4a5fa39b",
                "reference": "408d5eafb83c57f6365a3ca330ff23aa4a5fa39b",
                "shasum": ""
            },
            "require": {
                "php": ">=5.3.0"
            },
            "type": "library",
            "extra": {
                "branch-alias": {
                    "dev-master": "1.0.x-dev"
                }
            },
            "autoload": {
                "psr-4": {
                    "Psr\\SimpleCache\\": "src/"
                }
            },
            "notification-url": "https://packagist.org/downloads/",
            "license": [
                "MIT"
            ],
            "authors": [
                {
                    "name": "PHP-FIG",
                    "homepage": "http://www.php-fig.org/"
                }
            ],
            "description": "Common interfaces for simple caching",
            "keywords": [
                "cache",
                "caching",
                "psr",
                "psr-16",
                "simple-cache"
            ],
            "support": {
                "source": "https://github.com/php-fig/simple-cache/tree/master"
            },
            "time": "2017-10-23T01:57:42+00:00"
        },
        {
            "name": "ralouphie/getallheaders",
            "version": "3.0.3",
            "source": {
                "type": "git",
                "url": "https://github.com/ralouphie/getallheaders.git",
                "reference": "120b605dfeb996808c31b6477290a714d356e822"
            },
            "dist": {
                "type": "zip",
                "url": "https://api.github.com/repos/ralouphie/getallheaders/zipball/120b605dfeb996808c31b6477290a714d356e822",
                "reference": "120b605dfeb996808c31b6477290a714d356e822",
                "shasum": ""
            },
            "require": {
                "php": ">=5.6"
            },
            "require-dev": {
                "php-coveralls/php-coveralls": "^2.1",
                "phpunit/phpunit": "^5 || ^6.5"
            },
            "type": "library",
            "autoload": {
                "files": [
                    "src/getallheaders.php"
                ]
            },
            "notification-url": "https://packagist.org/downloads/",
            "license": [
                "MIT"
            ],
            "authors": [
                {
                    "name": "Ralph Khattar",
                    "email": "ralph.khattar@gmail.com"
                }
            ],
            "description": "A polyfill for getallheaders.",
            "support": {
                "issues": "https://github.com/ralouphie/getallheaders/issues",
                "source": "https://github.com/ralouphie/getallheaders/tree/develop"
            },
            "time": "2019-03-08T08:55:37+00:00"
        },
        {
            "name": "ramsey/collection",
            "version": "1.1.1",
            "source": {
                "type": "git",
                "url": "https://github.com/ramsey/collection.git",
                "reference": "24d93aefb2cd786b7edd9f45b554aea20b28b9b1"
            },
            "dist": {
                "type": "zip",
                "url": "https://api.github.com/repos/ramsey/collection/zipball/24d93aefb2cd786b7edd9f45b554aea20b28b9b1",
                "reference": "24d93aefb2cd786b7edd9f45b554aea20b28b9b1",
                "shasum": ""
            },
            "require": {
                "php": "^7.2 || ^8"
            },
            "require-dev": {
                "captainhook/captainhook": "^5.3",
                "dealerdirect/phpcodesniffer-composer-installer": "^0.7.0",
                "ergebnis/composer-normalize": "^2.6",
                "fzaninotto/faker": "^1.5",
                "hamcrest/hamcrest-php": "^2",
                "jangregor/phpstan-prophecy": "^0.6",
                "mockery/mockery": "^1.3",
                "phpstan/extension-installer": "^1",
                "phpstan/phpstan": "^0.12.32",
                "phpstan/phpstan-mockery": "^0.12.5",
                "phpstan/phpstan-phpunit": "^0.12.11",
                "phpunit/phpunit": "^8.5",
                "psy/psysh": "^0.10.4",
                "slevomat/coding-standard": "^6.3",
                "squizlabs/php_codesniffer": "^3.5",
                "vimeo/psalm": "^3.12.2"
            },
            "type": "library",
            "autoload": {
                "psr-4": {
                    "Ramsey\\Collection\\": "src/"
                }
            },
            "notification-url": "https://packagist.org/downloads/",
            "license": [
                "MIT"
            ],
            "authors": [
                {
                    "name": "Ben Ramsey",
                    "email": "ben@benramsey.com",
                    "homepage": "https://benramsey.com"
                }
            ],
            "description": "A PHP 7.2+ library for representing and manipulating collections.",
            "keywords": [
                "array",
                "collection",
                "hash",
                "map",
                "queue",
                "set"
            ],
            "support": {
                "issues": "https://github.com/ramsey/collection/issues",
                "source": "https://github.com/ramsey/collection/tree/1.1.1"
            },
            "funding": [
                {
                    "url": "https://github.com/ramsey",
                    "type": "github"
                }
            ],
            "time": "2020-09-10T20:58:17+00:00"
        },
        {
            "name": "ramsey/uuid",
            "version": "4.1.1",
            "source": {
                "type": "git",
                "url": "https://github.com/ramsey/uuid.git",
                "reference": "cd4032040a750077205918c86049aa0f43d22947"
            },
            "dist": {
                "type": "zip",
                "url": "https://api.github.com/repos/ramsey/uuid/zipball/cd4032040a750077205918c86049aa0f43d22947",
                "reference": "cd4032040a750077205918c86049aa0f43d22947",
                "shasum": ""
            },
            "require": {
                "brick/math": "^0.8 || ^0.9",
                "ext-json": "*",
                "php": "^7.2 || ^8",
                "ramsey/collection": "^1.0",
                "symfony/polyfill-ctype": "^1.8"
            },
            "replace": {
                "rhumsaa/uuid": "self.version"
            },
            "require-dev": {
                "codeception/aspect-mock": "^3",
                "dealerdirect/phpcodesniffer-composer-installer": "^0.6.2 || ^0.7.0",
                "doctrine/annotations": "^1.8",
                "goaop/framework": "^2",
                "mockery/mockery": "^1.3",
                "moontoast/math": "^1.1",
                "paragonie/random-lib": "^2",
                "php-mock/php-mock-mockery": "^1.3",
                "php-mock/php-mock-phpunit": "^2.5",
                "php-parallel-lint/php-parallel-lint": "^1.1",
                "phpbench/phpbench": "^0.17.1",
                "phpstan/extension-installer": "^1.0",
                "phpstan/phpstan": "^0.12",
                "phpstan/phpstan-mockery": "^0.12",
                "phpstan/phpstan-phpunit": "^0.12",
                "phpunit/phpunit": "^8.5",
                "psy/psysh": "^0.10.0",
                "slevomat/coding-standard": "^6.0",
                "squizlabs/php_codesniffer": "^3.5",
                "vimeo/psalm": "3.9.4"
            },
            "suggest": {
                "ext-bcmath": "Enables faster math with arbitrary-precision integers using BCMath.",
                "ext-ctype": "Enables faster processing of character classification using ctype functions.",
                "ext-gmp": "Enables faster math with arbitrary-precision integers using GMP.",
                "ext-uuid": "Enables the use of PeclUuidTimeGenerator and PeclUuidRandomGenerator.",
                "paragonie/random-lib": "Provides RandomLib for use with the RandomLibAdapter",
                "ramsey/uuid-doctrine": "Allows the use of Ramsey\\Uuid\\Uuid as Doctrine field type."
            },
            "type": "library",
            "extra": {
                "branch-alias": {
                    "dev-master": "4.x-dev"
                }
            },
            "autoload": {
                "psr-4": {
                    "Ramsey\\Uuid\\": "src/"
                },
                "files": [
                    "src/functions.php"
                ]
            },
            "notification-url": "https://packagist.org/downloads/",
            "license": [
                "MIT"
            ],
            "description": "A PHP library for generating and working with universally unique identifiers (UUIDs).",
            "homepage": "https://github.com/ramsey/uuid",
            "keywords": [
                "guid",
                "identifier",
                "uuid"
            ],
            "support": {
                "issues": "https://github.com/ramsey/uuid/issues",
                "rss": "https://github.com/ramsey/uuid/releases.atom",
                "source": "https://github.com/ramsey/uuid"
            },
            "funding": [
                {
                    "url": "https://github.com/ramsey",
                    "type": "github"
                }
            ],
            "time": "2020-08-18T17:17:46+00:00"
        },
        {
            "name": "rlanvin/php-rrule",
            "version": "v2.2.0",
            "source": {
                "type": "git",
                "url": "https://github.com/rlanvin/php-rrule.git",
                "reference": "931d53d162cd84b46f6fa388cb4ea916bec02c18"
            },
            "dist": {
                "type": "zip",
                "url": "https://api.github.com/repos/rlanvin/php-rrule/zipball/931d53d162cd84b46f6fa388cb4ea916bec02c18",
                "reference": "931d53d162cd84b46f6fa388cb4ea916bec02c18",
                "shasum": ""
            },
            "require": {
                "php": ">=5.6.0"
            },
            "require-dev": {
                "phpmd/phpmd": "@stable",
                "phpunit/phpunit": "^4.8|^5.5|^6.5"
            },
            "suggest": {
                "ext-intl": "Intl extension is needed for humanReadable()"
            },
            "type": "library",
            "autoload": {
                "psr-4": {
                    "RRule\\": "src/"
                }
            },
            "notification-url": "https://packagist.org/downloads/",
            "license": [
                "MIT"
            ],
            "description": "Lightweight and fast recurrence rules for PHP (RFC 5545)",
            "homepage": "https://github.com/rlanvin/php-rrule",
            "keywords": [
                "date",
                "ical",
                "recurrence",
                "recurring",
                "rrule"
            ],
            "support": {
                "issues": "https://github.com/rlanvin/php-rrule/issues",
                "source": "https://github.com/rlanvin/php-rrule/tree/v2.2.0"
            },
            "time": "2019-11-01T11:51:17+00:00"
        },
        {
            "name": "sabre/dav",
            "version": "4.1.3",
            "source": {
                "type": "git",
                "url": "https://github.com/sabre-io/dav.git",
                "reference": "b903eeedfbdcd6cab7935661ec6dc2d90cdf8a1e"
            },
            "dist": {
                "type": "zip",
                "url": "https://api.github.com/repos/sabre-io/dav/zipball/b903eeedfbdcd6cab7935661ec6dc2d90cdf8a1e",
                "reference": "b903eeedfbdcd6cab7935661ec6dc2d90cdf8a1e",
                "shasum": ""
            },
            "require": {
                "ext-ctype": "*",
                "ext-date": "*",
                "ext-dom": "*",
                "ext-iconv": "*",
                "ext-json": "*",
                "ext-mbstring": "*",
                "ext-pcre": "*",
                "ext-simplexml": "*",
                "ext-spl": "*",
                "lib-libxml": ">=2.7.0",
                "php": "^7.1.0 || ^8.0",
                "psr/log": "^1.0",
                "sabre/event": "^5.0",
                "sabre/http": "^5.0.5",
                "sabre/uri": "^2.0",
                "sabre/vobject": "^4.2.1",
                "sabre/xml": "^2.0.1"
            },
            "require-dev": {
                "evert/phpdoc-md": "~0.1.0",
                "friendsofphp/php-cs-fixer": "^2.16.7",
                "monolog/monolog": "^1.18",
                "phpstan/phpstan": "^0.12",
                "phpunit/phpunit": "^7.5 || ^8.5 || ^9.0"
            },
            "suggest": {
                "ext-curl": "*",
                "ext-imap": "*",
                "ext-pdo": "*"
            },
            "bin": [
                "bin/sabredav",
                "bin/naturalselection"
            ],
            "type": "library",
            "autoload": {
                "psr-4": {
                    "Sabre\\DAV\\": "lib/DAV/",
                    "Sabre\\DAVACL\\": "lib/DAVACL/",
                    "Sabre\\CalDAV\\": "lib/CalDAV/",
                    "Sabre\\CardDAV\\": "lib/CardDAV/"
                }
            },
            "notification-url": "https://packagist.org/downloads/",
            "license": [
                "BSD-3-Clause"
            ],
            "authors": [
                {
                    "name": "Evert Pot",
                    "email": "me@evertpot.com",
                    "homepage": "http://evertpot.com/",
                    "role": "Developer"
                }
            ],
            "description": "WebDAV Framework for PHP",
            "homepage": "http://sabre.io/",
            "keywords": [
                "CalDAV",
                "CardDAV",
                "WebDAV",
                "framework",
                "iCalendar"
            ],
            "support": {
                "forum": "https://groups.google.com/group/sabredav-discuss",
                "issues": "https://github.com/sabre-io/dav/issues",
                "source": "https://github.com/fruux/sabre-dav"
            },
            "time": "2020-11-09T07:48:35+00:00"
        },
        {
            "name": "sabre/event",
            "version": "5.1.2",
            "source": {
                "type": "git",
                "url": "https://github.com/sabre-io/event.git",
                "reference": "c120bec57c17b6251a496efc82b732418b49d50a"
            },
            "dist": {
                "type": "zip",
                "url": "https://api.github.com/repos/sabre-io/event/zipball/c120bec57c17b6251a496efc82b732418b49d50a",
                "reference": "c120bec57c17b6251a496efc82b732418b49d50a",
                "shasum": ""
            },
            "require": {
                "php": "^7.1 || ^8.0"
            },
            "require-dev": {
                "friendsofphp/php-cs-fixer": "~2.16.1",
                "phpstan/phpstan": "^0.12",
                "phpunit/phpunit": "^7.5 || ^8.5 || ^9.0"
            },
            "type": "library",
            "autoload": {
                "psr-4": {
                    "Sabre\\Event\\": "lib/"
                },
                "files": [
                    "lib/coroutine.php",
                    "lib/Loop/functions.php",
                    "lib/Promise/functions.php"
                ]
            },
            "notification-url": "https://packagist.org/downloads/",
            "license": [
                "BSD-3-Clause"
            ],
            "authors": [
                {
                    "name": "Evert Pot",
                    "email": "me@evertpot.com",
                    "homepage": "http://evertpot.com/",
                    "role": "Developer"
                }
            ],
            "description": "sabre/event is a library for lightweight event-based programming",
            "homepage": "http://sabre.io/event/",
            "keywords": [
                "EventEmitter",
                "async",
                "coroutine",
                "eventloop",
                "events",
                "hooks",
                "plugin",
                "promise",
                "reactor",
                "signal"
            ],
            "support": {
                "forum": "https://groups.google.com/group/sabredav-discuss",
                "issues": "https://github.com/sabre-io/event/issues",
                "source": "https://github.com/fruux/sabre-event"
            },
            "time": "2020-10-03T11:02:22+00:00"
        },
        {
            "name": "sabre/http",
            "version": "5.1.1",
            "source": {
                "type": "git",
                "url": "https://github.com/sabre-io/http.git",
                "reference": "d0aafede6961df6195ce7a8dad49296b0aaee22e"
            },
            "dist": {
                "type": "zip",
                "url": "https://api.github.com/repos/sabre-io/http/zipball/d0aafede6961df6195ce7a8dad49296b0aaee22e",
                "reference": "d0aafede6961df6195ce7a8dad49296b0aaee22e",
                "shasum": ""
            },
            "require": {
                "ext-ctype": "*",
                "ext-curl": "*",
                "ext-mbstring": "*",
                "php": "^7.1 || ^8.0",
                "sabre/event": ">=4.0 <6.0",
                "sabre/uri": "^2.0"
            },
            "require-dev": {
                "friendsofphp/php-cs-fixer": "~2.16.1",
                "phpstan/phpstan": "^0.12",
                "phpunit/phpunit": "^7.5 || ^8.5 || ^9.0"
            },
            "suggest": {
                "ext-curl": " to make http requests with the Client class"
            },
            "type": "library",
            "autoload": {
                "files": [
                    "lib/functions.php"
                ],
                "psr-4": {
                    "Sabre\\HTTP\\": "lib/"
                }
            },
            "notification-url": "https://packagist.org/downloads/",
            "license": [
                "BSD-3-Clause"
            ],
            "authors": [
                {
                    "name": "Evert Pot",
                    "email": "me@evertpot.com",
                    "homepage": "http://evertpot.com/",
                    "role": "Developer"
                }
            ],
            "description": "The sabre/http library provides utilities for dealing with http requests and responses. ",
            "homepage": "https://github.com/fruux/sabre-http",
            "keywords": [
                "http"
            ],
            "support": {
                "forum": "https://groups.google.com/group/sabredav-discuss",
                "issues": "https://github.com/sabre-io/http/issues",
                "source": "https://github.com/fruux/sabre-http"
            },
            "time": "2020-10-03T11:27:32+00:00"
        },
        {
            "name": "sabre/uri",
            "version": "2.2.1",
            "source": {
                "type": "git",
                "url": "https://github.com/sabre-io/uri.git",
                "reference": "f502edffafea8d746825bd5f0b923a60fd2715ff"
            },
            "dist": {
                "type": "zip",
                "url": "https://api.github.com/repos/sabre-io/uri/zipball/f502edffafea8d746825bd5f0b923a60fd2715ff",
                "reference": "f502edffafea8d746825bd5f0b923a60fd2715ff",
                "shasum": ""
            },
            "require": {
                "php": "^7.1 || ^8.0"
            },
            "require-dev": {
                "friendsofphp/php-cs-fixer": "~2.16.1",
                "phpstan/phpstan": "^0.12",
                "phpunit/phpunit": "^7.5 || ^8.5 || ^9.0"
            },
            "type": "library",
            "autoload": {
                "files": [
                    "lib/functions.php"
                ],
                "psr-4": {
                    "Sabre\\Uri\\": "lib/"
                }
            },
            "notification-url": "https://packagist.org/downloads/",
            "license": [
                "BSD-3-Clause"
            ],
            "authors": [
                {
                    "name": "Evert Pot",
                    "email": "me@evertpot.com",
                    "homepage": "http://evertpot.com/",
                    "role": "Developer"
                }
            ],
            "description": "Functions for making sense out of URIs.",
            "homepage": "http://sabre.io/uri/",
            "keywords": [
                "rfc3986",
                "uri",
                "url"
            ],
            "support": {
                "forum": "https://groups.google.com/group/sabredav-discuss",
                "issues": "https://github.com/sabre-io/uri/issues",
                "source": "https://github.com/fruux/sabre-uri"
            },
            "time": "2020-10-03T10:33:23+00:00"
        },
        {
            "name": "sabre/vobject",
            "version": "4.3.3",
            "source": {
                "type": "git",
                "url": "https://github.com/sabre-io/vobject.git",
                "reference": "58f9f9b46a1080c0130bd86f4df9a568aacb9c79"
            },
            "dist": {
                "type": "zip",
                "url": "https://api.github.com/repos/sabre-io/vobject/zipball/58f9f9b46a1080c0130bd86f4df9a568aacb9c79",
                "reference": "58f9f9b46a1080c0130bd86f4df9a568aacb9c79",
                "shasum": ""
            },
            "require": {
                "ext-mbstring": "*",
                "php": "^7.1 || ^8.0",
                "sabre/xml": "^2.1"
            },
            "require-dev": {
                "friendsofphp/php-cs-fixer": "~2.16.7",
                "phpstan/phpstan": "^0.12",
                "phpunit/phpunit": "^7.5 || ^8.5 || ^9.0"
            },
            "suggest": {
                "hoa/bench": "If you would like to run the benchmark scripts"
            },
            "bin": [
                "bin/vobject",
                "bin/generate_vcards"
            ],
            "type": "library",
            "extra": {
                "branch-alias": {
                    "dev-master": "4.0.x-dev"
                }
            },
            "autoload": {
                "psr-4": {
                    "Sabre\\VObject\\": "lib/"
                }
            },
            "notification-url": "https://packagist.org/downloads/",
            "license": [
                "BSD-3-Clause"
            ],
            "authors": [
                {
                    "name": "Evert Pot",
                    "email": "me@evertpot.com",
                    "homepage": "http://evertpot.com/",
                    "role": "Developer"
                },
                {
                    "name": "Dominik Tobschall",
                    "email": "dominik@fruux.com",
                    "homepage": "http://tobschall.de/",
                    "role": "Developer"
                },
                {
                    "name": "Ivan Enderlin",
                    "email": "ivan.enderlin@hoa-project.net",
                    "homepage": "http://mnt.io/",
                    "role": "Developer"
                }
            ],
            "description": "The VObject library for PHP allows you to easily parse and manipulate iCalendar and vCard objects",
            "homepage": "http://sabre.io/vobject/",
            "keywords": [
                "availability",
                "freebusy",
                "iCalendar",
                "ical",
                "ics",
                "jCal",
                "jCard",
                "recurrence",
                "rfc2425",
                "rfc2426",
                "rfc2739",
                "rfc4770",
                "rfc5545",
                "rfc5546",
                "rfc6321",
                "rfc6350",
                "rfc6351",
                "rfc6474",
                "rfc6638",
                "rfc6715",
                "rfc6868",
                "vCalendar",
                "vCard",
                "vcf",
                "xCal",
                "xCard"
            ],
            "support": {
                "forum": "https://groups.google.com/group/sabredav-discuss",
                "issues": "https://github.com/sabre-io/vobject/issues",
                "source": "https://github.com/fruux/sabre-vobject"
            },
            "time": "2020-11-09T04:31:38+00:00"
        },
        {
            "name": "sabre/xml",
            "version": "2.2.3",
            "source": {
                "type": "git",
                "url": "https://github.com/sabre-io/xml.git",
                "reference": "c3b959f821c19b36952ec4a595edd695c216bfc6"
            },
            "dist": {
                "type": "zip",
                "url": "https://api.github.com/repos/sabre-io/xml/zipball/c3b959f821c19b36952ec4a595edd695c216bfc6",
                "reference": "c3b959f821c19b36952ec4a595edd695c216bfc6",
                "shasum": ""
            },
            "require": {
                "ext-dom": "*",
                "ext-xmlreader": "*",
                "ext-xmlwriter": "*",
                "lib-libxml": ">=2.6.20",
                "php": "^7.1 || ^8.0",
                "sabre/uri": ">=1.0,<3.0.0"
            },
            "require-dev": {
                "friendsofphp/php-cs-fixer": "~2.16.1",
                "phpstan/phpstan": "^0.12",
                "phpunit/phpunit": "^7.5 || ^8.5 || ^9.0"
            },
            "type": "library",
            "autoload": {
                "psr-4": {
                    "Sabre\\Xml\\": "lib/"
                },
                "files": [
                    "lib/Deserializer/functions.php",
                    "lib/Serializer/functions.php"
                ]
            },
            "notification-url": "https://packagist.org/downloads/",
            "license": [
                "BSD-3-Clause"
            ],
            "authors": [
                {
                    "name": "Evert Pot",
                    "email": "me@evertpot.com",
                    "homepage": "http://evertpot.com/",
                    "role": "Developer"
                },
                {
                    "name": "Markus Staab",
                    "email": "markus.staab@redaxo.de",
                    "role": "Developer"
                }
            ],
            "description": "sabre/xml is an XML library that you may not hate.",
            "homepage": "https://sabre.io/xml/",
            "keywords": [
                "XMLReader",
                "XMLWriter",
                "dom",
                "xml"
            ],
            "support": {
                "forum": "https://groups.google.com/group/sabredav-discuss",
                "issues": "https://github.com/sabre-io/xml/issues",
                "source": "https://github.com/fruux/sabre-xml"
            },
            "time": "2020-10-03T10:08:14+00:00"
        },
        {
            "name": "scssphp/scssphp",
            "version": "v1.4.0",
            "source": {
                "type": "git",
                "url": "https://github.com/scssphp/scssphp.git",
                "reference": "f7c9088320e218ca42e4ef0074259a1ba24ec93a"
            },
            "dist": {
                "type": "zip",
                "url": "https://api.github.com/repos/scssphp/scssphp/zipball/f7c9088320e218ca42e4ef0074259a1ba24ec93a",
                "reference": "f7c9088320e218ca42e4ef0074259a1ba24ec93a",
                "shasum": ""
            },
            "require": {
                "ext-ctype": "*",
                "ext-json": "*",
                "php": ">=5.6.0"
            },
            "require-dev": {
                "phpunit/phpunit": "^5.7 || ^6.5 || ^7.5 || ^8.3 || ^9.4",
                "sass/sass-spec": "2020.10.29",
                "squizlabs/php_codesniffer": "~3.5",
                "symfony/phpunit-bridge": "^5.1",
                "twbs/bootstrap": "~4.3",
                "zurb/foundation": "~6.5"
            },
            "bin": [
                "bin/pscss"
            ],
            "type": "library",
            "autoload": {
                "psr-4": {
                    "ScssPhp\\ScssPhp\\": "src/"
                }
            },
            "notification-url": "https://packagist.org/downloads/",
            "license": [
                "MIT"
            ],
            "authors": [
                {
                    "name": "Anthon Pang",
                    "email": "apang@softwaredevelopment.ca",
                    "homepage": "https://github.com/robocoder"
                },
                {
                    "name": "Cédric Morin",
                    "email": "cedric@yterium.com",
                    "homepage": "https://github.com/Cerdic"
                }
            ],
            "description": "scssphp is a compiler for SCSS written in PHP.",
            "homepage": "http://scssphp.github.io/scssphp/",
            "keywords": [
                "css",
                "less",
                "sass",
                "scss",
                "stylesheet"
            ],
            "support": {
                "issues": "https://github.com/scssphp/scssphp/issues",
                "source": "https://github.com/scssphp/scssphp/tree/v1.4.0"
            },
            "time": "2020-11-07T20:53:41+00:00"
        },
        {
            "name": "sebastian/diff",
            "version": "3.0.2",
            "source": {
                "type": "git",
                "url": "https://github.com/sebastianbergmann/diff.git",
                "reference": "720fcc7e9b5cf384ea68d9d930d480907a0c1a29"
            },
            "dist": {
                "type": "zip",
                "url": "https://api.github.com/repos/sebastianbergmann/diff/zipball/720fcc7e9b5cf384ea68d9d930d480907a0c1a29",
                "reference": "720fcc7e9b5cf384ea68d9d930d480907a0c1a29",
                "shasum": ""
            },
            "require": {
                "php": "^7.1"
            },
            "require-dev": {
                "phpunit/phpunit": "^7.5 || ^8.0",
                "symfony/process": "^2 || ^3.3 || ^4"
            },
            "type": "library",
            "extra": {
                "branch-alias": {
                    "dev-master": "3.0-dev"
                }
            },
            "autoload": {
                "classmap": [
                    "src/"
                ]
            },
            "notification-url": "https://packagist.org/downloads/",
            "license": [
                "BSD-3-Clause"
            ],
            "authors": [
                {
                    "name": "Kore Nordmann",
                    "email": "mail@kore-nordmann.de"
                },
                {
                    "name": "Sebastian Bergmann",
                    "email": "sebastian@phpunit.de"
                }
            ],
            "description": "Diff implementation",
            "homepage": "https://github.com/sebastianbergmann/diff",
            "keywords": [
                "diff",
                "udiff",
                "unidiff",
                "unified diff"
            ],
            "support": {
                "issues": "https://github.com/sebastianbergmann/diff/issues",
                "source": "https://github.com/sebastianbergmann/diff/tree/master"
            },
            "time": "2019-02-04T06:01:07+00:00"
        },
        {
            "name": "simplepie/simplepie",
            "version": "1.5.6",
            "source": {
                "type": "git",
                "url": "https://github.com/simplepie/simplepie.git",
                "reference": "1c68e14ca3ac84346b6e6fe3c5eedf725d0f92c6"
            },
            "dist": {
                "type": "zip",
                "url": "https://api.github.com/repos/simplepie/simplepie/zipball/1c68e14ca3ac84346b6e6fe3c5eedf725d0f92c6",
                "reference": "1c68e14ca3ac84346b6e6fe3c5eedf725d0f92c6",
                "shasum": ""
            },
            "require": {
                "ext-pcre": "*",
                "ext-xml": "*",
                "ext-xmlreader": "*",
                "php": ">=5.6.0"
            },
            "require-dev": {
                "phpunit/phpunit": "~5.4.3 || ~6.5"
            },
            "suggest": {
                "ext-curl": "",
                "ext-iconv": "",
                "ext-intl": "",
                "ext-mbstring": "",
                "mf2/mf2": "Microformat module that allows for parsing HTML for microformats"
            },
            "type": "library",
            "autoload": {
                "psr-0": {
                    "SimplePie": "library"
                }
            },
            "notification-url": "https://packagist.org/downloads/",
            "license": [
                "BSD-3-Clause"
            ],
            "authors": [
                {
                    "name": "Ryan Parman",
                    "homepage": "http://ryanparman.com/",
                    "role": "Creator, alumnus developer"
                },
                {
                    "name": "Sam Sneddon",
                    "homepage": "https://gsnedders.com/",
                    "role": "Alumnus developer"
                },
                {
                    "name": "Ryan McCue",
                    "email": "me@ryanmccue.info",
                    "homepage": "http://ryanmccue.info/",
                    "role": "Developer"
                }
            ],
            "description": "A simple Atom/RSS parsing library for PHP",
            "homepage": "http://simplepie.org/",
            "keywords": [
                "atom",
                "feeds",
                "rss"
            ],
            "support": {
                "issues": "https://github.com/simplepie/simplepie/issues",
                "source": "https://github.com/simplepie/simplepie/tree/1.5.6"
            },
            "time": "2020-10-14T07:17:22+00:00"
        },
        {
            "name": "symfony/console",
            "version": "v4.4.16",
            "source": {
                "type": "git",
                "url": "https://github.com/symfony/console.git",
                "reference": "20f73dd143a5815d475e0838ff867bce1eebd9d5"
            },
            "dist": {
                "type": "zip",
                "url": "https://api.github.com/repos/symfony/console/zipball/20f73dd143a5815d475e0838ff867bce1eebd9d5",
                "reference": "20f73dd143a5815d475e0838ff867bce1eebd9d5",
                "shasum": ""
            },
            "require": {
                "php": ">=7.1.3",
                "symfony/polyfill-mbstring": "~1.0",
                "symfony/polyfill-php73": "^1.8",
                "symfony/polyfill-php80": "^1.15",
                "symfony/service-contracts": "^1.1|^2"
            },
            "conflict": {
                "symfony/dependency-injection": "<3.4",
                "symfony/event-dispatcher": "<4.3|>=5",
                "symfony/lock": "<4.4",
                "symfony/process": "<3.3"
            },
            "provide": {
                "psr/log-implementation": "1.0"
            },
            "require-dev": {
                "psr/log": "~1.0",
                "symfony/config": "^3.4|^4.0|^5.0",
                "symfony/dependency-injection": "^3.4|^4.0|^5.0",
                "symfony/event-dispatcher": "^4.3",
                "symfony/lock": "^4.4|^5.0",
                "symfony/process": "^3.4|^4.0|^5.0",
                "symfony/var-dumper": "^4.3|^5.0"
            },
            "suggest": {
                "psr/log": "For using the console logger",
                "symfony/event-dispatcher": "",
                "symfony/lock": "",
                "symfony/process": ""
            },
            "type": "library",
            "autoload": {
                "psr-4": {
                    "Symfony\\Component\\Console\\": ""
                },
                "exclude-from-classmap": [
                    "/Tests/"
                ]
            },
            "notification-url": "https://packagist.org/downloads/",
            "license": [
                "MIT"
            ],
            "authors": [
                {
                    "name": "Fabien Potencier",
                    "email": "fabien@symfony.com"
                },
                {
                    "name": "Symfony Community",
                    "homepage": "https://symfony.com/contributors"
                }
            ],
            "description": "Symfony Console Component",
            "homepage": "https://symfony.com",
            "support": {
                "source": "https://github.com/symfony/console/tree/v4.4.16"
            },
            "funding": [
                {
                    "url": "https://symfony.com/sponsor",
                    "type": "custom"
                },
                {
                    "url": "https://github.com/fabpot",
                    "type": "github"
                },
                {
                    "url": "https://tidelift.com/funding/github/packagist/symfony/symfony",
                    "type": "tidelift"
                }
            ],
            "time": "2020-10-24T11:50:19+00:00"
        },
        {
            "name": "symfony/polyfill-mbstring",
            "version": "v1.20.0",
            "source": {
                "type": "git",
                "url": "https://github.com/symfony/polyfill-mbstring.git",
                "reference": "39d483bdf39be819deabf04ec872eb0b2410b531"
            },
            "dist": {
                "type": "zip",
                "url": "https://api.github.com/repos/symfony/polyfill-mbstring/zipball/39d483bdf39be819deabf04ec872eb0b2410b531",
                "reference": "39d483bdf39be819deabf04ec872eb0b2410b531",
                "shasum": ""
            },
            "require": {
                "php": ">=7.1"
            },
            "suggest": {
                "ext-mbstring": "For best performance"
            },
            "type": "library",
            "extra": {
                "branch-alias": {
                    "dev-main": "1.20-dev"
                },
                "thanks": {
                    "name": "symfony/polyfill",
                    "url": "https://github.com/symfony/polyfill"
                }
            },
            "autoload": {
                "psr-4": {
                    "Symfony\\Polyfill\\Mbstring\\": ""
                },
                "files": [
                    "bootstrap.php"
                ]
            },
            "notification-url": "https://packagist.org/downloads/",
            "license": [
                "MIT"
            ],
            "authors": [
                {
                    "name": "Nicolas Grekas",
                    "email": "p@tchwork.com"
                },
                {
                    "name": "Symfony Community",
                    "homepage": "https://symfony.com/contributors"
                }
            ],
            "description": "Symfony polyfill for the Mbstring extension",
            "homepage": "https://symfony.com",
            "keywords": [
                "compatibility",
                "mbstring",
                "polyfill",
                "portable",
                "shim"
            ],
            "support": {
                "source": "https://github.com/symfony/polyfill-mbstring/tree/v1.20.0"
            },
            "funding": [
                {
                    "url": "https://symfony.com/sponsor",
                    "type": "custom"
                },
                {
                    "url": "https://github.com/fabpot",
                    "type": "github"
                },
                {
                    "url": "https://tidelift.com/funding/github/packagist/symfony/symfony",
                    "type": "tidelift"
                }
            ],
            "time": "2020-10-23T14:02:19+00:00"
        },
        {
            "name": "symfony/polyfill-php73",
            "version": "v1.20.0",
            "source": {
                "type": "git",
                "url": "https://github.com/symfony/polyfill-php73.git",
                "reference": "8ff431c517be11c78c48a39a66d37431e26a6bed"
            },
            "dist": {
                "type": "zip",
                "url": "https://api.github.com/repos/symfony/polyfill-php73/zipball/8ff431c517be11c78c48a39a66d37431e26a6bed",
                "reference": "8ff431c517be11c78c48a39a66d37431e26a6bed",
                "shasum": ""
            },
            "require": {
                "php": ">=7.1"
            },
            "type": "library",
            "extra": {
                "branch-alias": {
                    "dev-main": "1.20-dev"
                },
                "thanks": {
                    "name": "symfony/polyfill",
                    "url": "https://github.com/symfony/polyfill"
                }
            },
            "autoload": {
                "psr-4": {
                    "Symfony\\Polyfill\\Php73\\": ""
                },
                "files": [
                    "bootstrap.php"
                ],
                "classmap": [
                    "Resources/stubs"
                ]
            },
            "notification-url": "https://packagist.org/downloads/",
            "license": [
                "MIT"
            ],
            "authors": [
                {
                    "name": "Nicolas Grekas",
                    "email": "p@tchwork.com"
                },
                {
                    "name": "Symfony Community",
                    "homepage": "https://symfony.com/contributors"
                }
            ],
            "description": "Symfony polyfill backporting some PHP 7.3+ features to lower PHP versions",
            "homepage": "https://symfony.com",
            "keywords": [
                "compatibility",
                "polyfill",
                "portable",
                "shim"
            ],
            "support": {
                "source": "https://github.com/symfony/polyfill-php73/tree/v1.20.0"
            },
            "funding": [
                {
                    "url": "https://symfony.com/sponsor",
                    "type": "custom"
                },
                {
                    "url": "https://github.com/fabpot",
                    "type": "github"
                },
                {
                    "url": "https://tidelift.com/funding/github/packagist/symfony/symfony",
                    "type": "tidelift"
                }
            ],
            "time": "2020-10-23T14:02:19+00:00"
        },
        {
            "name": "symfony/polyfill-php80",
            "version": "v1.20.0",
            "source": {
                "type": "git",
                "url": "https://github.com/symfony/polyfill-php80.git",
                "reference": "e70aa8b064c5b72d3df2abd5ab1e90464ad009de"
            },
            "dist": {
                "type": "zip",
                "url": "https://api.github.com/repos/symfony/polyfill-php80/zipball/e70aa8b064c5b72d3df2abd5ab1e90464ad009de",
                "reference": "e70aa8b064c5b72d3df2abd5ab1e90464ad009de",
                "shasum": ""
            },
            "require": {
                "php": ">=7.1"
            },
            "type": "library",
            "extra": {
                "branch-alias": {
                    "dev-main": "1.20-dev"
                },
                "thanks": {
                    "name": "symfony/polyfill",
                    "url": "https://github.com/symfony/polyfill"
                }
            },
            "autoload": {
                "psr-4": {
                    "Symfony\\Polyfill\\Php80\\": ""
                },
                "files": [
                    "bootstrap.php"
                ],
                "classmap": [
                    "Resources/stubs"
                ]
            },
            "notification-url": "https://packagist.org/downloads/",
            "license": [
                "MIT"
            ],
            "authors": [
                {
                    "name": "Ion Bazan",
                    "email": "ion.bazan@gmail.com"
                },
                {
                    "name": "Nicolas Grekas",
                    "email": "p@tchwork.com"
                },
                {
                    "name": "Symfony Community",
                    "homepage": "https://symfony.com/contributors"
                }
            ],
            "description": "Symfony polyfill backporting some PHP 8.0+ features to lower PHP versions",
            "homepage": "https://symfony.com",
            "keywords": [
                "compatibility",
                "polyfill",
                "portable",
                "shim"
            ],
            "support": {
                "source": "https://github.com/symfony/polyfill-php80/tree/v1.20.0"
            },
            "funding": [
                {
                    "url": "https://symfony.com/sponsor",
                    "type": "custom"
                },
                {
                    "url": "https://github.com/fabpot",
                    "type": "github"
                },
                {
                    "url": "https://tidelift.com/funding/github/packagist/symfony/symfony",
                    "type": "tidelift"
                }
            ],
            "time": "2020-10-23T14:02:19+00:00"
        },
        {
            "name": "symfony/service-contracts",
            "version": "v1.1.9",
            "source": {
                "type": "git",
                "url": "https://github.com/symfony/service-contracts.git",
                "reference": "b776d18b303a39f56c63747bcb977ad4b27aca26"
            },
            "dist": {
                "type": "zip",
                "url": "https://api.github.com/repos/symfony/service-contracts/zipball/b776d18b303a39f56c63747bcb977ad4b27aca26",
                "reference": "b776d18b303a39f56c63747bcb977ad4b27aca26",
                "shasum": ""
            },
            "require": {
                "php": ">=7.1.3",
                "psr/container": "^1.0"
            },
            "suggest": {
                "symfony/service-implementation": ""
            },
            "type": "library",
            "extra": {
                "branch-alias": {
                    "dev-master": "1.1-dev"
                },
                "thanks": {
                    "name": "symfony/contracts",
                    "url": "https://github.com/symfony/contracts"
                }
            },
            "autoload": {
                "psr-4": {
                    "Symfony\\Contracts\\Service\\": ""
                }
            },
            "notification-url": "https://packagist.org/downloads/",
            "license": [
                "MIT"
            ],
            "authors": [
                {
                    "name": "Nicolas Grekas",
                    "email": "p@tchwork.com"
                },
                {
                    "name": "Symfony Community",
                    "homepage": "https://symfony.com/contributors"
                }
            ],
            "description": "Generic abstractions related to writing services",
            "homepage": "https://symfony.com",
            "keywords": [
                "abstractions",
                "contracts",
                "decoupling",
                "interfaces",
                "interoperability",
                "standards"
            ],
            "support": {
                "source": "https://github.com/symfony/service-contracts/tree/v1.1.9"
            },
            "funding": [
                {
                    "url": "https://symfony.com/sponsor",
                    "type": "custom"
                },
                {
                    "url": "https://github.com/fabpot",
                    "type": "github"
                },
                {
                    "url": "https://tidelift.com/funding/github/packagist/symfony/symfony",
                    "type": "tidelift"
                }
            ],
            "time": "2020-07-06T13:19:58+00:00"
        },
        {
            "name": "tecnickcom/tcpdf",
            "version": "6.3.5",
            "source": {
                "type": "git",
                "url": "https://github.com/tecnickcom/TCPDF.git",
                "reference": "19a535eaa7fb1c1cac499109deeb1a7a201b4549"
            },
            "dist": {
                "type": "zip",
                "url": "https://api.github.com/repos/tecnickcom/TCPDF/zipball/19a535eaa7fb1c1cac499109deeb1a7a201b4549",
                "reference": "19a535eaa7fb1c1cac499109deeb1a7a201b4549",
                "shasum": ""
            },
            "require": {
                "php": ">=5.3.0"
            },
            "type": "library",
            "autoload": {
                "classmap": [
                    "config",
                    "include",
                    "tcpdf.php",
                    "tcpdf_parser.php",
                    "tcpdf_import.php",
                    "tcpdf_barcodes_1d.php",
                    "tcpdf_barcodes_2d.php",
                    "include/tcpdf_colors.php",
                    "include/tcpdf_filters.php",
                    "include/tcpdf_font_data.php",
                    "include/tcpdf_fonts.php",
                    "include/tcpdf_images.php",
                    "include/tcpdf_static.php",
                    "include/barcodes/datamatrix.php",
                    "include/barcodes/pdf417.php",
                    "include/barcodes/qrcode.php"
                ]
            },
            "notification-url": "https://packagist.org/downloads/",
            "license": [
                "LGPL-3.0-only"
            ],
            "authors": [
                {
                    "name": "Nicola Asuni",
                    "email": "info@tecnick.com",
                    "role": "lead"
                }
            ],
            "description": "TCPDF is a PHP class for generating PDF documents and barcodes.",
            "homepage": "http://www.tcpdf.org/",
            "keywords": [
                "PDFD32000-2008",
                "TCPDF",
                "barcodes",
                "datamatrix",
                "pdf",
                "pdf417",
                "qrcode"
            ],
            "support": {
                "issues": "https://github.com/tecnickcom/TCPDF/issues",
                "source": "https://github.com/tecnickcom/TCPDF/tree/6.3.5"
            },
            "time": "2020-02-14T14:20:12+00:00"
        },
        {
            "name": "true/punycode",
            "version": "v2.1.1",
            "source": {
                "type": "git",
                "url": "https://github.com/true/php-punycode.git",
                "reference": "a4d0c11a36dd7f4e7cd7096076cab6d3378a071e"
            },
            "dist": {
                "type": "zip",
                "url": "https://api.github.com/repos/true/php-punycode/zipball/a4d0c11a36dd7f4e7cd7096076cab6d3378a071e",
                "reference": "a4d0c11a36dd7f4e7cd7096076cab6d3378a071e",
                "shasum": ""
            },
            "require": {
                "php": ">=5.3.0",
                "symfony/polyfill-mbstring": "^1.3"
            },
            "require-dev": {
                "phpunit/phpunit": "~4.7",
                "squizlabs/php_codesniffer": "~2.0"
            },
            "type": "library",
            "autoload": {
                "psr-4": {
                    "TrueBV\\": "src/"
                }
            },
            "notification-url": "https://packagist.org/downloads/",
            "license": [
                "MIT"
            ],
            "authors": [
                {
                    "name": "Renan Gonçalves",
                    "email": "renan.saddam@gmail.com"
                }
            ],
            "description": "A Bootstring encoding of Unicode for Internationalized Domain Names in Applications (IDNA)",
            "homepage": "https://github.com/true/php-punycode",
            "keywords": [
                "idna",
                "punycode"
            ],
            "support": {
                "issues": "https://github.com/true/php-punycode/issues",
                "source": "https://github.com/true/php-punycode/tree/master"
            },
            "time": "2016-11-16T10:37:54+00:00"
        },
        {
            "name": "wapmorgan/unified-archive",
            "version": "1.0.0",
            "source": {
                "type": "git",
                "url": "https://github.com/wapmorgan/UnifiedArchive.git",
                "reference": "74677318c376051fc695a3ab787e4471c00dce0f"
            },
            "dist": {
                "type": "zip",
                "url": "https://api.github.com/repos/wapmorgan/UnifiedArchive/zipball/74677318c376051fc695a3ab787e4471c00dce0f",
                "reference": "74677318c376051fc695a3ab787e4471c00dce0f",
                "shasum": ""
            },
            "require": {
                "ext-fileinfo": "*",
                "php": ">=5.5.0"
            },
            "replace": {
                "wapmorgan/cam": "1.0.2"
            },
            "require-dev": {
                "docopt/docopt": "~1.0",
                "phpunit/phpunit": "~4.8"
            },
            "suggest": {
                "bin-ncompress": "TAR.Z support",
                "docopt/docopt": "Requirement for cam (Console Archive Manager)",
                "ext-bz2": "BZ2 and TAR.BZ2 support",
                "ext-phar": "TAR support",
                "ext-rar": "RAR support",
                "ext-xz": "XZ and TAR.XZ support",
                "ext-zip": "ZIP support",
                "ext-zlib": "GZ and TAR.GZ support",
                "gemorroj/archive7z": "7ZIP support",
                "pear/archive_tar": "another TAR support",
                "phpclasses/php-iso-file": "ISO support",
                "wapmorgan/cab-archive": "CAB support"
            },
            "bin": [
                "bin/cam"
            ],
            "type": "library",
            "extra": {
                "phar-builder": {
                    "compression": "BZip2",
                    "name": "cam.phar",
                    "output-dir": "./",
                    "entry-point": "bin/cam",
                    "include": [
                        "bin",
                        "src",
                        "vendor"
                    ],
                    "events": {
                        "command.package.start": "git describe --tags > bin/version.txt",
                        "command.package.end": "chmod +x cam.phar && rm bin/version.txt"
                    }
                }
            },
            "autoload": {
                "psr-4": {
                    "wapmorgan\\UnifiedArchive\\": "src/"
                }
            },
            "notification-url": "https://packagist.org/downloads/",
            "license": [
                "MIT"
            ],
            "authors": [
                {
                    "name": "wapmorgan",
                    "email": "wapmorgan@gmail.com",
                    "role": "developer"
                }
            ],
            "description": "UnifiedArchive - unified interface to all popular archive formats (zip, 7z, rar, gz, bz2, xz, cab, tar, tar.gz, tar.bz2, tar.xz, tar.Z, iso) for listing, reading, extracting and creation + built-in console archive manager + PclZip-like interface for zip archives.",
            "keywords": [
                "7z",
                "archive",
                "bzip2",
                "cab",
                "compression",
                "gzip",
                "iso",
                "lzma2",
                "ncompress",
                "rar",
                "tar",
                "zip"
            ],
            "support": {
                "issues": "https://github.com/wapmorgan/UnifiedArchive/issues",
                "source": "https://github.com/wapmorgan/UnifiedArchive/tree/1.0.0"
            },
            "time": "2020-06-13T19:42:51+00:00"
        }
    ],
    "packages-dev": [
        {
            "name": "atoum/atoum",
            "version": "4.0.0",
            "source": {
                "type": "git",
                "url": "https://github.com/atoum/atoum.git",
                "reference": "56e9c55cab42086c2eb6bd30fcf1e242f9c51f52"
            },
            "dist": {
                "type": "zip",
                "url": "https://api.github.com/repos/atoum/atoum/zipball/56e9c55cab42086c2eb6bd30fcf1e242f9c51f52",
                "reference": "56e9c55cab42086c2eb6bd30fcf1e242f9c51f52",
                "shasum": ""
            },
            "require": {
                "ext-hash": "*",
                "ext-json": "*",
                "ext-tokenizer": "*",
                "ext-xml": "*",
                "php": "^7.2 || ^8.0"
            },
            "replace": {
                "mageekguy/atoum": "*"
            },
            "require-dev": {
                "friendsofphp/php-cs-fixer": "^2"
            },
            "suggest": {
                "atoum/stubs": "Provides IDE support (like autocompletion) for atoum",
                "ext-mbstring": "Provides support for UTF-8 strings",
                "ext-xdebug": "Provides code coverage report (>= 2.3)"
            },
            "bin": [
                "bin/atoum"
            ],
            "type": "library",
            "extra": {
                "branch-alias": {
                    "dev-master": "4.x-dev"
                }
            },
            "autoload": {
                "classmap": [
                    "classes/"
                ]
            },
            "notification-url": "https://packagist.org/downloads/",
            "license": [
                "BSD-3-Clause"
            ],
            "authors": [
                {
                    "name": "Frédéric Hardy",
                    "email": "frederic.hardy@atoum.org",
                    "homepage": "http://blog.mageekbox.net"
                },
                {
                    "name": "François Dussert",
                    "email": "francois.dussert@atoum.org"
                },
                {
                    "name": "Gérald Croes",
                    "email": "gerald.croes@atoum.org"
                },
                {
                    "name": "Julien Bianchi",
                    "email": "julien.bianchi@atoum.org"
                },
                {
                    "name": "Ludovic Fleury",
                    "email": "ludovic.fleury@atoum.org"
                }
            ],
            "description": "Simple modern and intuitive unit testing framework for PHP 5.3+",
            "homepage": "http://www.atoum.org",
            "keywords": [
                "TDD",
                "atoum",
                "test",
                "unit testing"
            ],
            "support": {
                "issues": "https://github.com/atoum/atoum/issues",
                "source": "https://github.com/atoum/atoum/tree/4.0.0"
            },
            "time": "2020-11-21T17:23:11+00:00"
        },
        {
            "name": "consolidation/annotated-command",
            "version": "4.2.3",
            "source": {
                "type": "git",
                "url": "https://github.com/consolidation/annotated-command.git",
                "reference": "4b596872f24c39d9c04d7b3adb6bc51baa1f2fd5"
            },
            "dist": {
                "type": "zip",
                "url": "https://api.github.com/repos/consolidation/annotated-command/zipball/4b596872f24c39d9c04d7b3adb6bc51baa1f2fd5",
                "reference": "4b596872f24c39d9c04d7b3adb6bc51baa1f2fd5",
                "shasum": ""
            },
            "require": {
                "consolidation/output-formatters": "^4.1.1",
                "php": ">=7.1.3",
                "psr/log": "^1|^2",
                "symfony/console": "^4.4.8|^5",
                "symfony/event-dispatcher": "^4.4.8|^5",
                "symfony/finder": "^4.4.8|^5"
            },
            "require-dev": {
                "g1a/composer-test-scenarios": "^3",
                "php-coveralls/php-coveralls": "^2.2",
                "phpunit/phpunit": "^6",
                "squizlabs/php_codesniffer": "^3"
            },
            "type": "library",
            "extra": {
                "scenarios": {
                    "symfony4": {
                        "require": {
                            "symfony/console": "^4.0"
                        },
                        "config": {
                            "platform": {
                                "php": "7.1.3"
                            }
                        }
                    }
                },
                "branch-alias": {
                    "dev-main": "4.x-dev"
                }
            },
            "autoload": {
                "psr-4": {
                    "Consolidation\\AnnotatedCommand\\": "src"
                }
            },
            "notification-url": "https://packagist.org/downloads/",
            "license": [
                "MIT"
            ],
            "authors": [
                {
                    "name": "Greg Anderson",
                    "email": "greg.1.anderson@greenknowe.org"
                }
            ],
            "description": "Initialize Symfony Console commands from annotated command class methods.",
            "support": {
                "issues": "https://github.com/consolidation/annotated-command/issues",
                "source": "https://github.com/consolidation/annotated-command/tree/4.2.3"
            },
            "time": "2020-10-03T14:28:42+00:00"
        },
        {
            "name": "consolidation/config",
            "version": "2.0.0",
            "source": {
                "type": "git",
                "url": "https://github.com/consolidation/config.git",
                "reference": "9842670aad3406dbc8df3069fd680a9f8cd6edd7"
            },
            "dist": {
                "type": "zip",
                "url": "https://api.github.com/repos/consolidation/config/zipball/9842670aad3406dbc8df3069fd680a9f8cd6edd7",
                "reference": "9842670aad3406dbc8df3069fd680a9f8cd6edd7",
                "shasum": ""
            },
            "require": {
                "dflydev/dot-access-data": "^1.1.0",
                "grasmash/expander": "^1",
                "php": ">=7.1.3"
            },
            "require-dev": {
                "g1a/composer-test-scenarios": "^3",
                "php-coveralls/php-coveralls": "^2.2",
                "phpunit/phpunit": "^6",
                "squizlabs/php_codesniffer": "^3",
                "symfony/console": "^4|^5",
                "symfony/event-dispatcher": "^4|^5",
                "symfony/yaml": "^4|^5"
            },
            "suggest": {
                "symfony/yaml": "Required to use Consolidation\\Config\\Loader\\YamlConfigLoader"
            },
            "type": "library",
            "extra": {
                "scenarios": {
                    "symfony4": {
                        "require-dev": {
                            "symfony/console": "^4"
                        },
                        "config": {
                            "platform": {
                                "php": "7.1.3"
                            }
                        }
                    }
                },
                "branch-alias": {
                    "dev-master": "2.x-dev"
                }
            },
            "autoload": {
                "psr-4": {
                    "Consolidation\\Config\\": "src"
                }
            },
            "notification-url": "https://packagist.org/downloads/",
            "license": [
                "MIT"
            ],
            "authors": [
                {
                    "name": "Greg Anderson",
                    "email": "greg.1.anderson@greenknowe.org"
                }
            ],
            "description": "Provide configuration services for a commandline tool.",
            "support": {
                "issues": "https://github.com/consolidation/config/issues",
                "source": "https://github.com/consolidation/config/tree/master"
            },
            "time": "2020-05-27T17:11:23+00:00"
        },
        {
            "name": "consolidation/log",
            "version": "2.0.1",
            "source": {
                "type": "git",
                "url": "https://github.com/consolidation/log.git",
                "reference": "ba0bf6af1fbd09ed4dc18fc2f27b12ceff487cbf"
            },
            "dist": {
                "type": "zip",
                "url": "https://api.github.com/repos/consolidation/log/zipball/ba0bf6af1fbd09ed4dc18fc2f27b12ceff487cbf",
                "reference": "ba0bf6af1fbd09ed4dc18fc2f27b12ceff487cbf",
                "shasum": ""
            },
            "require": {
                "php": ">=7.1.3",
                "psr/log": "^1.0",
                "symfony/console": "^4|^5"
            },
            "require-dev": {
                "g1a/composer-test-scenarios": "^3",
                "php-coveralls/php-coveralls": "^2.2",
                "phpunit/phpunit": "^6",
                "squizlabs/php_codesniffer": "^3"
            },
            "type": "library",
            "extra": {
                "scenarios": {
                    "symfony4": {
                        "require-dev": {
                            "symfony/console": "^4"
                        },
                        "config": {
                            "platform": {
                                "php": "7.1.3"
                            }
                        }
                    }
                },
                "branch-alias": {
                    "dev-master": "2.x-dev"
                }
            },
            "autoload": {
                "psr-4": {
                    "Consolidation\\Log\\": "src"
                }
            },
            "notification-url": "https://packagist.org/downloads/",
            "license": [
                "MIT"
            ],
            "authors": [
                {
                    "name": "Greg Anderson",
                    "email": "greg.1.anderson@greenknowe.org"
                }
            ],
            "description": "Improved Psr-3 / Psr\\Log logger based on Symfony Console components.",
            "support": {
                "issues": "https://github.com/consolidation/log/issues",
                "source": "https://github.com/consolidation/log/tree/2.0.1"
            },
            "time": "2020-05-27T17:06:13+00:00"
        },
        {
            "name": "consolidation/output-formatters",
            "version": "4.1.1",
            "source": {
                "type": "git",
                "url": "https://github.com/consolidation/output-formatters.git",
                "reference": "9deeddd6a916d0a756b216a8b40ce1016e17c0b9"
            },
            "dist": {
                "type": "zip",
                "url": "https://api.github.com/repos/consolidation/output-formatters/zipball/9deeddd6a916d0a756b216a8b40ce1016e17c0b9",
                "reference": "9deeddd6a916d0a756b216a8b40ce1016e17c0b9",
                "shasum": ""
            },
            "require": {
                "dflydev/dot-access-data": "^1.1.0",
                "php": ">=7.1.3",
                "symfony/console": "^4|^5",
                "symfony/finder": "^4|^5"
            },
            "require-dev": {
                "g1a/composer-test-scenarios": "^3",
                "php-coveralls/php-coveralls": "^2.2",
                "phpunit/phpunit": "^6",
                "squizlabs/php_codesniffer": "^3",
                "symfony/var-dumper": "^4",
                "symfony/yaml": "^4"
            },
            "suggest": {
                "symfony/var-dumper": "For using the var_dump formatter"
            },
            "type": "library",
            "extra": {
                "scenarios": {
                    "symfony4": {
                        "require": {
                            "symfony/console": "^4.0"
                        },
                        "config": {
                            "platform": {
                                "php": "7.1.3"
                            }
                        }
                    }
                },
                "branch-alias": {
                    "dev-master": "4.x-dev"
                }
            },
            "autoload": {
                "psr-4": {
                    "Consolidation\\OutputFormatters\\": "src"
                }
            },
            "notification-url": "https://packagist.org/downloads/",
            "license": [
                "MIT"
            ],
            "authors": [
                {
                    "name": "Greg Anderson",
                    "email": "greg.1.anderson@greenknowe.org"
                }
            ],
            "description": "Format text by applying transformations provided by plug-in formatters.",
            "support": {
                "issues": "https://github.com/consolidation/output-formatters/issues",
                "source": "https://github.com/consolidation/output-formatters/tree/4.1.1"
            },
            "time": "2020-05-27T20:51:17+00:00"
        },
        {
            "name": "consolidation/robo",
            "version": "2.2.1",
            "source": {
                "type": "git",
                "url": "https://github.com/consolidation/Robo.git",
                "reference": "1a7c652371615fd72ff05380ffe6ce263eb31eb3"
            },
            "dist": {
                "type": "zip",
                "url": "https://api.github.com/repos/consolidation/Robo/zipball/1a7c652371615fd72ff05380ffe6ce263eb31eb3",
                "reference": "1a7c652371615fd72ff05380ffe6ce263eb31eb3",
                "shasum": ""
            },
            "require": {
                "consolidation/annotated-command": "^4.2.1",
                "consolidation/config": "^1.2.1|^2",
                "consolidation/log": "^1.1.1|^2.0.1",
                "consolidation/output-formatters": "^4.1.1",
                "consolidation/self-update": "^1.2",
                "league/container": "^2.4.1",
                "php": ">=7.1.3",
                "symfony/console": "^4.4.11|^5",
                "symfony/event-dispatcher": "^4.4.11|^5",
                "symfony/filesystem": "^4.4.11|^5",
                "symfony/finder": "^4.4.11|^5",
                "symfony/process": "^4.4.11|^5"
            },
            "conflict": {
                "codegyre/robo": "*"
            },
            "require-dev": {
                "g1a/composer-test-scenarios": "^3",
                "natxet/cssmin": "3.0.4",
                "patchwork/jsqueeze": "^2",
                "pear/archive_tar": "^1.4.4",
                "php-coveralls/php-coveralls": "^2.2",
                "phpdocumentor/reflection-docblock": "^4.3.2",
                "phpunit/phpunit": "^6.5.14",
                "squizlabs/php_codesniffer": "^3"
            },
            "suggest": {
                "henrikbjorn/lurker": "For monitoring filesystem changes in taskWatch",
                "natxet/cssmin": "For minifying CSS files in taskMinify",
                "patchwork/jsqueeze": "For minifying JS files in taskMinify",
                "pear/archive_tar": "Allows tar archives to be created and extracted in taskPack and taskExtract, respectively."
            },
            "bin": [
                "robo"
            ],
            "type": "library",
            "extra": {
                "scenarios": {
                    "symfony4": {
                        "require": {
                            "symfony/console": "^4.4.11",
                            "symfony/event-dispatcher": "^4.4.11",
                            "symfony/filesystem": "^4.4.11",
                            "symfony/finder": "^4.4.11",
                            "symfony/process": "^4.4.11",
                            "phpunit/phpunit": "^6",
                            "nikic/php-parser": "^2"
                        },
                        "remove": [
                            "codeception/phpunit-wrapper"
                        ],
                        "config": {
                            "platform": {
                                "php": "7.1.3"
                            }
                        }
                    }
                },
                "branch-alias": {
                    "dev-master": "2.x-dev",
                    "dev-main": "2.x-dev"
                }
            },
            "autoload": {
                "psr-4": {
                    "Robo\\": "src"
                }
            },
            "notification-url": "https://packagist.org/downloads/",
            "license": [
                "MIT"
            ],
            "authors": [
                {
                    "name": "Davert",
                    "email": "davert.php@resend.cc"
                }
            ],
            "description": "Modern task runner",
            "support": {
                "issues": "https://github.com/consolidation/Robo/issues",
                "source": "https://github.com/consolidation/Robo/tree/2.2.1"
            },
            "time": "2020-09-08T16:23:18+00:00"
        },
        {
            "name": "consolidation/self-update",
            "version": "1.2.0",
            "source": {
                "type": "git",
                "url": "https://github.com/consolidation/self-update.git",
                "reference": "dba6b2c0708f20fa3ba8008a2353b637578849b4"
            },
            "dist": {
                "type": "zip",
                "url": "https://api.github.com/repos/consolidation/self-update/zipball/dba6b2c0708f20fa3ba8008a2353b637578849b4",
                "reference": "dba6b2c0708f20fa3ba8008a2353b637578849b4",
                "shasum": ""
            },
            "require": {
                "php": ">=5.5.0",
                "symfony/console": "^2.8|^3|^4|^5",
                "symfony/filesystem": "^2.5|^3|^4|^5"
            },
            "bin": [
                "scripts/release"
            ],
            "type": "library",
            "extra": {
                "branch-alias": {
                    "dev-master": "1.x-dev"
                }
            },
            "autoload": {
                "psr-4": {
                    "SelfUpdate\\": "src"
                }
            },
            "notification-url": "https://packagist.org/downloads/",
            "license": [
                "MIT"
            ],
            "authors": [
                {
                    "name": "Alexander Menk",
                    "email": "menk@mestrona.net"
                },
                {
                    "name": "Greg Anderson",
                    "email": "greg.1.anderson@greenknowe.org"
                }
            ],
            "description": "Provides a self:update command for Symfony Console applications.",
            "support": {
                "issues": "https://github.com/consolidation/self-update/issues",
                "source": "https://github.com/consolidation/self-update/tree/1.2.0"
            },
            "time": "2020-04-13T02:49:20+00:00"
        },
        {
            "name": "dealerdirect/phpcodesniffer-composer-installer",
            "version": "v0.7.0",
            "source": {
                "type": "git",
                "url": "https://github.com/Dealerdirect/phpcodesniffer-composer-installer.git",
                "reference": "e8d808670b8f882188368faaf1144448c169c0b7"
            },
            "dist": {
                "type": "zip",
                "url": "https://api.github.com/repos/Dealerdirect/phpcodesniffer-composer-installer/zipball/e8d808670b8f882188368faaf1144448c169c0b7",
                "reference": "e8d808670b8f882188368faaf1144448c169c0b7",
                "shasum": ""
            },
            "require": {
                "composer-plugin-api": "^1.0 || ^2.0",
                "php": ">=5.3",
                "squizlabs/php_codesniffer": "^2 || ^3 || 4.0.x-dev"
            },
            "require-dev": {
                "composer/composer": "*",
                "phpcompatibility/php-compatibility": "^9.0",
                "sensiolabs/security-checker": "^4.1.0"
            },
            "type": "composer-plugin",
            "extra": {
                "class": "Dealerdirect\\Composer\\Plugin\\Installers\\PHPCodeSniffer\\Plugin"
            },
            "autoload": {
                "psr-4": {
                    "Dealerdirect\\Composer\\Plugin\\Installers\\PHPCodeSniffer\\": "src/"
                }
            },
            "notification-url": "https://packagist.org/downloads/",
            "license": [
                "MIT"
            ],
            "authors": [
                {
                    "name": "Franck Nijhof",
                    "email": "franck.nijhof@dealerdirect.com",
                    "homepage": "http://www.frenck.nl",
                    "role": "Developer / IT Manager"
                }
            ],
            "description": "PHP_CodeSniffer Standards Composer Installer Plugin",
            "homepage": "http://www.dealerdirect.com",
            "keywords": [
                "PHPCodeSniffer",
                "PHP_CodeSniffer",
                "code quality",
                "codesniffer",
                "composer",
                "installer",
                "phpcs",
                "plugin",
                "qa",
                "quality",
                "standard",
                "standards",
                "style guide",
                "stylecheck",
                "tests"
            ],
            "support": {
                "issues": "https://github.com/dealerdirect/phpcodesniffer-composer-installer/issues",
                "source": "https://github.com/dealerdirect/phpcodesniffer-composer-installer"
            },
            "time": "2020-06-25T14:57:39+00:00"
        },
        {
            "name": "dflydev/dot-access-data",
            "version": "v1.1.0",
            "source": {
                "type": "git",
                "url": "https://github.com/dflydev/dflydev-dot-access-data.git",
                "reference": "3fbd874921ab2c041e899d044585a2ab9795df8a"
            },
            "dist": {
                "type": "zip",
                "url": "https://api.github.com/repos/dflydev/dflydev-dot-access-data/zipball/3fbd874921ab2c041e899d044585a2ab9795df8a",
                "reference": "3fbd874921ab2c041e899d044585a2ab9795df8a",
                "shasum": ""
            },
            "require": {
                "php": ">=5.3.2"
            },
            "type": "library",
            "extra": {
                "branch-alias": {
                    "dev-master": "1.0-dev"
                }
            },
            "autoload": {
                "psr-0": {
                    "Dflydev\\DotAccessData": "src"
                }
            },
            "notification-url": "https://packagist.org/downloads/",
            "license": [
                "MIT"
            ],
            "authors": [
                {
                    "name": "Dragonfly Development Inc.",
                    "email": "info@dflydev.com",
                    "homepage": "http://dflydev.com"
                },
                {
                    "name": "Beau Simensen",
                    "email": "beau@dflydev.com",
                    "homepage": "http://beausimensen.com"
                },
                {
                    "name": "Carlos Frutos",
                    "email": "carlos@kiwing.it",
                    "homepage": "https://github.com/cfrutos"
                }
            ],
            "description": "Given a deep data structure, access data by dot notation.",
            "homepage": "https://github.com/dflydev/dflydev-dot-access-data",
            "keywords": [
                "access",
                "data",
                "dot",
                "notation"
            ],
            "support": {
                "issues": "https://github.com/dflydev/dflydev-dot-access-data/issues",
                "source": "https://github.com/dflydev/dflydev-dot-access-data/tree/master"
            },
            "time": "2017-01-20T21:14:22+00:00"
        },
        {
            "name": "glpi-project/coding-standard",
            "version": "0.8",
            "source": {
                "type": "git",
                "url": "https://github.com/glpi-project/coding-standard.git",
                "reference": "a34ec2abf52e720ef700f59a91a4dde963b9f33e"
            },
            "dist": {
                "type": "zip",
                "url": "https://api.github.com/repos/glpi-project/coding-standard/zipball/a34ec2abf52e720ef700f59a91a4dde963b9f33e",
                "reference": "a34ec2abf52e720ef700f59a91a4dde963b9f33e",
                "shasum": ""
            },
            "require": {
                "slevomat/coding-standard": "^6.3",
                "squizlabs/php_codesniffer": "^3.5.5"
            },
            "type": "library",
            "notification-url": "https://packagist.org/downloads/",
            "license": [
                "GPL-2.0-or-later"
            ],
            "authors": [
                {
                    "name": "Teclib'",
                    "email": "glpi@teclib.com",
                    "homepage": "https://teclib.com"
                }
            ],
            "description": "GLPI PHP CodeSniffer Coding Standard",
            "keywords": [
                "codesniffer",
                "glpi",
                "phpcs"
            ],
            "support": {
                "issues": "https://github.com/glpi-project/coding-standard/issues",
                "source": "https://github.com/glpi-project/coding-standard"
            },
            "time": "2020-06-03T08:54:27+00:00"
        },
        {
            "name": "grasmash/expander",
            "version": "1.0.0",
            "source": {
                "type": "git",
                "url": "https://github.com/grasmash/expander.git",
                "reference": "95d6037344a4be1dd5f8e0b0b2571a28c397578f"
            },
            "dist": {
                "type": "zip",
                "url": "https://api.github.com/repos/grasmash/expander/zipball/95d6037344a4be1dd5f8e0b0b2571a28c397578f",
                "reference": "95d6037344a4be1dd5f8e0b0b2571a28c397578f",
                "shasum": ""
            },
            "require": {
                "dflydev/dot-access-data": "^1.1.0",
                "php": ">=5.4"
            },
            "require-dev": {
                "greg-1-anderson/composer-test-scenarios": "^1",
                "phpunit/phpunit": "^4|^5.5.4",
                "satooshi/php-coveralls": "^1.0.2|dev-master",
                "squizlabs/php_codesniffer": "^2.7"
            },
            "type": "library",
            "extra": {
                "branch-alias": {
                    "dev-master": "1.x-dev"
                }
            },
            "autoload": {
                "psr-4": {
                    "Grasmash\\Expander\\": "src/"
                }
            },
            "notification-url": "https://packagist.org/downloads/",
            "license": [
                "MIT"
            ],
            "authors": [
                {
                    "name": "Matthew Grasmick"
                }
            ],
            "description": "Expands internal property references in PHP arrays file.",
            "support": {
                "issues": "https://github.com/grasmash/expander/issues",
                "source": "https://github.com/grasmash/expander/tree/master"
            },
            "time": "2017-12-21T22:14:55+00:00"
        },
        {
            "name": "league/container",
            "version": "2.4.1",
            "source": {
                "type": "git",
                "url": "https://github.com/thephpleague/container.git",
                "reference": "43f35abd03a12977a60ffd7095efd6a7808488c0"
            },
            "dist": {
                "type": "zip",
                "url": "https://api.github.com/repos/thephpleague/container/zipball/43f35abd03a12977a60ffd7095efd6a7808488c0",
                "reference": "43f35abd03a12977a60ffd7095efd6a7808488c0",
                "shasum": ""
            },
            "require": {
                "container-interop/container-interop": "^1.2",
                "php": "^5.4.0 || ^7.0"
            },
            "provide": {
                "container-interop/container-interop-implementation": "^1.2",
                "psr/container-implementation": "^1.0"
            },
            "replace": {
                "orno/di": "~2.0"
            },
            "require-dev": {
                "phpunit/phpunit": "4.*"
            },
            "type": "library",
            "extra": {
                "branch-alias": {
                    "dev-2.x": "2.x-dev",
                    "dev-1.x": "1.x-dev"
                }
            },
            "autoload": {
                "psr-4": {
                    "League\\Container\\": "src"
                }
            },
            "notification-url": "https://packagist.org/downloads/",
            "license": [
                "MIT"
            ],
            "authors": [
                {
                    "name": "Phil Bennett",
                    "email": "philipobenito@gmail.com",
                    "homepage": "http://www.philipobenito.com",
                    "role": "Developer"
                }
            ],
            "description": "A fast and intuitive dependency injection container.",
            "homepage": "https://github.com/thephpleague/container",
            "keywords": [
                "container",
                "dependency",
                "di",
                "injection",
                "league",
                "provider",
                "service"
            ],
            "support": {
                "issues": "https://github.com/thephpleague/container/issues",
                "source": "https://github.com/thephpleague/container/tree/2.x"
            },
            "time": "2017-05-10T09:20:27+00:00"
        },
        {
            "name": "maglnet/composer-require-checker",
            "version": "2.0.0",
            "source": {
                "type": "git",
                "url": "https://github.com/maglnet/ComposerRequireChecker.git",
                "reference": "2d0ed3c76913a24bee08e324446aa47dd1ab37fb"
            },
            "dist": {
                "type": "zip",
                "url": "https://api.github.com/repos/maglnet/ComposerRequireChecker/zipball/2d0ed3c76913a24bee08e324446aa47dd1ab37fb",
                "reference": "2d0ed3c76913a24bee08e324446aa47dd1ab37fb",
                "shasum": ""
            },
            "require": {
                "ext-json": "*",
                "ext-phar": "*",
                "nikic/php-parser": "^4.0",
                "php": "^7.1",
                "symfony/console": "^3.4.17 | ^4.1.6",
                "webmozart/glob": "^4.1"
            },
            "require-dev": {
                "mikey179/vfsstream": "^1.6",
                "phpstan/phpstan": "^0.10.3",
                "phpunit/phpunit": "^6.0"
            },
            "bin": [
                "bin/composer-require-checker"
            ],
            "type": "library",
            "extra": {
                "branch-alias": {
                    "dev-master": "1.1-dev"
                }
            },
            "autoload": {
                "psr-4": {
                    "ComposerRequireChecker\\": "src/ComposerRequireChecker"
                }
            },
            "notification-url": "https://packagist.org/downloads/",
            "license": [
                "MIT"
            ],
            "authors": [
                {
                    "name": "Marco Pivetta",
                    "email": "ocramius@gmail.com",
                    "homepage": "http://ocramius.github.io/"
                },
                {
                    "name": "Matthias Glaub",
                    "email": "magl@magl.net",
                    "homepage": "http://magl.net"
                }
            ],
            "description": "CLI tool to analyze composer dependencies and verify that no unknown symbols are used in the sources of a package",
            "homepage": "https://github.com/maglnet/ComposerRequireChecker",
            "keywords": [
                "analysis",
                "cli",
                "composer",
                "dependency",
                "imports",
                "require",
                "requirements"
            ],
            "support": {
                "issues": "https://github.com/maglnet/ComposerRequireChecker/issues",
                "source": "https://github.com/maglnet/ComposerRequireChecker/tree/2.0.0"
            },
            "time": "2019-03-19T20:16:54+00:00"
        },
        {
            "name": "mikey179/vfsstream",
            "version": "v1.6.8",
            "source": {
                "type": "git",
                "url": "https://github.com/bovigo/vfsStream.git",
                "reference": "231c73783ebb7dd9ec77916c10037eff5a2b6efe"
            },
            "dist": {
                "type": "zip",
                "url": "https://api.github.com/repos/bovigo/vfsStream/zipball/231c73783ebb7dd9ec77916c10037eff5a2b6efe",
                "reference": "231c73783ebb7dd9ec77916c10037eff5a2b6efe",
                "shasum": ""
            },
            "require": {
                "php": ">=5.3.0"
            },
            "require-dev": {
                "phpunit/phpunit": "^4.5|^5.0"
            },
            "type": "library",
            "extra": {
                "branch-alias": {
                    "dev-master": "1.6.x-dev"
                }
            },
            "autoload": {
                "psr-0": {
                    "org\\bovigo\\vfs\\": "src/main/php"
                }
            },
            "notification-url": "https://packagist.org/downloads/",
            "license": [
                "BSD-3-Clause"
            ],
            "authors": [
                {
                    "name": "Frank Kleine",
                    "homepage": "http://frankkleine.de/",
                    "role": "Developer"
                }
            ],
            "description": "Virtual file system to mock the real file system in unit tests.",
            "homepage": "http://vfs.bovigo.org/",
            "support": {
                "issues": "https://github.com/bovigo/vfsStream/issues",
                "source": "https://github.com/bovigo/vfsStream/tree/master",
                "wiki": "https://github.com/bovigo/vfsStream/wiki"
            },
            "time": "2019-10-30T15:31:00+00:00"
        },
        {
            "name": "natxet/cssmin",
            "version": "v3.0.6",
            "source": {
                "type": "git",
                "url": "https://github.com/natxet/CssMin.git",
                "reference": "d5d9f4c3e5cedb1ae96a95a21731f8790e38f1dd"
            },
            "dist": {
                "type": "zip",
                "url": "https://api.github.com/repos/natxet/CssMin/zipball/d5d9f4c3e5cedb1ae96a95a21731f8790e38f1dd",
                "reference": "d5d9f4c3e5cedb1ae96a95a21731f8790e38f1dd",
                "shasum": ""
            },
            "require": {
                "php": ">=5.0"
            },
            "type": "library",
            "extra": {
                "branch-alias": {
                    "dev-master": "3.0-dev"
                }
            },
            "autoload": {
                "classmap": [
                    "src/"
                ]
            },
            "notification-url": "https://packagist.org/downloads/",
            "license": [
                "MIT"
            ],
            "authors": [
                {
                    "name": "Joe Scylla",
                    "email": "joe.scylla@gmail.com",
                    "homepage": "https://profiles.google.com/joe.scylla"
                }
            ],
            "description": "Minifying CSS",
            "homepage": "http://code.google.com/p/cssmin/",
            "keywords": [
                "css",
                "minify"
            ],
            "support": {
                "issues": "https://github.com/natxet/CssMin/issues",
                "source": "https://github.com/natxet/CssMin/tree/master"
            },
            "time": "2018-01-09T11:15:01+00:00"
        },
        {
            "name": "nikic/php-parser",
            "version": "v4.10.2",
            "source": {
                "type": "git",
                "url": "https://github.com/nikic/PHP-Parser.git",
                "reference": "658f1be311a230e0907f5dfe0213742aff0596de"
            },
            "dist": {
                "type": "zip",
                "url": "https://api.github.com/repos/nikic/PHP-Parser/zipball/658f1be311a230e0907f5dfe0213742aff0596de",
                "reference": "658f1be311a230e0907f5dfe0213742aff0596de",
                "shasum": ""
            },
            "require": {
                "ext-tokenizer": "*",
                "php": ">=7.0"
            },
            "require-dev": {
                "ircmaxell/php-yacc": "^0.0.7",
                "phpunit/phpunit": "^6.5 || ^7.0 || ^8.0 || ^9.0"
            },
            "bin": [
                "bin/php-parse"
            ],
            "type": "library",
            "extra": {
                "branch-alias": {
                    "dev-master": "4.9-dev"
                }
            },
            "autoload": {
                "psr-4": {
                    "PhpParser\\": "lib/PhpParser"
                }
            },
            "notification-url": "https://packagist.org/downloads/",
            "license": [
                "BSD-3-Clause"
            ],
            "authors": [
                {
                    "name": "Nikita Popov"
                }
            ],
            "description": "A PHP parser written in PHP",
            "keywords": [
                "parser",
                "php"
            ],
            "support": {
                "issues": "https://github.com/nikic/PHP-Parser/issues",
                "source": "https://github.com/nikic/PHP-Parser/tree/v4.10.2"
            },
            "time": "2020-09-26T10:30:38+00:00"
        },
        {
            "name": "php-parallel-lint/php-parallel-lint",
            "version": "v1.2.0",
            "source": {
                "type": "git",
                "url": "https://github.com/php-parallel-lint/PHP-Parallel-Lint.git",
                "reference": "474f18bc6cc6aca61ca40bfab55139de614e51ca"
            },
            "dist": {
                "type": "zip",
                "url": "https://api.github.com/repos/php-parallel-lint/PHP-Parallel-Lint/zipball/474f18bc6cc6aca61ca40bfab55139de614e51ca",
                "reference": "474f18bc6cc6aca61ca40bfab55139de614e51ca",
                "shasum": ""
            },
            "require": {
                "ext-json": "*",
                "php": ">=5.4.0"
            },
            "replace": {
                "grogy/php-parallel-lint": "*",
                "jakub-onderka/php-parallel-lint": "*"
            },
            "require-dev": {
                "nette/tester": "^1.3 || ^2.0",
                "php-parallel-lint/php-console-highlighter": "~0.3",
                "squizlabs/php_codesniffer": "~3.0"
            },
            "suggest": {
                "php-parallel-lint/php-console-highlighter": "Highlight syntax in code snippet"
            },
            "bin": [
                "parallel-lint"
            ],
            "type": "library",
            "autoload": {
                "classmap": [
                    "./"
                ]
            },
            "notification-url": "https://packagist.org/downloads/",
            "license": [
                "BSD-2-Clause"
            ],
            "authors": [
                {
                    "name": "Jakub Onderka",
                    "email": "ahoj@jakubonderka.cz"
                }
            ],
            "description": "This tool check syntax of PHP files about 20x faster than serial check.",
            "homepage": "https://github.com/php-parallel-lint/PHP-Parallel-Lint",
            "support": {
                "issues": "https://github.com/php-parallel-lint/PHP-Parallel-Lint/issues",
                "source": "https://github.com/php-parallel-lint/PHP-Parallel-Lint/tree/master"
            },
            "time": "2020-04-04T12:18:32+00:00"
        },
        {
            "name": "phpstan/phpdoc-parser",
            "version": "0.4.9",
            "source": {
                "type": "git",
                "url": "https://github.com/phpstan/phpdoc-parser.git",
                "reference": "98a088b17966bdf6ee25c8a4b634df313d8aa531"
            },
            "dist": {
                "type": "zip",
                "url": "https://api.github.com/repos/phpstan/phpdoc-parser/zipball/98a088b17966bdf6ee25c8a4b634df313d8aa531",
                "reference": "98a088b17966bdf6ee25c8a4b634df313d8aa531",
                "shasum": ""
            },
            "require": {
                "php": "^7.1 || ^8.0"
            },
            "require-dev": {
                "consistence/coding-standard": "^3.5",
                "ergebnis/composer-normalize": "^2.0.2",
                "jakub-onderka/php-parallel-lint": "^0.9.2",
                "phing/phing": "^2.16.0",
                "phpstan/extension-installer": "^1.0",
                "phpstan/phpstan": "^0.12.26",
                "phpstan/phpstan-strict-rules": "^0.12",
                "phpunit/phpunit": "^6.3",
                "slevomat/coding-standard": "^4.7.2",
                "symfony/process": "^4.0"
            },
            "type": "library",
            "extra": {
                "branch-alias": {
                    "dev-master": "0.4-dev"
                }
            },
            "autoload": {
                "psr-4": {
                    "PHPStan\\PhpDocParser\\": [
                        "src/"
                    ]
                }
            },
            "notification-url": "https://packagist.org/downloads/",
            "license": [
                "MIT"
            ],
            "description": "PHPDoc parser with support for nullable, intersection and generic types",
            "support": {
                "issues": "https://github.com/phpstan/phpdoc-parser/issues",
                "source": "https://github.com/phpstan/phpdoc-parser/tree/master"
            },
            "time": "2020-08-03T20:32:43+00:00"
        },
        {
            "name": "sensiolabs/security-checker",
            "version": "v6.0.3",
            "source": {
                "type": "git",
                "url": "https://github.com/sensiolabs/security-checker.git",
                "reference": "a576c01520d9761901f269c4934ba55448be4a54"
            },
            "dist": {
                "type": "zip",
                "url": "https://api.github.com/repos/sensiolabs/security-checker/zipball/a576c01520d9761901f269c4934ba55448be4a54",
                "reference": "a576c01520d9761901f269c4934ba55448be4a54",
                "shasum": ""
            },
            "require": {
                "php": ">=7.1.3",
                "symfony/console": "^2.8|^3.4|^4.2|^5.0",
                "symfony/http-client": "^4.3|^5.0",
                "symfony/mime": "^4.3|^5.0",
                "symfony/polyfill-ctype": "^1.11"
            },
            "bin": [
                "security-checker"
            ],
            "type": "library",
            "extra": {
                "branch-alias": {
                    "dev-master": "6.0-dev"
                }
            },
            "autoload": {
                "psr-4": {
                    "SensioLabs\\Security\\": "SensioLabs/Security"
                }
            },
            "notification-url": "https://packagist.org/downloads/",
            "license": [
                "MIT"
            ],
            "authors": [
                {
                    "name": "Fabien Potencier",
                    "email": "fabien.potencier@gmail.com"
                }
            ],
            "description": "A security checker for your composer.lock",
            "support": {
                "issues": "https://github.com/sensiolabs/security-checker/issues",
                "source": "https://github.com/sensiolabs/security-checker/tree/master"
            },
            "time": "2019-11-01T13:20:14+00:00"
        },
        {
            "name": "slevomat/coding-standard",
            "version": "6.4.1",
            "source": {
                "type": "git",
                "url": "https://github.com/slevomat/coding-standard.git",
                "reference": "696dcca217d0c9da2c40d02731526c1e25b65346"
            },
            "dist": {
                "type": "zip",
                "url": "https://api.github.com/repos/slevomat/coding-standard/zipball/696dcca217d0c9da2c40d02731526c1e25b65346",
                "reference": "696dcca217d0c9da2c40d02731526c1e25b65346",
                "shasum": ""
            },
            "require": {
                "dealerdirect/phpcodesniffer-composer-installer": "^0.6.2 || ^0.7",
                "php": "^7.1 || ^8.0",
                "phpstan/phpdoc-parser": "0.4.5 - 0.4.9",
                "squizlabs/php_codesniffer": "^3.5.6"
            },
            "require-dev": {
                "phing/phing": "2.16.3",
                "php-parallel-lint/php-parallel-lint": "1.2.0",
                "phpstan/phpstan": "0.12.48",
                "phpstan/phpstan-deprecation-rules": "0.12.5",
                "phpstan/phpstan-phpunit": "0.12.16",
                "phpstan/phpstan-strict-rules": "0.12.5",
                "phpunit/phpunit": "7.5.20|8.5.5|9.4.0"
            },
            "type": "phpcodesniffer-standard",
            "extra": {
                "branch-alias": {
                    "dev-master": "6.x-dev"
                }
            },
            "autoload": {
                "psr-4": {
                    "SlevomatCodingStandard\\": "SlevomatCodingStandard"
                }
            },
            "notification-url": "https://packagist.org/downloads/",
            "license": [
                "MIT"
            ],
            "description": "Slevomat Coding Standard for PHP_CodeSniffer complements Consistence Coding Standard by providing sniffs with additional checks.",
            "support": {
                "issues": "https://github.com/slevomat/coding-standard/issues",
                "source": "https://github.com/slevomat/coding-standard/tree/6.4.1"
            },
            "funding": [
                {
                    "url": "https://github.com/kukulich",
                    "type": "github"
                },
                {
                    "url": "https://tidelift.com/funding/github/packagist/slevomat/coding-standard",
                    "type": "tidelift"
                }
            ],
            "time": "2020-10-05T12:39:37+00:00"
        },
        {
            "name": "squizlabs/php_codesniffer",
            "version": "3.5.8",
            "source": {
                "type": "git",
                "url": "https://github.com/squizlabs/PHP_CodeSniffer.git",
                "reference": "9d583721a7157ee997f235f327de038e7ea6dac4"
            },
            "dist": {
                "type": "zip",
                "url": "https://api.github.com/repos/squizlabs/PHP_CodeSniffer/zipball/9d583721a7157ee997f235f327de038e7ea6dac4",
                "reference": "9d583721a7157ee997f235f327de038e7ea6dac4",
                "shasum": ""
            },
            "require": {
                "ext-simplexml": "*",
                "ext-tokenizer": "*",
                "ext-xmlwriter": "*",
                "php": ">=5.4.0"
            },
            "require-dev": {
                "phpunit/phpunit": "^4.0 || ^5.0 || ^6.0 || ^7.0"
            },
            "bin": [
                "bin/phpcs",
                "bin/phpcbf"
            ],
            "type": "library",
            "extra": {
                "branch-alias": {
                    "dev-master": "3.x-dev"
                }
            },
            "notification-url": "https://packagist.org/downloads/",
            "license": [
                "BSD-3-Clause"
            ],
            "authors": [
                {
                    "name": "Greg Sherwood",
                    "role": "lead"
                }
            ],
            "description": "PHP_CodeSniffer tokenizes PHP, JavaScript and CSS files and detects violations of a defined set of coding standards.",
            "homepage": "https://github.com/squizlabs/PHP_CodeSniffer",
            "keywords": [
                "phpcs",
                "standards"
            ],
            "support": {
                "issues": "https://github.com/squizlabs/PHP_CodeSniffer/issues",
                "source": "https://github.com/squizlabs/PHP_CodeSniffer",
                "wiki": "https://github.com/squizlabs/PHP_CodeSniffer/wiki"
            },
            "time": "2020-10-23T02:01:07+00:00"
        },
        {
            "name": "symfony/event-dispatcher",
            "version": "v4.4.16",
            "source": {
                "type": "git",
                "url": "https://github.com/symfony/event-dispatcher.git",
                "reference": "4204f13d2d0b7ad09454f221bb2195fccdf1fe98"
            },
            "dist": {
                "type": "zip",
                "url": "https://api.github.com/repos/symfony/event-dispatcher/zipball/4204f13d2d0b7ad09454f221bb2195fccdf1fe98",
                "reference": "4204f13d2d0b7ad09454f221bb2195fccdf1fe98",
                "shasum": ""
            },
            "require": {
                "php": ">=7.1.3",
                "symfony/event-dispatcher-contracts": "^1.1"
            },
            "conflict": {
                "symfony/dependency-injection": "<3.4"
            },
            "provide": {
                "psr/event-dispatcher-implementation": "1.0",
                "symfony/event-dispatcher-implementation": "1.1"
            },
            "require-dev": {
                "psr/log": "~1.0",
                "symfony/config": "^3.4|^4.0|^5.0",
                "symfony/dependency-injection": "^3.4|^4.0|^5.0",
                "symfony/error-handler": "~3.4|~4.4",
                "symfony/expression-language": "^3.4|^4.0|^5.0",
                "symfony/http-foundation": "^3.4|^4.0|^5.0",
                "symfony/service-contracts": "^1.1|^2",
                "symfony/stopwatch": "^3.4|^4.0|^5.0"
            },
            "suggest": {
                "symfony/dependency-injection": "",
                "symfony/http-kernel": ""
            },
            "type": "library",
            "autoload": {
                "psr-4": {
                    "Symfony\\Component\\EventDispatcher\\": ""
                },
                "exclude-from-classmap": [
                    "/Tests/"
                ]
            },
            "notification-url": "https://packagist.org/downloads/",
            "license": [
                "MIT"
            ],
            "authors": [
                {
                    "name": "Fabien Potencier",
                    "email": "fabien@symfony.com"
                },
                {
                    "name": "Symfony Community",
                    "homepage": "https://symfony.com/contributors"
                }
            ],
            "description": "Symfony EventDispatcher Component",
            "homepage": "https://symfony.com",
            "support": {
                "source": "https://github.com/symfony/event-dispatcher/tree/v4.4.16"
            },
            "funding": [
                {
                    "url": "https://symfony.com/sponsor",
                    "type": "custom"
                },
                {
                    "url": "https://github.com/fabpot",
                    "type": "github"
                },
                {
                    "url": "https://tidelift.com/funding/github/packagist/symfony/symfony",
                    "type": "tidelift"
                }
            ],
            "time": "2020-10-24T11:50:19+00:00"
        },
        {
            "name": "symfony/event-dispatcher-contracts",
            "version": "v1.1.9",
            "source": {
                "type": "git",
                "url": "https://github.com/symfony/event-dispatcher-contracts.git",
                "reference": "84e23fdcd2517bf37aecbd16967e83f0caee25a7"
            },
            "dist": {
                "type": "zip",
                "url": "https://api.github.com/repos/symfony/event-dispatcher-contracts/zipball/84e23fdcd2517bf37aecbd16967e83f0caee25a7",
                "reference": "84e23fdcd2517bf37aecbd16967e83f0caee25a7",
                "shasum": ""
            },
            "require": {
                "php": ">=7.1.3"
            },
            "suggest": {
                "psr/event-dispatcher": "",
                "symfony/event-dispatcher-implementation": ""
            },
            "type": "library",
            "extra": {
                "branch-alias": {
                    "dev-master": "1.1-dev"
                },
                "thanks": {
                    "name": "symfony/contracts",
                    "url": "https://github.com/symfony/contracts"
                }
            },
            "autoload": {
                "psr-4": {
                    "Symfony\\Contracts\\EventDispatcher\\": ""
                }
            },
            "notification-url": "https://packagist.org/downloads/",
            "license": [
                "MIT"
            ],
            "authors": [
                {
                    "name": "Nicolas Grekas",
                    "email": "p@tchwork.com"
                },
                {
                    "name": "Symfony Community",
                    "homepage": "https://symfony.com/contributors"
                }
            ],
            "description": "Generic abstractions related to dispatching event",
            "homepage": "https://symfony.com",
            "keywords": [
                "abstractions",
                "contracts",
                "decoupling",
                "interfaces",
                "interoperability",
                "standards"
            ],
            "support": {
                "source": "https://github.com/symfony/event-dispatcher-contracts/tree/v1.1.9"
            },
            "funding": [
                {
                    "url": "https://symfony.com/sponsor",
                    "type": "custom"
                },
                {
                    "url": "https://github.com/fabpot",
                    "type": "github"
                },
                {
                    "url": "https://tidelift.com/funding/github/packagist/symfony/symfony",
                    "type": "tidelift"
                }
            ],
            "time": "2020-07-06T13:19:58+00:00"
        },
        {
            "name": "symfony/filesystem",
            "version": "v4.4.16",
            "source": {
                "type": "git",
                "url": "https://github.com/symfony/filesystem.git",
                "reference": "e74b873395b7213d44d1397bd4a605cd1632a68a"
            },
            "dist": {
                "type": "zip",
                "url": "https://api.github.com/repos/symfony/filesystem/zipball/e74b873395b7213d44d1397bd4a605cd1632a68a",
                "reference": "e74b873395b7213d44d1397bd4a605cd1632a68a",
                "shasum": ""
            },
            "require": {
                "php": ">=7.1.3",
                "symfony/polyfill-ctype": "~1.8"
            },
            "type": "library",
            "autoload": {
                "psr-4": {
                    "Symfony\\Component\\Filesystem\\": ""
                },
                "exclude-from-classmap": [
                    "/Tests/"
                ]
            },
            "notification-url": "https://packagist.org/downloads/",
            "license": [
                "MIT"
            ],
            "authors": [
                {
                    "name": "Fabien Potencier",
                    "email": "fabien@symfony.com"
                },
                {
                    "name": "Symfony Community",
                    "homepage": "https://symfony.com/contributors"
                }
            ],
            "description": "Symfony Filesystem Component",
            "homepage": "https://symfony.com",
            "support": {
                "source": "https://github.com/symfony/filesystem/tree/v4.4.16"
            },
            "funding": [
                {
                    "url": "https://symfony.com/sponsor",
                    "type": "custom"
                },
                {
                    "url": "https://github.com/fabpot",
                    "type": "github"
                },
                {
                    "url": "https://tidelift.com/funding/github/packagist/symfony/symfony",
                    "type": "tidelift"
                }
            ],
            "time": "2020-10-24T11:50:19+00:00"
        },
        {
            "name": "symfony/finder",
            "version": "v4.4.16",
            "source": {
                "type": "git",
                "url": "https://github.com/symfony/finder.git",
                "reference": "26f63b8d4e92f2eecd90f6791a563ebb001abe31"
            },
            "dist": {
                "type": "zip",
                "url": "https://api.github.com/repos/symfony/finder/zipball/26f63b8d4e92f2eecd90f6791a563ebb001abe31",
                "reference": "26f63b8d4e92f2eecd90f6791a563ebb001abe31",
                "shasum": ""
            },
            "require": {
                "php": ">=7.1.3"
            },
            "type": "library",
            "autoload": {
                "psr-4": {
                    "Symfony\\Component\\Finder\\": ""
                },
                "exclude-from-classmap": [
                    "/Tests/"
                ]
            },
            "notification-url": "https://packagist.org/downloads/",
            "license": [
                "MIT"
            ],
            "authors": [
                {
                    "name": "Fabien Potencier",
                    "email": "fabien@symfony.com"
                },
                {
                    "name": "Symfony Community",
                    "homepage": "https://symfony.com/contributors"
                }
            ],
            "description": "Symfony Finder Component",
            "homepage": "https://symfony.com",
            "support": {
                "source": "https://github.com/symfony/finder/tree/v4.4.16"
            },
            "funding": [
                {
                    "url": "https://symfony.com/sponsor",
                    "type": "custom"
                },
                {
                    "url": "https://github.com/fabpot",
                    "type": "github"
                },
                {
                    "url": "https://tidelift.com/funding/github/packagist/symfony/symfony",
                    "type": "tidelift"
                }
            ],
            "time": "2020-10-24T11:50:19+00:00"
        },
        {
            "name": "symfony/http-client",
            "version": "v4.4.16",
            "source": {
                "type": "git",
                "url": "https://github.com/symfony/http-client.git",
                "reference": "3ead7e297f4cc8a84661ef1f411c029acb34bc11"
            },
            "dist": {
                "type": "zip",
                "url": "https://api.github.com/repos/symfony/http-client/zipball/3ead7e297f4cc8a84661ef1f411c029acb34bc11",
                "reference": "3ead7e297f4cc8a84661ef1f411c029acb34bc11",
                "shasum": ""
            },
            "require": {
                "php": ">=7.1.3",
                "psr/log": "^1.0",
                "symfony/http-client-contracts": "^1.1.10|^2",
                "symfony/polyfill-php73": "^1.11",
                "symfony/service-contracts": "^1.0|^2"
            },
            "provide": {
                "php-http/async-client-implementation": "*",
                "php-http/client-implementation": "*",
                "psr/http-client-implementation": "1.0",
                "symfony/http-client-implementation": "1.1"
            },
            "require-dev": {
                "guzzlehttp/promises": "^1.3.1",
                "nyholm/psr7": "^1.0",
                "php-http/httplug": "^1.0|^2.0",
                "psr/http-client": "^1.0",
                "symfony/dependency-injection": "^4.3|^5.0",
                "symfony/http-kernel": "^4.4.13",
                "symfony/process": "^4.2|^5.0"
            },
            "type": "library",
            "autoload": {
                "psr-4": {
                    "Symfony\\Component\\HttpClient\\": ""
                },
                "exclude-from-classmap": [
                    "/Tests/"
                ]
            },
            "notification-url": "https://packagist.org/downloads/",
            "license": [
                "MIT"
            ],
            "authors": [
                {
                    "name": "Nicolas Grekas",
                    "email": "p@tchwork.com"
                },
                {
                    "name": "Symfony Community",
                    "homepage": "https://symfony.com/contributors"
                }
            ],
            "description": "Symfony HttpClient component",
            "homepage": "https://symfony.com",
            "support": {
                "source": "https://github.com/symfony/http-client/tree/v4.4.16"
            },
            "funding": [
                {
                    "url": "https://symfony.com/sponsor",
                    "type": "custom"
                },
                {
                    "url": "https://github.com/fabpot",
                    "type": "github"
                },
                {
                    "url": "https://tidelift.com/funding/github/packagist/symfony/symfony",
                    "type": "tidelift"
                }
            ],
            "time": "2020-10-24T11:50:19+00:00"
        },
        {
            "name": "symfony/http-client-contracts",
            "version": "v1.1.10",
            "source": {
                "type": "git",
                "url": "https://github.com/symfony/http-client-contracts.git",
                "reference": "7e86f903f9720d0caa7688f5c29a2de2d77cbb89"
            },
            "dist": {
                "type": "zip",
                "url": "https://api.github.com/repos/symfony/http-client-contracts/zipball/7e86f903f9720d0caa7688f5c29a2de2d77cbb89",
                "reference": "7e86f903f9720d0caa7688f5c29a2de2d77cbb89",
                "shasum": ""
            },
            "require": {
                "php": ">=7.1.3"
            },
            "suggest": {
                "symfony/http-client-implementation": ""
            },
            "type": "library",
            "extra": {
                "branch-alias": {
                    "dev-master": "1.1-dev"
                },
                "thanks": {
                    "name": "symfony/contracts",
                    "url": "https://github.com/symfony/contracts"
                }
            },
            "autoload": {
                "psr-4": {
                    "Symfony\\Contracts\\HttpClient\\": ""
                }
            },
            "notification-url": "https://packagist.org/downloads/",
            "license": [
                "MIT"
            ],
            "authors": [
                {
                    "name": "Nicolas Grekas",
                    "email": "p@tchwork.com"
                },
                {
                    "name": "Symfony Community",
                    "homepage": "https://symfony.com/contributors"
                }
            ],
            "description": "Generic abstractions related to HTTP clients",
            "homepage": "https://symfony.com",
            "keywords": [
                "abstractions",
                "contracts",
                "decoupling",
                "interfaces",
                "interoperability",
                "standards"
            ],
            "support": {
                "source": "https://github.com/symfony/http-client-contracts/tree/v1.1.10"
            },
            "funding": [
                {
                    "url": "https://symfony.com/sponsor",
                    "type": "custom"
                },
                {
                    "url": "https://github.com/fabpot",
                    "type": "github"
                },
                {
                    "url": "https://tidelift.com/funding/github/packagist/symfony/symfony",
                    "type": "tidelift"
                }
            ],
            "time": "2020-08-17T09:35:39+00:00"
        },
        {
            "name": "symfony/mime",
            "version": "v4.4.16",
            "source": {
                "type": "git",
                "url": "https://github.com/symfony/mime.git",
                "reference": "360f9963b6d4db6c3454d58548fb2b085f97d3e2"
            },
            "dist": {
                "type": "zip",
                "url": "https://api.github.com/repos/symfony/mime/zipball/360f9963b6d4db6c3454d58548fb2b085f97d3e2",
                "reference": "360f9963b6d4db6c3454d58548fb2b085f97d3e2",
                "shasum": ""
            },
            "require": {
                "php": ">=7.1.3",
                "symfony/polyfill-intl-idn": "^1.10",
                "symfony/polyfill-mbstring": "^1.0"
            },
            "conflict": {
                "symfony/mailer": "<4.4"
            },
            "require-dev": {
                "egulias/email-validator": "^2.1.10",
                "symfony/dependency-injection": "^3.4|^4.1|^5.0"
            },
            "type": "library",
            "autoload": {
                "psr-4": {
                    "Symfony\\Component\\Mime\\": ""
                },
                "exclude-from-classmap": [
                    "/Tests/"
                ]
            },
            "notification-url": "https://packagist.org/downloads/",
            "license": [
                "MIT"
            ],
            "authors": [
                {
                    "name": "Fabien Potencier",
                    "email": "fabien@symfony.com"
                },
                {
                    "name": "Symfony Community",
                    "homepage": "https://symfony.com/contributors"
                }
            ],
            "description": "A library to manipulate MIME messages",
            "homepage": "https://symfony.com",
            "keywords": [
                "mime",
                "mime-type"
            ],
            "support": {
                "source": "https://github.com/symfony/mime/tree/v4.4.16"
            },
            "funding": [
                {
                    "url": "https://symfony.com/sponsor",
                    "type": "custom"
                },
                {
                    "url": "https://github.com/fabpot",
                    "type": "github"
                },
                {
                    "url": "https://tidelift.com/funding/github/packagist/symfony/symfony",
                    "type": "tidelift"
                }
            ],
            "time": "2020-10-24T11:50:19+00:00"
        },
        {
            "name": "symfony/process",
            "version": "v4.4.16",
            "source": {
                "type": "git",
                "url": "https://github.com/symfony/process.git",
                "reference": "2f4b049fb80ca5e9874615a2a85dc2a502090f05"
            },
            "dist": {
                "type": "zip",
                "url": "https://api.github.com/repos/symfony/process/zipball/2f4b049fb80ca5e9874615a2a85dc2a502090f05",
                "reference": "2f4b049fb80ca5e9874615a2a85dc2a502090f05",
                "shasum": ""
            },
            "require": {
                "php": ">=7.1.3"
            },
            "type": "library",
            "autoload": {
                "psr-4": {
                    "Symfony\\Component\\Process\\": ""
                },
                "exclude-from-classmap": [
                    "/Tests/"
                ]
            },
            "notification-url": "https://packagist.org/downloads/",
            "license": [
                "MIT"
            ],
            "authors": [
                {
                    "name": "Fabien Potencier",
                    "email": "fabien@symfony.com"
                },
                {
                    "name": "Symfony Community",
                    "homepage": "https://symfony.com/contributors"
                }
            ],
            "description": "Symfony Process Component",
            "homepage": "https://symfony.com",
            "support": {
                "source": "https://github.com/symfony/process/tree/v4.4.16"
            },
            "funding": [
                {
                    "url": "https://symfony.com/sponsor",
                    "type": "custom"
                },
                {
                    "url": "https://github.com/fabpot",
                    "type": "github"
                },
                {
                    "url": "https://tidelift.com/funding/github/packagist/symfony/symfony",
                    "type": "tidelift"
                }
            ],
            "time": "2020-10-24T11:50:19+00:00"
        },
        {
            "name": "webmozart/assert",
            "version": "1.9.1",
            "source": {
                "type": "git",
                "url": "https://github.com/webmozart/assert.git",
                "reference": "bafc69caeb4d49c39fd0779086c03a3738cbb389"
            },
            "dist": {
                "type": "zip",
                "url": "https://api.github.com/repos/webmozart/assert/zipball/bafc69caeb4d49c39fd0779086c03a3738cbb389",
                "reference": "bafc69caeb4d49c39fd0779086c03a3738cbb389",
                "shasum": ""
            },
            "require": {
                "php": "^5.3.3 || ^7.0 || ^8.0",
                "symfony/polyfill-ctype": "^1.8"
            },
            "conflict": {
                "phpstan/phpstan": "<0.12.20",
                "vimeo/psalm": "<3.9.1"
            },
            "require-dev": {
                "phpunit/phpunit": "^4.8.36 || ^7.5.13"
            },
            "type": "library",
            "autoload": {
                "psr-4": {
                    "Webmozart\\Assert\\": "src/"
                }
            },
            "notification-url": "https://packagist.org/downloads/",
            "license": [
                "MIT"
            ],
            "authors": [
                {
                    "name": "Bernhard Schussek",
                    "email": "bschussek@gmail.com"
                }
            ],
            "description": "Assertions to validate method input/output with nice error messages.",
            "keywords": [
                "assert",
                "check",
                "validate"
            ],
            "support": {
                "issues": "https://github.com/webmozart/assert/issues",
                "source": "https://github.com/webmozart/assert/tree/master"
            },
            "time": "2020-07-08T17:02:28+00:00"
        },
        {
            "name": "webmozart/glob",
            "version": "4.1.0",
            "source": {
                "type": "git",
                "url": "https://github.com/webmozart/glob.git",
                "reference": "3cbf63d4973cf9d780b93d2da8eec7e4a9e63bbe"
            },
            "dist": {
                "type": "zip",
                "url": "https://api.github.com/repos/webmozart/glob/zipball/3cbf63d4973cf9d780b93d2da8eec7e4a9e63bbe",
                "reference": "3cbf63d4973cf9d780b93d2da8eec7e4a9e63bbe",
                "shasum": ""
            },
            "require": {
                "php": "^5.3.3|^7.0",
                "webmozart/path-util": "^2.2"
            },
            "require-dev": {
                "phpunit/phpunit": "^4.6",
                "sebastian/version": "^1.0.1",
                "symfony/filesystem": "^2.5"
            },
            "type": "library",
            "extra": {
                "branch-alias": {
                    "dev-master": "4.1-dev"
                }
            },
            "autoload": {
                "psr-4": {
                    "Webmozart\\Glob\\": "src/"
                }
            },
            "notification-url": "https://packagist.org/downloads/",
            "license": [
                "MIT"
            ],
            "authors": [
                {
                    "name": "Bernhard Schussek",
                    "email": "bschussek@gmail.com"
                }
            ],
            "description": "A PHP implementation of Ant's glob.",
            "support": {
                "issues": "https://github.com/webmozart/glob/issues",
                "source": "https://github.com/webmozart/glob/tree/master"
            },
            "time": "2015-12-29T11:14:33+00:00"
        },
        {
            "name": "webmozart/path-util",
            "version": "2.3.0",
            "source": {
                "type": "git",
                "url": "https://github.com/webmozart/path-util.git",
                "reference": "d939f7edc24c9a1bb9c0dee5cb05d8e859490725"
            },
            "dist": {
                "type": "zip",
                "url": "https://api.github.com/repos/webmozart/path-util/zipball/d939f7edc24c9a1bb9c0dee5cb05d8e859490725",
                "reference": "d939f7edc24c9a1bb9c0dee5cb05d8e859490725",
                "shasum": ""
            },
            "require": {
                "php": ">=5.3.3",
                "webmozart/assert": "~1.0"
            },
            "require-dev": {
                "phpunit/phpunit": "^4.6",
                "sebastian/version": "^1.0.1"
            },
            "type": "library",
            "extra": {
                "branch-alias": {
                    "dev-master": "2.3-dev"
                }
            },
            "autoload": {
                "psr-4": {
                    "Webmozart\\PathUtil\\": "src/"
                }
            },
            "notification-url": "https://packagist.org/downloads/",
            "license": [
                "MIT"
            ],
            "authors": [
                {
                    "name": "Bernhard Schussek",
                    "email": "bschussek@gmail.com"
                }
            ],
            "description": "A robust cross-platform utility for normalizing, comparing and modifying file paths.",
            "support": {
                "issues": "https://github.com/webmozart/path-util/issues",
                "source": "https://github.com/webmozart/path-util/tree/2.3.0"
            },
            "time": "2015-12-17T08:42:14+00:00"
        }
    ],
    "aliases": [],
    "minimum-stability": "stable",
    "stability-flags": [],
    "prefer-stable": false,
    "prefer-lowest": false,
    "platform": {
        "php": "^7.2",
        "ext-ctype": "*",
        "ext-curl": "*",
        "ext-fileinfo": "*",
        "ext-gd": "*",
        "ext-iconv": "*",
        "ext-intl": "*",
        "ext-json": "*",
        "ext-mbstring": "*",
        "ext-mysqli": "*",
        "ext-simplexml": "*",
        "ext-zlib": "*"
    },
    "platform-dev": {
        "ext-xml": "*"
    },
    "platform-overrides": {
        "php": "7.2.0"
    },
    "plugin-api-version": "2.0.0"
}<|MERGE_RESOLUTION|>--- conflicted
+++ resolved
@@ -4,11 +4,7 @@
         "Read more about it at https://getcomposer.org/doc/01-basic-usage.md#installing-dependencies",
         "This file is @generated automatically"
     ],
-<<<<<<< HEAD
-    "content-hash": "a832905a92b3b89091dd632fd2406149",
-=======
-    "content-hash": "9d48218aae9621fda7db12d95cbc6962",
->>>>>>> d9b4aa5e
+    "content-hash": "8b31ae62bc60e9f2bd0396c3814fa68f",
     "packages": [
         {
             "name": "blueimp/jquery-file-upload",
