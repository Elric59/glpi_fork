--- conflicted
+++ resolved
@@ -48,21 +48,11 @@
 // Manage lost password
 // REQUEST needed : GET on first access / POST on submit form
 if (isset($_REQUEST['password_forget_token'])) {
-<<<<<<< HEAD
-    if (isset($_POST['email'])) {
+    if (isset($_POST['password'])) {
         $user->showUpdateForgottenPassword($_REQUEST);
     } else {
         User::showPasswordForgetChangeForm($_REQUEST['password_forget_token']);
     }
-=======
-
-   if (isset($_POST['password'])) {
-      $user->showUpdateForgottenPassword($_REQUEST);
-   } else {
-      User::showPasswordForgetChangeForm($_REQUEST['password_forget_token']);
-   }
-
->>>>>>> 88fbd4b6
 } else {
     if (isset($_POST['email'])) {
         $user->showForgetPassword($_POST['email']);
