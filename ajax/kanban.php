--- conflicted
+++ resolved
@@ -110,44 +110,25 @@
 };
 
 // Action Processing
-<<<<<<< HEAD
-if ($_REQUEST['action'] === 'update') {
-=======
-if (($_POST['action'] ?? null) == 'update') {
->>>>>>> fb7644ef
+if (($_POST['action'] ?? null) === 'update') {
    $checkParams(['column_field', 'column_value']);
    // Update project or task based on changes made in the Kanban
    $item->update([
       'id'                   => $_POST['items_id'],
       $_POST['column_field'] => $_POST['column_value']
    ]);
-<<<<<<< HEAD
-} else if ($_REQUEST['action'] === 'add_item') {
+} else if (($_POST['action'] ?? null) === 'add_item') {
    $checkParams(['inputs']);
    $item = new $itemtype();
    $inputs = [];
    parse_str($_UPOST['inputs'], $inputs);
 
    $item->add(Sanitizer::sanitize($inputs));
-} else if ($_REQUEST['action'] === 'bulk_add_item') {
+} else if (($_POST['action'] ?? null) === 'bulk_add_item') {
    $checkParams(['inputs']);
    $item = new $itemtype();
    $inputs = [];
    parse_str($_UPOST['inputs'], $inputs);
-=======
-} else if (($_POST['action'] ?? null) == 'add_item') {
-   $checkParams(['inputs']);
-   $item = new $itemtype();
-   $inputs = [];
-   parse_str($_POST['inputs'], $inputs);
-
-   $item->add(Toolbox::clean_cross_side_scripting_deep($inputs));
-} else if (($_POST['action'] ?? null) == 'bulk_add_item') {
-   $checkParams(['inputs']);
-   $item = new $itemtype();
-   $inputs = [];
-   parse_str($_POST['inputs'], $inputs);
->>>>>>> fb7644ef
 
    $bulk_item_list = preg_split('/\r\n|[\r\n]/', $inputs['bulk_item_list']);
    if (!empty($bulk_item_list)) {
@@ -159,11 +140,7 @@
          }
       }
    }
-<<<<<<< HEAD
-} else if ($_REQUEST['action'] === 'move_item') {
-=======
-} else if (($_POST['action'] ?? null) == 'move_item') {
->>>>>>> fb7644ef
+} else if (($_POST['action'] ?? null) === 'move_item') {
    $checkParams(['card', 'column', 'position', 'kanban']);
    /** @var Kanban|CommonDBTM $kanban */
    $kanban = new $_POST['kanban']['itemtype'];
@@ -172,43 +149,22 @@
       Item_Kanban::moveCard($_POST['kanban']['itemtype'], $_POST['kanban']['items_id'],
          $_POST['card'], $_POST['column'], $_POST['position']);
    }
-<<<<<<< HEAD
-} else if ($_REQUEST['action'] === 'show_column') {
-   $checkParams(['column', 'kanban']);
-   Item_Kanban::showColumn($_REQUEST['kanban']['itemtype'], $_REQUEST['kanban']['items_id'], $_REQUEST['column']);
-} else if ($_REQUEST['action'] === 'hide_column') {
-   $checkParams(['column', 'kanban']);
-   Item_Kanban::hideColumn($_REQUEST['kanban']['itemtype'], $_REQUEST['kanban']['items_id'], $_REQUEST['column']);
-} else if ($_REQUEST['action'] === 'collapse_column') {
-   $checkParams(['column', 'kanban']);
-   Item_Kanban::collapseColumn($_REQUEST['kanban']['itemtype'], $_REQUEST['kanban']['items_id'], $_REQUEST['column']);
-} else if ($_REQUEST['action'] === 'expand_column') {
-   $checkParams(['column', 'kanban']);
-   Item_Kanban::expandColumn($_REQUEST['kanban']['itemtype'], $_REQUEST['kanban']['items_id'], $_REQUEST['column']);
-} else if ($_REQUEST['action'] === 'move_column') {
+} else if (($_POST['action'] ?? null) === 'show_column') {
+   $checkParams(['column', 'kanban']);
+   Item_Kanban::showColumn($_POST['kanban']['itemtype'], $_POST['kanban']['items_id'], $_POST['column']);
+} else if (($_POST['action'] ?? null) === 'hide_column') {
+   $checkParams(['column', 'kanban']);
+   Item_Kanban::hideColumn($_POST['kanban']['itemtype'], $_POST['kanban']['items_id'], $_POST['column']);
+} else if (($_POST['action'] ?? null) === 'collapse_column') {
+   $checkParams(['column', 'kanban']);
+   Item_Kanban::collapseColumn($_POST['kanban']['itemtype'], $_POST['kanban']['items_id'], $_POST['column']);
+} else if (($_POST['action'] ?? null) === 'expand_column') {
+   $checkParams(['column', 'kanban']);
+   Item_Kanban::expandColumn($_POST['kanban']['itemtype'], $_POST['kanban']['items_id'], $_POST['column']);
+} else if (($_POST['action'] ?? null) === 'move_column') {
    $checkParams(['column', 'kanban', 'position']);
-   Item_Kanban::moveColumn($_REQUEST['kanban']['itemtype'], $_REQUEST['kanban']['items_id'],
-      $_REQUEST['column'], $_REQUEST['position']);
+   Item_Kanban::moveColumn($_POST['kanban']['itemtype'], $_POST['kanban']['items_id'], $_POST['column'], $_POST['position']);
 } else if ($_REQUEST['action'] === 'refresh') {
-=======
-} else if (($_POST['action'] ?? null) == 'show_column') {
-   $checkParams(['column', 'kanban']);
-   Item_Kanban::showColumn($_POST['kanban']['itemtype'], $_POST['kanban']['items_id'], $_POST['column']);
-} else if (($_POST['action'] ?? null) == 'hide_column') {
-   $checkParams(['column', 'kanban']);
-   Item_Kanban::hideColumn($_POST['kanban']['itemtype'], $_POST['kanban']['items_id'], $_POST['column']);
-} else if (($_POST['action'] ?? null) == 'collapse_column') {
-   $checkParams(['column', 'kanban']);
-   Item_Kanban::collapseColumn($_POST['kanban']['itemtype'], $_POST['kanban']['items_id'], $_POST['column']);
-} else if (($_POST['action'] ?? null) == 'expand_column') {
-   $checkParams(['column', 'kanban']);
-   Item_Kanban::expandColumn($_POST['kanban']['itemtype'], $_POST['kanban']['items_id'], $_POST['column']);
-} else if (($_POST['action'] ?? null) == 'move_column') {
-   $checkParams(['column', 'kanban', 'position']);
-   Item_Kanban::moveColumn($_POST['kanban']['itemtype'], $_POST['kanban']['items_id'],
-      $_POST['column'], $_POST['position']);
-} else if ($_REQUEST['action'] == 'refresh') {
->>>>>>> fb7644ef
    $checkParams(['column_field']);
    // Get all columns to refresh the kanban
    header("Content-Type: application/json; charset=UTF-8", true);
@@ -235,11 +191,7 @@
       return;
    }
    echo $itemtype::getFormURLWithID($_REQUEST['items_id'], true)."&forcetab={$tab_id}";
-<<<<<<< HEAD
-} else if ($_REQUEST['action'] === 'create_column') {
-=======
-} else if (($_POST['action'] ?? null) == 'create_column') {
->>>>>>> fb7644ef
+} else if (($_POST['action'] ?? null) === 'create_column') {
    $checkParams(['column_field', 'items_id', 'column_name']);
    $column_field = $_POST['column_field'];
    $column_itemtype = getItemtypeForForeignKeyField($column_field);
@@ -256,17 +208,10 @@
    header("Content-Type: application/json; charset=UTF-8", true);
    $column = $itemtype::getKanbanColumns($_POST['items_id'], $column_field, [$column_id]);
    echo json_encode($column);
-<<<<<<< HEAD
-} else if ($_REQUEST['action'] === 'save_column_state') {
-   $checkParams(['items_id', 'state']);
-   Item_Kanban::saveStateForItem($_REQUEST['itemtype'], $_REQUEST['items_id'], $_REQUEST['state']);
-} else if ($_REQUEST['action'] === 'load_column_state') {
-=======
-} else if (($_POST['action'] ?? null) == 'save_column_state') {
+} else if (($_POST['action'] ?? null) === 'save_column_state') {
    $checkParams(['items_id', 'state']);
    Item_Kanban::saveStateForItem($_POST['itemtype'], $_POST['items_id'], $_POST['state']);
-} else if ($_REQUEST['action'] == 'load_column_state') {
->>>>>>> fb7644ef
+} else if ($_REQUEST['action'] === 'load_column_state') {
    $checkParams(['items_id', 'last_load']);
    header("Content-Type: application/json; charset=UTF-8", true);
    $response = [
