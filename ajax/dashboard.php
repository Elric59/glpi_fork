--- conflicted
+++ resolved
@@ -65,20 +65,12 @@
       exit;
 
    case 'save_rights':
-<<<<<<< HEAD
-      $dashboard->setPrivate($_REQUEST['is_private'] != '0');
-      echo $dashboard->saveRights($_REQUEST['rights'] ?? []);
-=======
+      $dashboard->setPrivate($_POST['is_private'] != '0');
       echo $dashboard->saveRights($_POST['rights'] ?? []);
->>>>>>> fb7644ef
       exit;
 
    case 'save_filter_data':
-      $dashboard->saveFilter($_REQUEST['filters'] ?? []);
-      exit;
-
-   case 'get_filter_data':
-      echo $dashboard->getFilter();
+      $dashboard->saveFilter($_POST['filters'] ?? []);
       exit;
 
    case 'delete_dashboard':
@@ -93,6 +85,12 @@
    case 'clone_dashboard':
       $new_dashboard = $dashboard->cloneCurrent();
       echo json_encode($new_dashboard);
+      exit;
+}
+
+switch ($_GET['action'] ?? null) {
+   case 'get_filter_data':
+      echo $dashboard->getFilter();
       exit;
 }
 
