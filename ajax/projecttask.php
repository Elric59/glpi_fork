--- conflicted
+++ resolved
@@ -47,21 +47,16 @@
     $template = new ProjectTaskTemplate();
     $template->getFromDB($_POST['projecttasktemplates_id']);
 
-<<<<<<< HEAD
+    if (DropdownTranslation::isDropdownTranslationActive()) {
+        $template->fields['content'] = DropdownTranslation::getTranslatedValue(
+            $template->getID(),
+            $template->getType(),
+            'content',
+            $_SESSION['glpilanguage'],
+            $template->fields['content']
+        );
+    }
+
     $template->fields = array_map('html_entity_decode', $template->fields);
     echo json_encode($template->fields);
-=======
-   if (DropdownTranslation::isDropdownTranslationActive()) {
-      $template->fields['content'] = DropdownTranslation::getTranslatedValue(
-         $template->getID(),
-         $template->getType(),
-         'content',
-         $_SESSION['glpilanguage'],
-         $template->fields['content']
-      );
-   }
-
-   $template->fields = array_map('html_entity_decode', $template->fields);
-   echo json_encode($template->fields);
->>>>>>> 1d79b2b5
 }